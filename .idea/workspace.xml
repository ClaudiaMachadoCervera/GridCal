<?xml version="1.0" encoding="UTF-8"?>
<project version="4">
  <component name="AnalysisUIOptions">
<<<<<<< HEAD
    <option name="SPLITTER_PROPORTION" value="0.33371824" />
    <option name="GROUP_BY_SEVERITY" value="true" />
=======
>>>>>>> 8e8f9eb2
    <option name="SCOPE_TYPE" value="8" />
    <option name="CUSTOM_SCOPE_NAME" value="Module 'GridCal'" />
  </component>
  <component name="AutoImportSettings">
    <option name="autoReloadType" value="SELECTIVE" />
  </component>
  <component name="BranchesTreeState">
    <expand>
      <path>
        <item name="ROOT" type="e8cecc67:BranchNodeDescriptor" />
        <item name="LOCAL_ROOT" type="e8cecc67:BranchNodeDescriptor" />
      </path>
      <path>
        <item name="ROOT" type="e8cecc67:BranchNodeDescriptor" />
        <item name="REMOTE_ROOT" type="e8cecc67:BranchNodeDescriptor" />
      </path>
      <path>
        <item name="ROOT" type="e8cecc67:BranchNodeDescriptor" />
        <item name="REMOTE_ROOT" type="e8cecc67:BranchNodeDescriptor" />
        <item name="GROUP_NODE:origin" type="e8cecc67:BranchNodeDescriptor" />
      </path>
    </expand>
    <select />
  </component>
  <component name="ChangeListManager">
<<<<<<< HEAD
    <list default="true" id="903393a6-e011-4cf7-964c-90325cdcb845" name="Default Changelist" comment="implemented results transposition">
      <change beforePath="$PROJECT_DIR$/.idea/workspace.xml" beforeDir="false" afterPath="$PROJECT_DIR$/.idea/workspace.xml" afterDir="false" />
      <change beforePath="$PROJECT_DIR$/src/GridCalEngine/Simulations/PowerFlow/power_flow_ts_driver.py" beforeDir="false" afterPath="$PROJECT_DIR$/src/GridCalEngine/Simulations/PowerFlow/power_flow_ts_driver.py" afterDir="false" />
      <change beforePath="$PROJECT_DIR$/src/GridCalEngine/Simulations/PowerFlow/power_flow_ts_results.py" beforeDir="false" afterPath="$PROJECT_DIR$/src/GridCalEngine/Simulations/PowerFlow/power_flow_ts_results.py" afterDir="false" />
      <change beforePath="$PROJECT_DIR$/src/GridCalEngine/Simulations/PowerFlow/power_flow_worker.py" beforeDir="false" afterPath="$PROJECT_DIR$/src/GridCalEngine/Simulations/PowerFlow/power_flow_worker.py" afterDir="false" />
=======
    <list default="true" id="903393a6-e011-4cf7-964c-90325cdcb845" name="Default Changelist" comment="minimal width adjustment for windows">
      <change beforePath="$PROJECT_DIR$/.idea/workspace.xml" beforeDir="false" afterPath="$PROJECT_DIR$/.idea/workspace.xml" afterDir="false" />
      <change beforePath="$PROJECT_DIR$/src/tests/test_ptdf.py" beforeDir="false" afterPath="$PROJECT_DIR$/src/tests/test_ptdf.py" afterDir="false" />
>>>>>>> 8e8f9eb2
    </list>
    <option name="SHOW_DIALOG" value="false" />
    <option name="HIGHLIGHT_CONFLICTS" value="true" />
    <option name="HIGHLIGHT_NON_ACTIVE_CHANGELIST" value="false" />
    <option name="LAST_RESOLUTION" value="IGNORE" />
  </component>
  <component name="FileTemplateManagerImpl">
    <option name="RECENT_TEMPLATES">
      <list>
        <option value="Python Script" />
      </list>
    </option>
  </component>
  <component name="FlaskConsoleOptions" custom-start-script="import sys&#10;sys.path.extend([WORKING_DIR_AND_PYTHON_PATHS])&#10;from flask.cli import ScriptInfo&#10;locals().update(ScriptInfo(create_app=None).load_app().make_shell_context())&#10;print(&quot;Python %s on %s\nApp: %s [%s]\nInstance: %s&quot; % (sys.version, sys.platform, app.import_name, app.env, app.instance_path))">
    <envs>
      <env key="FLASK_APP" value="app" />
    </envs>
    <option name="myCustomStartScript" value="import sys&#10;sys.path.extend([WORKING_DIR_AND_PYTHON_PATHS])&#10;from flask.cli import ScriptInfo&#10;locals().update(ScriptInfo(create_app=None).load_app().make_shell_context())&#10;print(&quot;Python %s on %s\nApp: %s [%s]\nInstance: %s&quot; % (sys.version, sys.platform, app.import_name, app.env, app.instance_path))" />
    <option name="myEnvs">
      <map>
        <entry key="FLASK_APP" value="app" />
      </map>
    </option>
  </component>
  <component name="Git.Settings">
    <option name="RECENT_BRANCH_BY_REPOSITORY">
      <map>
<<<<<<< HEAD
        <entry key="$PROJECT_DIR$" value="master" />
=======
        <entry key="$PROJECT_DIR$" value="devel" />
>>>>>>> 8e8f9eb2
      </map>
    </option>
    <option name="RECENT_GIT_ROOT_PATH" value="$PROJECT_DIR$" />
    <option name="RESET_MODE" value="HARD" />
  </component>
  <component name="GitSEFilterConfiguration">
    <file-type-list>
      <filtered-out-file-type name="LOCAL_BRANCH" />
      <filtered-out-file-type name="REMOTE_BRANCH" />
      <filtered-out-file-type name="TAG" />
      <filtered-out-file-type name="COMMIT_BY_MESSAGE" />
    </file-type-list>
  </component>
  <component name="HighlightingSettingsPerFile">
    <setting file="file://$PROJECT_DIR$/requirements.txt" root0="FORCE_HIGHLIGHTING" />
    <setting file="file://$PROJECT_DIR$/src/GridCal/Engine/Core/Compilers/__init__.py" root0="FORCE_HIGHLIGHTING" />
    <setting file="file://$PROJECT_DIR$/src/GridCal/Engine/Core/Compilers/circuit_to_alliander_pgm.py" root0="FORCE_HIGHLIGHTING" />
    <setting file="file://$PROJECT_DIR$/src/GridCal/Engine/Core/Compilers/circuit_to_bentayga.py" root0="FORCE_HIGHLIGHTING" />
    <setting file="file://$PROJECT_DIR$/src/GridCal/Engine/Core/Compilers/circuit_to_newton_pa.py" root0="FORCE_HIGHLIGHTING" />
    <setting file="file://$PROJECT_DIR$/src/GridCal/Engine/Core/admittance_matrices.py" root0="FORCE_HIGHLIGHTING" />
    <setting file="file://$PROJECT_DIR$/src/GridCal/Engine/Core/multi_circuit.py" root0="FORCE_HIGHLIGHTING" />
    <setting file="file://$PROJECT_DIR$/src/GridCal/Engine/Core/snapshot_pf_data.py" root0="FORCE_HIGHLIGHTING" />
    <setting file="file://$PROJECT_DIR$/src/GridCal/Engine/Devices/dc_line.py" root0="FORCE_HIGHLIGHTING" />
    <setting file="file://$PROJECT_DIR$/src/GridCal/Engine/Devices/editable_device.py" root0="FORCE_HIGHLIGHTING" />
    <setting file="file://$PROJECT_DIR$/src/GridCal/Engine/Devices/enumerations.py" root0="FORCE_HIGHLIGHTING" />
    <setting file="file://$PROJECT_DIR$/src/GridCal/Engine/Devices/generator.py" root0="FORCE_HIGHLIGHTING" />
    <setting file="file://$PROJECT_DIR$/src/GridCal/Engine/Devices/groupings.py" root0="FORCE_HIGHLIGHTING" />
    <setting file="file://$PROJECT_DIR$/src/GridCal/Engine/Devices/hvdc_line.py" root0="FORCE_HIGHLIGHTING" />
    <setting file="file://$PROJECT_DIR$/src/GridCal/Engine/Devices/line.py" root0="FORCE_HIGHLIGHTING" />
    <setting file="file://$PROJECT_DIR$/src/GridCal/Engine/Devices/load.py" root0="FORCE_HIGHLIGHTING" />
    <setting file="file://$PROJECT_DIR$/src/GridCal/Engine/Devices/transformer.py" root0="FORCE_HIGHLIGHTING" />
    <setting file="file://$PROJECT_DIR$/src/GridCal/Engine/Devices/upfc.py" root0="FORCE_HIGHLIGHTING" />
    <setting file="file://$PROJECT_DIR$/src/GridCal/Engine/Devices/vsc.py" root0="FORCE_HIGHLIGHTING" />
    <setting file="file://$PROJECT_DIR$/src/GridCal/Engine/IO/file_handler.py" root0="FORCE_HIGHLIGHTING" />
    <setting file="file://$PROJECT_DIR$/src/GridCal/Engine/IO/json_parser.py" root0="FORCE_HIGHLIGHTING" />
    <setting file="file://$PROJECT_DIR$/src/GridCal/Engine/IO/pack_unpack.py" root0="FORCE_HIGHLIGHTING" />
    <setting file="file://$PROJECT_DIR$/src/GridCal/Engine/IO/zip_interface.py" root0="FORCE_HIGHLIGHTING" />
    <setting file="file://$PROJECT_DIR$/src/GridCal/Engine/Simulations/ATC/available_transfer_capacity_ts_driver.py" root0="FORCE_HIGHLIGHTING" />
    <setting file="file://$PROJECT_DIR$/src/GridCal/Engine/Simulations/ContingencyAnalysis/contingency_analysis_driver.py" root0="FORCE_HIGHLIGHTING" />
    <setting file="file://$PROJECT_DIR$/src/GridCal/Engine/Simulations/ContinuationPowerFlow/continuation_power_flow_driver.py" root0="FORCE_HIGHLIGHTING" />
    <setting file="file://$PROJECT_DIR$/src/GridCal/Engine/Simulations/LinearFactors/linear_analysis.py" root0="FORCE_HIGHLIGHTING" />
    <setting file="file://$PROJECT_DIR$/src/GridCal/Engine/Simulations/OPF/opf_templates.py" root0="FORCE_HIGHLIGHTING" />
    <setting file="file://$PROJECT_DIR$/src/GridCal/Engine/Simulations/PowerFlow/NumericalMethods/ac_jacobian.py" root0="FORCE_HIGHLIGHTING" />
    <setting file="file://$PROJECT_DIR$/src/GridCal/Engine/Simulations/PowerFlow/NumericalMethods/acdc_jacobian.py" root0="FORCE_HIGHLIGHTING" />
    <setting file="file://$PROJECT_DIR$/src/GridCal/Engine/Simulations/PowerFlow/NumericalMethods/common_functions.py" root0="FORCE_HIGHLIGHTING" />
    <setting file="file://$PROJECT_DIR$/src/GridCal/Engine/Simulations/PowerFlow/NumericalMethods/derivatives.py" root0="FORCE_HIGHLIGHTING" />
    <setting file="file://$PROJECT_DIR$/src/GridCal/Engine/Simulations/PowerFlow/NumericalMethods/helm_power_flow.py" root0="FORCE_HIGHLIGHTING" />
    <setting file="file://$PROJECT_DIR$/src/GridCal/Engine/Simulations/PowerFlow/NumericalMethods/iwamoto_newton_raphson.py" root0="FORCE_HIGHLIGHTING" />
    <setting file="file://$PROJECT_DIR$/src/GridCal/Engine/Simulations/PowerFlow/power_flow_driver.py" root0="FORCE_HIGHLIGHTING" />
    <setting file="file://$PROJECT_DIR$/src/GridCal/Engine/Simulations/PowerFlow/power_flow_options.py" root0="FORCE_HIGHLIGHTING" />
    <setting file="file://$PROJECT_DIR$/src/GridCal/Engine/Simulations/PowerFlow/power_flow_worker.py" root0="FORCE_HIGHLIGHTING" />
    <setting file="file://$PROJECT_DIR$/src/GridCal/Engine/Simulations/PowerFlow/time_Series_input.py" root0="FORCE_HIGHLIGHTING" />
    <setting file="file://$PROJECT_DIR$/src/GridCal/Engine/Simulations/PowerFlow/time_series_driver.py" root0="FORCE_HIGHLIGHTING" />
    <setting file="file://$PROJECT_DIR$/src/GridCal/Engine/Simulations/ShortCircuitStudies/short_circuit.py" root0="FORCE_HIGHLIGHTING" />
    <setting file="file://$PROJECT_DIR$/src/GridCal/Engine/Simulations/ShortCircuitStudies/short_circuit_driver.py" root0="FORCE_HIGHLIGHTING" />
    <setting file="file://$PROJECT_DIR$/src/GridCal/Engine/Simulations/ShortCircuitStudies/short_circuit_worker.py" root0="FORCE_HIGHLIGHTING" />
    <setting file="file://$PROJECT_DIR$/src/GridCal/Engine/Simulations/SigmaAnalysis/sigma_analysis_driver.py" root0="FORCE_HIGHLIGHTING" />
    <setting file="file://$PROJECT_DIR$/src/GridCal/Engine/Simulations/results_template.py" root0="FORCE_HIGHLIGHTING" />
    <setting file="file://$PROJECT_DIR$/src/GridCal/Engine/basic_structures.py" root0="FORCE_HIGHLIGHTING" />
    <setting file="file://$PROJECT_DIR$/src/GridCal/Gui/ConsoleWidget.py" root0="FORCE_HIGHLIGHTING" />
    <setting file="file://$PROJECT_DIR$/src/GridCal/Gui/CoordinatesInput/coordinates_dialogue.py" root0="FORCE_HIGHLIGHTING" />
    <setting file="file://$PROJECT_DIR$/src/GridCal/Gui/GIS/gis_dialogue.py" root0="FORCE_HIGHLIGHTING" />
    <setting file="file://$PROJECT_DIR$/src/GridCal/Gui/Main/GridCalMain.py" root0="FORCE_HIGHLIGHTING" />
    <setting file="file://$PROJECT_DIR$/src/GridCal/Gui/Session/export_results_driver.py" root0="FORCE_HIGHLIGHTING" />
    <setting file="file://$PROJECT_DIR$/src/GridCal/Gui/Session/session.py" root0="FORCE_HIGHLIGHTING" />
    <setting file="file://$PROJECT_DIR$/src/GridCal/Gui/plot_config.py" root0="FORCE_HIGHLIGHTING" />
    <setting file="file://$PROJECT_DIR$/src/GridCal/ThirdParty/pulp/solver_interfaces/highs.py" root0="FORCE_HIGHLIGHTING" />
    <setting file="file://$PROJECT_DIR$/src/GridCal/__version__.py" root0="FORCE_HIGHLIGHTING" />
    <setting file="file://$PROJECT_DIR$/src/setup.py" root0="FORCE_HIGHLIGHTING" />
    <setting file="file://$PROJECT_DIR$/src/tests/test_unbalanced_faults.py" root0="FORCE_HIGHLIGHTING" />
    <setting file="file://$PROJECT_DIR$/../GridCalUI/src/GridCalUi/CoordinatesInput/coordinates_dialogue.py" root0="FORCE_HIGHLIGHTING" />
    <setting file="file://$PROJECT_DIR$/../GridCalUI/src/GridCalUi/Main/GridCalMain.py" root0="FORCE_HIGHLIGHTING" />
  </component>
  <component name="JupyterTrust" id="3f3378b4-0928-4af1-9795-ba1c77415c18" />
  <component name="MarkdownSettingsMigration">
    <option name="stateVersion" value="1" />
  </component>
<<<<<<< HEAD
  <component name="NamedScopeManager">
    <order>
      <scope name="GridCal" />
    </order>
  </component>
  <component name="ProblemsViewState">
    <option name="selectedTabId" value="ProjectErrors" />
  </component>
  <component name="ProjectColorInfo">{
  &quot;associatedIndex&quot;: 8
}</component>
=======
>>>>>>> 8e8f9eb2
  <component name="ProjectId" id="1bGvT9JqoJhBes9WGdphyWxAfMi" />
  <component name="ProjectLevelVcsManager" settingsEditedManually="true">
    <OptionsSetting value="false" id="Update" />
  </component>
  <component name="ProjectViewState">
    <option name="hideEmptyMiddlePackages" value="true" />
    <option name="showLibraryContents" value="true" />
  </component>
<<<<<<< HEAD
  <component name="PropertiesComponent"><![CDATA[{
  "keyToString": {
    "ASKED_ADD_EXTERNAL_FILES": "true",
    "Git.Branch.Popup.ShowAllRemotes": "true",
    "Notification.DisplayName-DoNotAsk-CythonWarning": "Python debugger native extension available",
    "Notification.DoNotAsk-CythonWarning": "true",
    "Python tests.Nosetests in tests.executor": "Run",
    "Python tests.pytest in test_tutorials.py.executor": "Run",
    "Python.ExecuteGridCal.executor": "Run",
    "Python.update_gui_file (1).executor": "Run",
    "RunOnceActivity.OpenProjectViewOnStart": "true",
    "RunOnceActivity.ShowReadmeOnStart": "true",
    "WebServerToolWindowFactoryState": "false",
    "ignore.virus.scanning.warn.message": "true",
    "last_opened_file_path": "/home/santi/Documentos/Git/GitHub/GridCal/src/GridCal/Gui/GridEditorWidget/Injections",
    "node.js.detected.package.eslint": "true",
    "node.js.detected.package.tslint": "true",
    "node.js.selected.package.eslint": "(autodetect)",
    "node.js.selected.package.tslint": "(autodetect)",
    "nodejs_package_manager_path": "npm",
    "run.code.analysis.last.selected.profile": "aDefault",
    "settings.editor.selected.configurable": "preferences.pluginManager",
    "vue.rearranger.settings.migration": "true"
=======
  <component name="PropertiesComponent">{
  &quot;keyToString&quot;: {
    &quot;ASKED_ADD_EXTERNAL_FILES&quot;: &quot;true&quot;,
    &quot;Git.Branch.Popup.ShowAllRemotes&quot;: &quot;true&quot;,
    &quot;RunOnceActivity.OpenProjectViewOnStart&quot;: &quot;true&quot;,
    &quot;RunOnceActivity.ShowReadmeOnStart&quot;: &quot;true&quot;,
    &quot;WebServerToolWindowFactoryState&quot;: &quot;false&quot;,
    &quot;last_opened_file_path&quot;: &quot;C:/Users/PENVERSA/Repositorios/GitHub&quot;,
    &quot;nodejs_package_manager_path&quot;: &quot;npm&quot;,
    &quot;settings.editor.selected.configurable&quot;: &quot;com.jetbrains.python.configuration.PyActiveSdkModuleConfigurable&quot;
>>>>>>> 8e8f9eb2
  }
}]]></component>
  <component name="PyDebuggerOptionsProvider">
    <option name="mySaveCallSignatures" value="true" />
    <option name="mySupportGeventDebugging" value="true" />
    <option name="myPyQtBackend" value="pyside2" />
  </component>
  <component name="RecentsManager">
    <key name="CopyFile.RECENT_KEYS">
<<<<<<< HEAD
      <recent name="$PROJECT_DIR$/src/GridCal/Gui/GridEditorWidget/Injections" />
      <recent name="$PROJECT_DIR$/src" />
      <recent name="$PROJECT_DIR$/src/GridCalEngine" />
      <recent name="$PROJECT_DIR$/src/tests/data/grids" />
      <recent name="$PROJECT_DIR$/src/tests/data" />
=======
      <recent name="C:\Git\Github\GridCal\src\research\derivatives_and_jacobian" />
      <recent name="$PROJECT_DIR$/src/research/derivatives_and_jacobian" />
      <recent name="$PROJECT_DIR$/Grids_and_profiles/grids" />
      <recent name="$PROJECT_DIR$/src/GridCal/Engine/Core/Compilers" />
      <recent name="$PROJECT_DIR$/src/research/PTDF" />
>>>>>>> 8e8f9eb2
    </key>
    <key name="MoveFile.RECENT_KEYS">
      <recent name="$PROJECT_DIR$/src/GridCalEngine" />
      <recent name="$PROJECT_DIR$/src/GridCal" />
      <recent name="$PROJECT_DIR$/src/GridCal/Gui/GridEditorWidget/Branches" />
      <recent name="$PROJECT_DIR$/src/GridCal/Gui/GridEditorWidget/Injections" />
      <recent name="$PROJECT_DIR$/src/GridCalEngine/src" />
    </key>
  </component>
<<<<<<< HEAD
  <component name="RunManager" selected="Python.ExecuteGridCal">
=======
  <component name="RunManager" selected="Python tests.Python tests for test_ptdf.test_mlodf_sanpen">
>>>>>>> 8e8f9eb2
    <configuration default="true" type="DjangoTestsConfigurationType">
      <module name="GridCalEngine" />
      <option name="ENV_FILES" value="" />
      <option name="INTERPRETER_OPTIONS" value="" />
      <option name="PARENT_ENVS" value="true" />
      <envs>
        <env name="PYTHONUNBUFFERED" value="1" />
      </envs>
      <option name="SDK_HOME" value="" />
      <option name="WORKING_DIRECTORY" value="" />
      <option name="IS_MODULE_SDK" value="false" />
      <option name="ADD_CONTENT_ROOTS" value="true" />
      <option name="ADD_SOURCE_ROOTS" value="true" />
      <EXTENSION ID="PythonCoverageRunConfigurationExtension" runner="coverage.py" />
      <option name="TARGET" value="" />
      <option name="SETTINGS_FILE" value="" />
      <option name="CUSTOM_SETTINGS" value="false" />
      <option name="USE_OPTIONS" value="false" />
      <option name="OPTIONS" value="" />
      <method v="2" />
    </configuration>
    <configuration default="true" type="PyBehaveRunConfigurationType" factoryName="Behave">
      <module name="GridCalEngine" />
      <option name="ENV_FILES" value="" />
      <option name="INTERPRETER_OPTIONS" value="" />
      <option name="PARENT_ENVS" value="true" />
      <option name="SDK_HOME" value="" />
      <option name="WORKING_DIRECTORY" value="" />
      <option name="IS_MODULE_SDK" value="true" />
      <option name="ADD_CONTENT_ROOTS" value="true" />
      <option name="ADD_SOURCE_ROOTS" value="true" />
      <EXTENSION ID="PythonCoverageRunConfigurationExtension" runner="coverage.py" />
      <option name="ADDITIONAL_ARGS" value="" />
      <method v="2" />
    </configuration>
<<<<<<< HEAD
    <configuration name="ExecuteGridCal" type="PythonConfigurationType" factoryName="Python" temporary="true" nameIsGenerated="true">
      <module name="GridCal" />
      <option name="ENV_FILES" value="" />
      <option name="INTERPRETER_OPTIONS" value="" />
      <option name="PARENT_ENVS" value="true" />
      <envs>
        <env name="PYTHONUNBUFFERED" value="1" />
      </envs>
      <option name="SDK_HOME" value="" />
      <option name="WORKING_DIRECTORY" value="$PROJECT_DIR$/src/GridCal" />
      <option name="IS_MODULE_SDK" value="true" />
      <option name="ADD_CONTENT_ROOTS" value="true" />
      <option name="ADD_SOURCE_ROOTS" value="true" />
      <EXTENSION ID="PythonCoverageRunConfigurationExtension" runner="coverage.py" />
      <option name="SCRIPT_NAME" value="$PROJECT_DIR$/src/GridCal/ExecuteGridCal.py" />
      <option name="PARAMETERS" value="" />
      <option name="SHOW_COMMAND_LINE" value="false" />
      <option name="EMULATE_TERMINAL" value="false" />
      <option name="MODULE_MODE" value="false" />
      <option name="REDIRECT_INPUT" value="false" />
      <option name="INPUT_FILE" value="" />
      <method v="2" />
    </configuration>
    <configuration default="true" type="PythonConfigurationType" factoryName="Python">
      <module name="GridCalEngine" />
      <option name="ENV_FILES" value="" />
=======
    <configuration default="true" type="Python.FlaskServer">
      <module name="GridCalEngine" />
      <option name="INTERPRETER_OPTIONS" value="" />
      <option name="PARENT_ENVS" value="true" />
      <option name="SDK_HOME" value="" />
      <option name="WORKING_DIRECTORY" value="" />
      <option name="IS_MODULE_SDK" value="false" />
      <option name="ADD_CONTENT_ROOTS" value="true" />
      <option name="ADD_SOURCE_ROOTS" value="true" />
      <EXTENSION ID="PythonCoverageRunConfigurationExtension" runner="coverage.py" />
      <option name="launchJavascriptDebuger" value="false" />
      <method v="2" />
    </configuration>
    <configuration name="ExecuteGridCal" type="PythonConfigurationType" factoryName="Python" temporary="true" nameIsGenerated="true">
      <module name="GridCal" />
>>>>>>> 8e8f9eb2
      <option name="INTERPRETER_OPTIONS" value="" />
      <option name="PARENT_ENVS" value="true" />
      <envs>
        <env name="PYTHONUNBUFFERED" value="1" />
      </envs>
      <option name="SDK_HOME" value="" />
<<<<<<< HEAD
      <option name="WORKING_DIRECTORY" value="" />
      <option name="IS_MODULE_SDK" value="false" />
      <option name="ADD_CONTENT_ROOTS" value="true" />
      <option name="ADD_SOURCE_ROOTS" value="true" />
      <EXTENSION ID="PythonCoverageRunConfigurationExtension" runner="coverage.py" />
      <option name="SCRIPT_NAME" value="" />
=======
      <option name="WORKING_DIRECTORY" value="$PROJECT_DIR$/src/GridCal" />
      <option name="IS_MODULE_SDK" value="true" />
      <option name="ADD_CONTENT_ROOTS" value="true" />
      <option name="ADD_SOURCE_ROOTS" value="true" />
      <EXTENSION ID="PythonCoverageRunConfigurationExtension" runner="coverage.py" />
      <option name="SCRIPT_NAME" value="$PROJECT_DIR$/src/GridCal/ExecuteGridCal.py" />
>>>>>>> 8e8f9eb2
      <option name="PARAMETERS" value="" />
      <option name="SHOW_COMMAND_LINE" value="false" />
      <option name="EMULATE_TERMINAL" value="false" />
      <option name="MODULE_MODE" value="false" />
      <option name="REDIRECT_INPUT" value="false" />
      <option name="INPUT_FILE" value="" />
      <method v="2" />
    </configuration>
    <configuration name="update_gui_file (1)" type="PythonConfigurationType" factoryName="Python" temporary="true" nameIsGenerated="true">
      <module name="GridCal" />
      <option name="ENV_FILES" value="" />
      <option name="INTERPRETER_OPTIONS" value="" />
      <option name="PARENT_ENVS" value="true" />
      <envs>
        <env name="PYTHONUNBUFFERED" value="1" />
      </envs>
      <option name="SDK_HOME" value="" />
      <option name="WORKING_DIRECTORY" value="$PROJECT_DIR$/src/GridCal/Gui/Main" />
      <option name="IS_MODULE_SDK" value="true" />
      <option name="ADD_CONTENT_ROOTS" value="true" />
      <option name="ADD_SOURCE_ROOTS" value="true" />
      <EXTENSION ID="PythonCoverageRunConfigurationExtension" runner="coverage.py" />
      <option name="SCRIPT_NAME" value="$PROJECT_DIR$/src/GridCal/Gui/Main/update_gui_file.py" />
      <option name="PARAMETERS" value="" />
      <option name="SHOW_COMMAND_LINE" value="false" />
      <option name="EMULATE_TERMINAL" value="false" />
      <option name="MODULE_MODE" value="false" />
      <option name="REDIRECT_INPUT" value="false" />
      <option name="INPUT_FILE" value="" />
      <method v="2" />
    </configuration>
    <configuration name="upload_to_pypi" type="PythonConfigurationType" factoryName="Python" temporary="true" nameIsGenerated="true">
      <module name="GridCal" />
      <option name="ENV_FILES" value="" />
      <option name="INTERPRETER_OPTIONS" value="" />
      <option name="PARENT_ENVS" value="true" />
      <envs>
        <env name="PYTHONUNBUFFERED" value="1" />
      </envs>
      <option name="SDK_HOME" value="" />
      <option name="WORKING_DIRECTORY" value="$PROJECT_DIR$/src" />
      <option name="IS_MODULE_SDK" value="true" />
      <option name="ADD_CONTENT_ROOTS" value="true" />
      <option name="ADD_SOURCE_ROOTS" value="true" />
      <EXTENSION ID="PythonCoverageRunConfigurationExtension" runner="coverage.py" />
      <option name="SCRIPT_NAME" value="$PROJECT_DIR$/src/upload_to_pypi.py" />
      <option name="PARAMETERS" value="" />
      <option name="SHOW_COMMAND_LINE" value="false" />
      <option name="EMULATE_TERMINAL" value="false" />
      <option name="MODULE_MODE" value="false" />
      <option name="REDIRECT_INPUT" value="false" />
      <option name="INPUT_FILE" value="" />
      <method v="2" />
    </configuration>
<<<<<<< HEAD
    <configuration default="true" type="Python.FlaskServer">
      <module name="GridCalEngine" />
      <option name="ENV_FILES" value="" />
      <option name="INTERPRETER_OPTIONS" value="" />
      <option name="PARENT_ENVS" value="true" />
      <option name="SDK_HOME" value="" />
      <option name="WORKING_DIRECTORY" value="" />
      <option name="IS_MODULE_SDK" value="false" />
      <option name="ADD_CONTENT_ROOTS" value="true" />
      <option name="ADD_SOURCE_ROOTS" value="true" />
      <EXTENSION ID="PythonCoverageRunConfigurationExtension" runner="coverage.py" />
      <option name="launchJavascriptDebuger" value="false" />
      <method v="2" />
    </configuration>
=======
>>>>>>> 8e8f9eb2
    <configuration default="true" type="Tox" factoryName="Tox">
      <module name="GridCalEngine" />
      <option name="ENV_FILES" value="" />
      <option name="INTERPRETER_OPTIONS" value="" />
      <option name="PARENT_ENVS" value="true" />
      <option name="SDK_HOME" value="" />
      <option name="WORKING_DIRECTORY" value="" />
      <option name="IS_MODULE_SDK" value="false" />
      <option name="ADD_CONTENT_ROOTS" value="true" />
      <option name="ADD_SOURCE_ROOTS" value="true" />
      <EXTENSION ID="PythonCoverageRunConfigurationExtension" runner="coverage.py" />
      <method v="2" />
    </configuration>
    <configuration default="true" type="docs" factoryName="Docutils task">
      <module name="GridCalEngine" />
      <option name="ENV_FILES" value="" />
      <option name="INTERPRETER_OPTIONS" value="" />
      <option name="PARENT_ENVS" value="true" />
      <option name="SDK_HOME" value="" />
      <option name="WORKING_DIRECTORY" value="" />
      <option name="IS_MODULE_SDK" value="false" />
      <option name="ADD_CONTENT_ROOTS" value="true" />
      <option name="ADD_SOURCE_ROOTS" value="true" />
      <EXTENSION ID="PythonCoverageRunConfigurationExtension" runner="coverage.py" />
      <option name="docutils_input_file" value="" />
      <option name="docutils_output_file" value="" />
      <option name="docutils_params" value="" />
      <option name="docutils_task" value="" />
      <option name="docutils_open_in_browser" value="false" />
      <method v="2" />
    </configuration>
    <configuration default="true" type="docs" factoryName="Sphinx task">
      <module name="GridCalEngine" />
      <option name="ENV_FILES" value="" />
      <option name="INTERPRETER_OPTIONS" value="" />
      <option name="PARENT_ENVS" value="true" />
      <option name="SDK_HOME" value="" />
      <option name="WORKING_DIRECTORY" value="" />
      <option name="IS_MODULE_SDK" value="false" />
      <option name="ADD_CONTENT_ROOTS" value="true" />
      <option name="ADD_SOURCE_ROOTS" value="true" />
      <EXTENSION ID="PythonCoverageRunConfigurationExtension" runner="coverage.py" />
      <option name="docutils_input_file" value="" />
      <option name="docutils_output_file" value="" />
      <option name="docutils_params" value="" />
      <option name="docutils_task" value="" />
      <option name="docutils_open_in_browser" value="false" />
      <method v="2" />
    </configuration>
    <configuration name="Nosetests in tests" type="tests" factoryName="Nosetests" temporary="true" nameIsGenerated="true">
      <module name="GridCal" />
<<<<<<< HEAD
      <option name="ENV_FILES" value="" />
=======
>>>>>>> 8e8f9eb2
      <option name="INTERPRETER_OPTIONS" value="" />
      <option name="PARENT_ENVS" value="true" />
      <option name="SDK_HOME" value="" />
      <option name="WORKING_DIRECTORY" value="$PROJECT_DIR$/src/tests" />
      <option name="IS_MODULE_SDK" value="true" />
      <option name="ADD_CONTENT_ROOTS" value="true" />
      <option name="ADD_SOURCE_ROOTS" value="true" />
      <EXTENSION ID="PythonCoverageRunConfigurationExtension" runner="coverage.py" />
      <option name="_new_regexPattern" value="&quot;&quot;" />
      <option name="_new_additionalArguments" value="&quot;&quot;" />
      <option name="_new_target" value="&quot;$PROJECT_DIR$/src/tests&quot;" />
      <option name="_new_targetType" value="&quot;PATH&quot;" />
      <method v="2" />
    </configuration>
<<<<<<< HEAD
=======
    <configuration name="Python tests for test_ptdf.test_mlodf" type="tests" factoryName="Autodetect" temporary="true" nameIsGenerated="true">
      <module name="GridCal" />
      <option name="INTERPRETER_OPTIONS" value="" />
      <option name="PARENT_ENVS" value="true" />
      <option name="SDK_HOME" value="" />
      <option name="WORKING_DIRECTORY" value="$PROJECT_DIR$/src/tests" />
      <option name="IS_MODULE_SDK" value="true" />
      <option name="ADD_CONTENT_ROOTS" value="true" />
      <option name="ADD_SOURCE_ROOTS" value="true" />
      <option name="_new_additionalArguments" value="&quot;&quot;" />
      <option name="_new_target" value="&quot;test_ptdf.test_mlodf&quot;" />
      <option name="_new_targetType" value="&quot;PYTHON&quot;" />
      <method v="2" />
    </configuration>
    <configuration name="Python tests for test_ptdf.test_mlodf_sanpen" type="tests" factoryName="Autodetect" temporary="true" nameIsGenerated="true">
      <module name="GridCal" />
      <option name="INTERPRETER_OPTIONS" value="" />
      <option name="PARENT_ENVS" value="true" />
      <option name="SDK_HOME" value="" />
      <option name="WORKING_DIRECTORY" value="$PROJECT_DIR$/src/tests" />
      <option name="IS_MODULE_SDK" value="true" />
      <option name="ADD_CONTENT_ROOTS" value="true" />
      <option name="ADD_SOURCE_ROOTS" value="true" />
      <option name="_new_additionalArguments" value="&quot;&quot;" />
      <option name="_new_target" value="&quot;test_ptdf.test_mlodf_sanpen&quot;" />
      <option name="_new_targetType" value="&quot;PYTHON&quot;" />
      <method v="2" />
    </configuration>
>>>>>>> 8e8f9eb2
    <configuration default="true" type="tests" factoryName="Doctests">
      <module name="GridCalEngine" />
      <option name="ENV_FILES" value="" />
      <option name="INTERPRETER_OPTIONS" value="" />
      <option name="PARENT_ENVS" value="true" />
      <option name="SDK_HOME" value="" />
      <option name="WORKING_DIRECTORY" value="" />
      <option name="IS_MODULE_SDK" value="false" />
      <option name="ADD_CONTENT_ROOTS" value="true" />
      <option name="ADD_SOURCE_ROOTS" value="true" />
      <EXTENSION ID="PythonCoverageRunConfigurationExtension" runner="coverage.py" />
      <option name="SCRIPT_NAME" value="" />
      <option name="CLASS_NAME" value="" />
      <option name="METHOD_NAME" value="" />
      <option name="FOLDER_NAME" value="" />
      <option name="TEST_TYPE" value="TEST_SCRIPT" />
      <option name="PATTERN" value="" />
      <option name="USE_PATTERN" value="false" />
      <method v="2" />
    </configuration>
    <configuration default="true" type="tests" factoryName="Nosetests">
      <module name="GridCalEngine" />
      <option name="ENV_FILES" value="" />
      <option name="INTERPRETER_OPTIONS" value="" />
      <option name="PARENT_ENVS" value="true" />
      <option name="SDK_HOME" value="" />
      <option name="WORKING_DIRECTORY" value="" />
      <option name="IS_MODULE_SDK" value="false" />
      <option name="ADD_CONTENT_ROOTS" value="true" />
      <option name="ADD_SOURCE_ROOTS" value="true" />
      <EXTENSION ID="PythonCoverageRunConfigurationExtension" runner="coverage.py" />
      <option name="_new_regexPattern" value="&quot;&quot;" />
      <option name="_new_additionalArguments" value="&quot;&quot;" />
      <option name="_new_target" value="&quot;&quot;" />
      <option name="_new_targetType" value="&quot;PATH&quot;" />
      <method v="2" />
    </configuration>
    <configuration default="true" type="tests" factoryName="py.test">
      <module name="GridCalEngine" />
      <option name="ENV_FILES" value="" />
      <option name="INTERPRETER_OPTIONS" value="" />
      <option name="PARENT_ENVS" value="true" />
      <option name="SDK_HOME" value="" />
      <option name="WORKING_DIRECTORY" value="" />
      <option name="IS_MODULE_SDK" value="false" />
      <option name="ADD_CONTENT_ROOTS" value="true" />
      <option name="ADD_SOURCE_ROOTS" value="true" />
      <EXTENSION ID="PythonCoverageRunConfigurationExtension" runner="coverage.py" />
      <option name="_new_keywords" value="&quot;&quot;" />
      <option name="_new_parameters" value="&quot;&quot;" />
      <option name="_new_additionalArguments" value="&quot;&quot;" />
      <option name="_new_target" value="&quot;&quot;" />
      <option name="_new_targetType" value="&quot;PATH&quot;" />
      <method v="2" />
    </configuration>
    <configuration name="pytest in test_tutorials.py" type="tests" factoryName="py.test" temporary="true" nameIsGenerated="true">
      <module name="GridCal" />
      <option name="ENV_FILES" value="" />
      <option name="INTERPRETER_OPTIONS" value="" />
      <option name="PARENT_ENVS" value="true" />
      <option name="SDK_HOME" value="" />
      <option name="WORKING_DIRECTORY" value="$PROJECT_DIR$/src/tests" />
      <option name="IS_MODULE_SDK" value="true" />
      <option name="ADD_CONTENT_ROOTS" value="true" />
      <option name="ADD_SOURCE_ROOTS" value="true" />
      <EXTENSION ID="PythonCoverageRunConfigurationExtension" runner="coverage.py" />
      <option name="_new_keywords" value="&quot;&quot;" />
      <option name="_new_parameters" value="&quot;&quot;" />
      <option name="_new_additionalArguments" value="&quot;&quot;" />
      <option name="_new_target" value="&quot;$PROJECT_DIR$/src/tests/test_tutorials.py&quot;" />
      <option name="_new_targetType" value="&quot;PATH&quot;" />
      <method v="2" />
    </configuration>
    <list>
<<<<<<< HEAD
      <item itemvalue="Python.update_gui_file (1)" />
      <item itemvalue="Python.upload_to_pypi" />
      <item itemvalue="Python.ExecuteGridCal" />
      <item itemvalue="Python tests.pytest in test_tutorials.py" />
=======
      <item itemvalue="Python.ExecuteGridCal" />
      <item itemvalue="Python.upload_to_pypi" />
      <item itemvalue="Python tests.Python tests for test_ptdf.test_mlodf" />
      <item itemvalue="Python tests.Python tests for test_ptdf.test_mlodf_sanpen" />
>>>>>>> 8e8f9eb2
      <item itemvalue="Python tests.Nosetests in tests" />
    </list>
    <recent_temporary>
      <list>
<<<<<<< HEAD
        <item itemvalue="Python.ExecuteGridCal" />
        <item itemvalue="Python.update_gui_file (1)" />
        <item itemvalue="Python tests.pytest in test_tutorials.py" />
        <item itemvalue="Python tests.Nosetests in tests" />
        <item itemvalue="Python.upload_to_pypi" />
=======
        <item itemvalue="Python tests.Python tests for test_ptdf.test_mlodf_sanpen" />
        <item itemvalue="Python tests.Python tests for test_ptdf.test_mlodf" />
        <item itemvalue="Python.ExecuteGridCal" />
        <item itemvalue="Python.upload_to_pypi" />
        <item itemvalue="Python tests.Nosetests in tests" />
>>>>>>> 8e8f9eb2
      </list>
    </recent_temporary>
  </component>
  <component name="SharedIndexes">
    <attachedChunks>
      <set>
        <option value="bundled-python-sdk-7a29c1521ef0-c986f194a52a-com.jetbrains.pycharm.pro.sharedIndexes.bundled-PY-233.11799.298" />
      </set>
    </attachedChunks>
  </component>
  <component name="SpellCheckerSettings" RuntimeDictionaries="0" Folders="0" CustomDictionaries="0" DefaultDictionary="project-level" UseSingleDictionary="true" transferred="true" />
  <component name="SvnConfiguration">
    <configuration />
  </component>
  <component name="TaskManager">
    <task active="true" id="Default" summary="Default task">
      <changelist id="903393a6-e011-4cf7-964c-90325cdcb845" name="Default Changelist" comment="" />
      <created>1588271249557</created>
      <option name="number" value="Default" />
      <option name="presentableId" value="Default" />
      <updated>1588271249557</updated>
      <workItem from="1589895359918" duration="10268000" />
      <workItem from="1590919263139" duration="10750000" />
      <workItem from="1590956221061" duration="676000" />
      <workItem from="1590991743018" duration="2827000" />
      <workItem from="1591084389337" duration="1954000" />
      <workItem from="1591092354918" duration="610000" />
      <workItem from="1591100606353" duration="759000" />
      <workItem from="1591131187264" duration="602000" />
      <workItem from="1591211393262" duration="599000" />
      <workItem from="1591256240018" duration="1211000" />
      <workItem from="1591339457754" duration="2599000" />
      <workItem from="1591372413209" duration="2974000" />
      <workItem from="1591377231735" duration="911000" />
      <workItem from="1591537119291" duration="634000" />
      <workItem from="1591543512193" duration="6696000" />
      <workItem from="1591551342530" duration="6097000" />
      <workItem from="1591627505450" duration="622000" />
      <workItem from="1591688251964" duration="6313000" />
      <workItem from="1591943317762" duration="432000" />
      <workItem from="1591948290180" duration="509000" />
      <workItem from="1591971567239" duration="965000" />
      <workItem from="1591974309641" duration="10220000" />
      <workItem from="1591990100150" duration="629000" />
      <workItem from="1592049190496" duration="4165000" />
      <workItem from="1592207315038" duration="761000" />
      <workItem from="1592220268190" duration="1210000" />
      <workItem from="1592233629381" duration="7188000" />
      <workItem from="1592291151708" duration="788000" />
      <workItem from="1592465395968" duration="2826000" />
      <workItem from="1592472589637" duration="4719000" />
      <workItem from="1592481185829" duration="916000" />
      <workItem from="1592493759872" duration="599000" />
      <workItem from="1592554257861" duration="1752000" />
      <workItem from="1592574561211" duration="5579000" />
      <workItem from="1592807972382" duration="6818000" />
      <workItem from="1592855619028" duration="1047000" />
      <workItem from="1593068363123" duration="2620000" />
      <workItem from="1593103268096" duration="3456000" />
      <workItem from="1593108243655" duration="2871000" />
      <workItem from="1593162066973" duration="609000" />
      <workItem from="1593523103289" duration="9394000" />
      <workItem from="1593592757532" duration="2560000" />
      <workItem from="1593599650537" duration="3281000" />
      <workItem from="1593677096014" duration="1362000" />
      <workItem from="1593678517833" duration="2161000" />
      <workItem from="1594020984872" duration="1026000" />
      <workItem from="1594033907518" duration="1220000" />
      <workItem from="1594065919706" duration="1436000" />
      <workItem from="1594136029322" duration="5034000" />
      <workItem from="1594150820414" duration="2729000" />
      <workItem from="1594219085234" duration="2461000" />
      <workItem from="1594222476659" duration="4777000" />
      <workItem from="1594234051524" duration="3724000" />
      <workItem from="1594277120099" duration="3756000" />
      <workItem from="1594301693601" duration="92000" />
      <workItem from="1594315069860" duration="89000" />
      <workItem from="1594324716362" duration="2117000" />
      <workItem from="1594712939518" duration="632000" />
      <workItem from="1594795179489" duration="5806000" />
      <workItem from="1594837055944" duration="6504000" />
      <workItem from="1594880165041" duration="4355000" />
      <workItem from="1594909539241" duration="7898000" />
      <workItem from="1594978879930" duration="8903000" />
      <workItem from="1595071819521" duration="1210000" />
      <workItem from="1596094471931" duration="1140000" />
      <workItem from="1596189597826" duration="5778000" />
      <workItem from="1596276780990" duration="2262000" />
      <workItem from="1596446360592" duration="4211000" />
      <workItem from="1596458290546" duration="4240000" />
      <workItem from="1596484821930" duration="1220000" />
      <workItem from="1596532577619" duration="5496000" />
      <workItem from="1596618975004" duration="11320000" />
      <workItem from="1596700757288" duration="2889000" />
      <workItem from="1596717748973" duration="7993000" />
      <workItem from="1596790722004" duration="5512000" />
      <workItem from="1596877994135" duration="10344000" />
      <workItem from="1596902735557" duration="44000" />
      <workItem from="1597052379506" duration="8527000" />
      <workItem from="1597134944634" duration="3335000" />
      <workItem from="1597143183167" duration="8923000" />
      <workItem from="1597221715720" duration="10747000" />
      <workItem from="1597309141506" duration="4921000" />
      <workItem from="1597322550944" duration="5161000" />
      <workItem from="1597395686148" duration="7568000" />
      <workItem from="1597480664209" duration="14300000" />
      <workItem from="1597524032449" duration="565000" />
      <workItem from="1597565975707" duration="3876000" />
      <workItem from="1597588052179" duration="2535000" />
      <workItem from="1597644137547" duration="11693000" />
      <workItem from="1597666611719" duration="5227000" />
      <workItem from="1598082089212" duration="1977000" />
      <workItem from="1598511089528" duration="58000" />
      <workItem from="1598521093560" duration="654000" />
      <workItem from="1598538147345" duration="625000" />
      <workItem from="1598594202382" duration="971000" />
      <workItem from="1598604122600" duration="378000" />
      <workItem from="1598608136957" duration="612000" />
      <workItem from="1598691416875" duration="1305000" />
      <workItem from="1598707119631" duration="5000" />
      <workItem from="1598784312350" duration="7527000" />
      <workItem from="1599201955828" duration="141000" />
      <workItem from="1599321758810" duration="2445000" />
      <workItem from="1599379094019" duration="562000" />
      <workItem from="1599416301119" duration="2141000" />
      <workItem from="1599459000444" duration="603000" />
      <workItem from="1599507774015" duration="1609000" />
      <workItem from="1599509455319" duration="1213000" />
      <workItem from="1599547156150" duration="43000" />
      <workItem from="1599547890346" duration="8000" />
      <workItem from="1599580507755" duration="3406000" />
      <workItem from="1599634638510" duration="20000" />
      <workItem from="1599828541741" duration="1039000" />
      <workItem from="1599921347123" duration="3571000" />
      <workItem from="1599988129162" duration="20823000" />
      <workItem from="1600068056794" duration="5699000" />
      <workItem from="1600093036487" duration="9304000" />
      <workItem from="1600153881237" duration="18944000" />
      <workItem from="1600178592789" duration="6696000" />
      <workItem from="1600190477330" duration="897000" />
      <workItem from="1600196427070" duration="13001000" />
      <workItem from="1600273197879" duration="4026000" />
      <workItem from="1600331620660" duration="276000" />
      <workItem from="1600353710081" duration="2936000" />
      <workItem from="1600612256416" duration="8000" />
      <workItem from="1600704894594" duration="6902000" />
      <workItem from="1600940030653" duration="5072000" />
      <workItem from="1601029550023" duration="19000" />
      <workItem from="1601282632959" duration="4296000" />
      <workItem from="1601297741537" duration="2184000" />
      <workItem from="1601359890629" duration="1225000" />
      <workItem from="1601385223325" duration="759000" />
      <workItem from="1601396675294" duration="2387000" />
      <workItem from="1601445615791" duration="5727000" />
      <workItem from="1601459397359" duration="10357000" />
      <workItem from="1601488096243" duration="1737000" />
      <workItem from="1601533150367" duration="7101000" />
      <workItem from="1601718062452" duration="6765000" />
      <workItem from="1601740767155" duration="14219000" />
      <workItem from="1601757125284" duration="1826000" />
      <workItem from="1601799169898" duration="1630000" />
      <workItem from="1601824111313" duration="876000" />
      <workItem from="1601836128266" duration="10221000" />
      <workItem from="1601877514433" duration="9976000" />
      <workItem from="1602487437099" duration="16308000" />
      <workItem from="1602601892056" duration="11926000" />
      <workItem from="1602655893224" duration="2897000" />
      <workItem from="1602828829775" duration="805000" />
      <workItem from="1602854762843" duration="4933000" />
      <workItem from="1602926267901" duration="13667000" />
      <workItem from="1603019936798" duration="625000" />
      <workItem from="1603042178055" duration="6840000" />
      <workItem from="1603218678423" duration="3644000" />
      <workItem from="1603262417027" duration="5477000" />
      <workItem from="1603289113028" duration="9612000" />
      <workItem from="1603348011750" duration="4596000" />
      <workItem from="1603372713787" duration="4621000" />
      <workItem from="1603388444467" duration="733000" />
      <workItem from="1603394599748" duration="1508000" />
      <workItem from="1603398871500" duration="26000" />
      <workItem from="1603435070063" duration="1885000" />
      <workItem from="1603444844448" duration="1616000" />
      <workItem from="1603453637970" duration="660000" />
      <workItem from="1603464211600" duration="1675000" />
      <workItem from="1603530409284" duration="4004000" />
      <workItem from="1603641294362" duration="10316000" />
      <workItem from="1603725769993" duration="1494000" />
      <workItem from="1604072027876" duration="2712000" />
      <workItem from="1604153017906" duration="7669000" />
      <workItem from="1604221035446" duration="4238000" />
      <workItem from="1604309600326" duration="1709000" />
      <workItem from="1604313792804" duration="10486000" />
      <workItem from="1604413166358" duration="605000" />
      <workItem from="1604484662096" duration="705000" />
      <workItem from="1604491095600" duration="6668000" />
      <workItem from="1604508873574" duration="216000" />
      <workItem from="1604509489510" duration="3557000" />
      <workItem from="1604674048634" duration="1027000" />
      <workItem from="1604745047192" duration="698000" />
      <workItem from="1604857415534" duration="612000" />
      <workItem from="1604917087056" duration="1484000" />
      <workItem from="1605166432706" duration="618000" />
      <workItem from="1605202950098" duration="525000" />
      <workItem from="1605207988622" duration="5700000" />
      <workItem from="1605277853640" duration="409000" />
      <workItem from="1605816946494" duration="1773000" />
      <workItem from="1605963351851" duration="183000" />
      <workItem from="1605964528636" duration="726000" />
      <workItem from="1606038210682" duration="3271000" />
      <workItem from="1606241809483" duration="641000" />
      <workItem from="1606245884473" duration="2351000" />
      <workItem from="1606496136181" duration="621000" />
      <workItem from="1606578952079" duration="600000" />
      <workItem from="1606597380048" duration="598000" />
      <workItem from="1606652791183" duration="6749000" />
      <workItem from="1606685855107" duration="691000" />
      <workItem from="1606723182684" duration="968000" />
      <workItem from="1606840982015" duration="982000" />
      <workItem from="1606847473373" duration="415000" />
      <workItem from="1606930575174" duration="4091000" />
      <workItem from="1607023327160" duration="1243000" />
      <workItem from="1607031439134" duration="278000" />
      <workItem from="1607164242158" duration="14264000" />
      <workItem from="1607250424528" duration="2076000" />
      <workItem from="1607262183160" duration="1866000" />
      <workItem from="1607340140114" duration="6418000" />
      <workItem from="1607363241964" duration="7298000" />
      <workItem from="1607434782682" duration="432000" />
      <workItem from="1607526278172" duration="9367000" />
      <workItem from="1607621352515" duration="1877000" />
      <workItem from="1607721652591" duration="8322000" />
      <workItem from="1607765520529" duration="1820000" />
      <workItem from="1607805562284" duration="1905000" />
      <workItem from="1608138367888" duration="20000" />
      <workItem from="1608142832825" duration="1015000" />
      <workItem from="1608487478079" duration="778000" />
      <workItem from="1608491074730" duration="6000" />
      <workItem from="1608636253698" duration="27004000" />
      <workItem from="1608731835249" duration="3642000" />
      <workItem from="1608802814913" duration="9666000" />
      <workItem from="1608887623031" duration="19411000" />
      <workItem from="1608920467869" duration="3205000" />
      <workItem from="1608973531169" duration="2259000" />
      <workItem from="1608977391872" duration="162000" />
      <workItem from="1608977585806" duration="4876000" />
      <workItem from="1608986876914" duration="2935000" />
      <workItem from="1609061783942" duration="9983000" />
      <workItem from="1609079050745" duration="2866000" />
      <workItem from="1609240695443" duration="23146000" />
      <workItem from="1609324878639" duration="883000" />
      <workItem from="1609335572326" duration="3941000" />
      <workItem from="1609410015083" duration="19756000" />
      <workItem from="1609454013195" duration="2045000" />
      <workItem from="1609499886705" duration="13581000" />
      <workItem from="1609582489823" duration="2818000" />
      <workItem from="1609592197775" duration="1253000" />
      <workItem from="1609610924663" duration="936000" />
      <workItem from="1609675154735" duration="610000" />
      <workItem from="1609678633371" duration="1059000" />
      <workItem from="1609710124978" duration="599000" />
      <workItem from="1609755261455" duration="10908000" />
      <workItem from="1609859257056" duration="2139000" />
      <workItem from="1609949521273" duration="2417000" />
      <workItem from="1610014418946" duration="7648000" />
      <workItem from="1610106503240" duration="10211000" />
      <workItem from="1610131876031" duration="5363000" />
      <workItem from="1610142305402" duration="7149000" />
      <workItem from="1610189175335" duration="6862000" />
      <workItem from="1610199051533" duration="3849000" />
      <workItem from="1610211756202" duration="600000" />
      <workItem from="1610275403650" duration="444000" />
      <workItem from="1610277801863" duration="4025000" />
      <workItem from="1610288643200" duration="115000" />
      <workItem from="1610290921181" duration="600000" />
      <workItem from="1610296481278" duration="1251000" />
      <workItem from="1610301360712" duration="1077000" />
      <workItem from="1610361361653" duration="2537000" />
      <workItem from="1610443844292" duration="11810000" />
      <workItem from="1610483657934" duration="2851000" />
      <workItem from="1610523527219" duration="5604000" />
      <workItem from="1610548268156" duration="3210000" />
      <workItem from="1610609505449" duration="6582000" />
      <workItem from="1610635862375" duration="4361000" />
      <workItem from="1617042036530" duration="495000" />
      <workItem from="1617131634552" duration="308000" />
      <workItem from="1617133517276" duration="899000" />
      <workItem from="1617201882508" duration="2661000" />
      <workItem from="1617214069875" duration="978000" />
      <workItem from="1617227653777" duration="433000" />
      <workItem from="1617268722858" duration="844000" />
      <workItem from="1617355070392" duration="916000" />
      <workItem from="1617399510378" duration="689000" />
      <workItem from="1617443932375" duration="3383000" />
      <workItem from="1617477106548" duration="1296000" />
      <workItem from="1617540879297" duration="1142000" />
      <workItem from="1617632797911" duration="3094000" />
      <workItem from="1617652313409" duration="1856000" />
      <workItem from="1617730621442" duration="9547000" />
      <workItem from="1617902953439" duration="731000" />
      <workItem from="1617915771224" duration="174000" />
      <workItem from="1618129444777" duration="640000" />
      <workItem from="1618135905676" duration="1114000" />
      <workItem from="1618774909354" duration="3936000" />
      <workItem from="1618908273485" duration="7636000" />
      <workItem from="1618945173718" duration="6409000" />
      <workItem from="1618987367489" duration="712000" />
      <workItem from="1619016709084" duration="13793000" />
      <workItem from="1619631136767" duration="2984000" />
      <workItem from="1619678684518" duration="9419000" />
      <workItem from="1619764088210" duration="8742000" />
      <workItem from="1619798217511" duration="7990000" />
      <workItem from="1619811877012" duration="2422000" />
      <workItem from="1619860366686" duration="7880000" />
      <workItem from="1619947882981" duration="10437000" />
      <workItem from="1619979911950" duration="2730000" />
      <workItem from="1620023945215" duration="7882000" />
      <workItem from="1620039756921" duration="1294000" />
      <workItem from="1620043582054" duration="2078000" />
      <workItem from="1620046832034" duration="697000" />
      <workItem from="1620122664571" duration="8108000" />
      <workItem from="1620238962143" duration="737000" />
      <workItem from="1620282753704" duration="2111000" />
      <workItem from="1620367724587" duration="6080000" />
      <workItem from="1620668289392" duration="1247000" />
      <workItem from="1625664112275" duration="3917000" />
      <workItem from="1625673915499" duration="30000" />
      <workItem from="1625749875528" duration="516000" />
      <workItem from="1625764769053" duration="4797000" />
      <workItem from="1625827412259" duration="679000" />
      <workItem from="1626122245940" duration="3083000" />
      <workItem from="1626189016389" duration="15000" />
      <workItem from="1626245588926" duration="448000" />
      <workItem from="1626253539340" duration="608000" />
      <workItem from="1626274194384" duration="5781000" />
      <workItem from="1626283501242" duration="281000" />
      <workItem from="1626284706213" duration="4588000" />
      <workItem from="1626339485250" duration="9000" />
      <workItem from="1626341995795" duration="253000" />
      <workItem from="1626419879888" duration="23000" />
      <workItem from="1626424274562" duration="1312000" />
      <workItem from="1626428859227" duration="792000" />
      <workItem from="1626442465582" duration="5630000" />
      <workItem from="1626514504727" duration="2369000" />
      <workItem from="1626549426876" duration="3530000" />
      <workItem from="1626554075347" duration="1581000" />
      <workItem from="1626555853991" duration="1460000" />
      <workItem from="1626599181837" duration="2583000" />
      <workItem from="1626691098400" duration="4767000" />
      <workItem from="1626724982196" duration="618000" />
      <workItem from="1626763697942" duration="662000" />
      <workItem from="1626851222026" duration="658000" />
      <workItem from="1626885996060" duration="1240000" />
      <workItem from="1626896648179" duration="2307000" />
      <workItem from="1626935370294" duration="1328000" />
      <workItem from="1626948355278" duration="9884000" />
      <workItem from="1626976059440" duration="5831000" />
      <workItem from="1627119812554" duration="13434000" />
      <workItem from="1627209818028" duration="600000" />
      <workItem from="1627284278398" duration="8042000" />
      <workItem from="1627295798752" duration="1869000" />
      <workItem from="1627323320680" duration="412000" />
      <workItem from="1627330396441" duration="1199000" />
      <workItem from="1627368564559" duration="2890000" />
      <workItem from="1627454758054" duration="12000" />
      <workItem from="1627459702892" duration="613000" />
      <workItem from="1627546650524" duration="8161000" />
      <workItem from="1627576235635" duration="2989000" />
      <workItem from="1627627560359" duration="1748000" />
      <workItem from="1627724252182" duration="1230000" />
      <workItem from="1627816581686" duration="694000" />
      <workItem from="1627818804702" duration="2655000" />
      <workItem from="1627852450749" duration="14000" />
      <workItem from="1628070700207" duration="2470000" />
      <workItem from="1629195194793" duration="4229000" />
      <workItem from="1629698486926" duration="4746000" />
      <workItem from="1631305007078" duration="1323000" />
      <workItem from="1631553006226" duration="1499000" />
      <workItem from="1631600422997" duration="4272000" />
      <workItem from="1631617025303" duration="14317000" />
      <workItem from="1631652491451" duration="634000" />
      <workItem from="1631686727133" duration="10475000" />
      <workItem from="1631882661154" duration="2939000" />
      <workItem from="1631907202584" duration="1361000" />
      <workItem from="1632513802680" duration="1196000" />
      <workItem from="1632556392083" duration="2867000" />
      <workItem from="1632724478822" duration="7730000" />
      <workItem from="1632764073720" duration="601000" />
      <workItem from="1632810180431" duration="14045000" />
      <workItem from="1632915709734" duration="3229000" />
      <workItem from="1632933306045" duration="7119000" />
      <workItem from="1632982464938" duration="12781000" />
      <workItem from="1633070946995" duration="7840000" />
      <workItem from="1633101859656" duration="1909000" />
      <workItem from="1633171343469" duration="619000" />
      <workItem from="1633720322637" duration="657000" />
      <workItem from="1633729733367" duration="2031000" />
      <workItem from="1633767794296" duration="325000" />
      <workItem from="1633772059194" duration="9102000" />
      <workItem from="1633787830301" duration="791000" />
      <workItem from="1633789071270" duration="7694000" />
      <workItem from="1633855780926" duration="15843000" />
      <workItem from="1633933119827" duration="11000" />
      <workItem from="1633942761979" duration="636000" />
      <workItem from="1633950153160" duration="452000" />
      <workItem from="1633962674822" duration="468000" />
      <workItem from="1634037950002" duration="3130000" />
      <workItem from="1634106599152" duration="23651000" />
      <workItem from="1634213938353" duration="1133000" />
      <workItem from="1634223591028" duration="392000" />
      <workItem from="1634570464002" duration="2370000" />
      <workItem from="1634649543353" duration="12917000" />
      <workItem from="1634737011977" duration="1571000" />
      <workItem from="1634829000406" duration="36000" />
      <workItem from="1634829216499" duration="168000" />
      <workItem from="1635706071416" duration="264000" />
      <workItem from="1635762680652" duration="605000" />
      <workItem from="1635768046211" duration="3357000" />
      <workItem from="1635876621310" duration="2732000" />
      <workItem from="1635948954969" duration="3919000" />
      <workItem from="1635955126039" duration="28000" />
      <workItem from="1635957977516" duration="3081000" />
      <workItem from="1636234599331" duration="2540000" />
      <workItem from="1636278312764" duration="4677000" />
      <workItem from="1636356870558" duration="6910000" />
      <workItem from="1636368471973" duration="6854000" />
      <workItem from="1636460431342" duration="1353000" />
      <workItem from="1636482316185" duration="630000" />
      <workItem from="1636531307098" duration="3424000" />
      <workItem from="1636616099940" duration="7881000" />
      <workItem from="1636714098985" duration="5162000" />
      <workItem from="1641245917031" duration="1783000" />
      <workItem from="1641292416750" duration="11537000" />
      <workItem from="1642058915637" duration="8601000" />
      <workItem from="1642145208905" duration="6757000" />
      <workItem from="1642405995681" duration="11562000" />
      <workItem from="1642445073918" duration="3119000" />
      <workItem from="1642492356909" duration="9995000" />
      <workItem from="1642532568418" duration="7428000" />
      <workItem from="1642578402785" duration="15289000" />
      <workItem from="1642603851071" duration="4791000" />
      <workItem from="1642610723451" duration="5554000" />
      <workItem from="1642684891365" duration="10000" />
      <workItem from="1642687102844" duration="1329000" />
      <workItem from="1642751964602" duration="4418000" />
      <workItem from="1642846969572" duration="1816000" />
      <workItem from="1642850142198" duration="8598000" />
      <workItem from="1642874409910" duration="8751000" />
      <workItem from="1642932470390" duration="2948000" />
      <workItem from="1643097143760" duration="699000" />
      <workItem from="1643110881228" duration="10000" />
      <workItem from="1643304837264" duration="986000" />
      <workItem from="1643376380999" duration="843000" />
      <workItem from="1643475504383" duration="605000" />
      <workItem from="1643654941357" duration="60000" />
      <workItem from="1643709025792" duration="2286000" />
      <workItem from="1643735872292" duration="1745000" />
      <workItem from="1643791009671" duration="14000" />
      <workItem from="1646129868130" duration="6445000" />
      <workItem from="1646596754247" duration="5002000" />
      <workItem from="1646637733706" duration="432000" />
      <workItem from="1648649205491" duration="4560000" />
      <workItem from="1649501375083" duration="5751000" />
      <workItem from="1649581743319" duration="8783000" />
      <workItem from="1649600429828" duration="6259000" />
      <workItem from="1649666303937" duration="10742000" />
      <workItem from="1649702195505" duration="3571000" />
      <workItem from="1649857889680" duration="599000" />
      <workItem from="1650015505494" duration="245000" />
      <workItem from="1650051138238" duration="2124000" />
      <workItem from="1650102707008" duration="3177000" />
      <workItem from="1650224395267" duration="560000" />
      <workItem from="1650225040102" duration="1813000" />
      <workItem from="1650264631384" duration="2510000" />
      <workItem from="1650291008202" duration="373000" />
      <workItem from="1650291579365" duration="331000" />
      <workItem from="1650302049101" duration="64000" />
      <workItem from="1650523164086" duration="2052000" />
      <workItem from="1650570172087" duration="615000" />
      <workItem from="1650620358730" duration="5930000" />
      <workItem from="1650956332576" duration="748000" />
      <workItem from="1650957903435" duration="10734000" />
      <workItem from="1651168162969" duration="673000" />
      <workItem from="1651172320696" duration="923000" />
      <workItem from="1651216261316" duration="29000" />
      <workItem from="1651216301976" duration="59000" />
      <workItem from="1651219320184" duration="921000" />
      <workItem from="1651256536087" duration="780000" />
      <workItem from="1651305012998" duration="4495000" />
      <workItem from="1651324208863" duration="5778000" />
      <workItem from="1651392728926" duration="6689000" />
      <workItem from="1651474237116" duration="53000" />
      <workItem from="1651479863976" duration="4651000" />
      <workItem from="1651495057388" duration="4743000" />
      <workItem from="1651683255333" duration="1819000" />
      <workItem from="1651690446923" duration="3521000" />
      <workItem from="1651747350228" duration="634000" />
      <workItem from="1651825041196" duration="117000" />
      <workItem from="1651825182151" duration="7213000" />
      <workItem from="1652210602812" duration="1801000" />
      <workItem from="1652258882427" duration="19000" />
      <workItem from="1652280862957" duration="11284000" />
      <workItem from="1652342083104" duration="876000" />
      <workItem from="1652440996267" duration="3339000" />
      <workItem from="1652520188536" duration="11881000" />
      <workItem from="1652603391227" duration="2207000" />
      <workItem from="1652690000575" duration="2272000" />
      <workItem from="1652695551751" duration="4595000" />
      <workItem from="1653029895077" duration="606000" />
      <workItem from="1653293063916" duration="608000" />
      <workItem from="1653569248453" duration="75000" />
      <workItem from="1653899198641" duration="6872000" />
      <workItem from="1654263945148" duration="668000" />
      <workItem from="1654806791732" duration="899000" />
      <workItem from="1654849284125" duration="6441000" />
      <workItem from="1654951997189" duration="2479000" />
      <workItem from="1655051172715" duration="3450000" />
      <workItem from="1655206923944" duration="1132000" />
      <workItem from="1655553463181" duration="5942000" />
      <workItem from="1655565442818" duration="862000" />
      <workItem from="1655623260561" duration="9874000" />
      <workItem from="1655664670110" duration="1381000" />
      <workItem from="1655809372619" duration="1275000" />
      <workItem from="1655834648584" duration="5999000" />
      <workItem from="1655881935961" duration="989000" />
      <workItem from="1655892264820" duration="1210000" />
      <workItem from="1655912773345" duration="1519000" />
      <workItem from="1656058112284" duration="5344000" />
      <workItem from="1656092131666" duration="2481000" />
      <workItem from="1656167255528" duration="599000" />
      <workItem from="1656322717752" duration="599000" />
      <workItem from="1656531713821" duration="1168000" />
      <workItem from="1656703373706" duration="2713000" />
      <workItem from="1656750081471" duration="13607000" />
      <workItem from="1656770302021" duration="1637000" />
      <workItem from="1656837146907" duration="750000" />
      <workItem from="1656837906838" duration="137000" />
      <workItem from="1656838696118" duration="2205000" />
      <workItem from="1656840914928" duration="4199000" />
      <workItem from="1656857995510" duration="3849000" />
      <workItem from="1656920130995" duration="8772000" />
      <workItem from="1656953080404" duration="626000" />
      <workItem from="1656960347941" duration="1526000" />
      <workItem from="1656967101634" duration="1077000" />
      <workItem from="1657007458466" duration="2165000" />
      <workItem from="1657011690726" duration="62000" />
      <workItem from="1657014935131" duration="3122000" />
      <workItem from="1657090095662" duration="1228000" />
      <workItem from="1657105281953" duration="410000" />
      <workItem from="1657175888387" duration="1266000" />
      <workItem from="1657521467054" duration="1166000" />
      <workItem from="1657531869109" duration="1208000" />
      <workItem from="1657536757491" duration="1988000" />
      <workItem from="1657546062569" duration="386000" />
      <workItem from="1657742494504" duration="1986000" />
      <workItem from="1657803010343" duration="5515000" />
      <workItem from="1658140351215" duration="7391000" />
      <workItem from="1658219890133" duration="2653000" />
      <workItem from="1658387067470" duration="2648000" />
      <workItem from="1658390897998" duration="6014000" />
      <workItem from="1658430367046" duration="923000" />
      <workItem from="1658479799611" duration="10438000" />
      <workItem from="1658569711524" duration="852000" />
      <workItem from="1658687008774" duration="564000" />
      <workItem from="1658735423195" duration="616000" />
      <workItem from="1658848712007" duration="631000" />
      <workItem from="1658904207181" duration="1200000" />
      <workItem from="1658990098229" duration="178000" />
      <workItem from="1658996879806" duration="7249000" />
      <workItem from="1659032093533" duration="6871000" />
      <workItem from="1659077810338" duration="8843000" />
      <workItem from="1659177800242" duration="16748000" />
      <workItem from="1659275356579" duration="4562000" />
      <workItem from="1659344498426" duration="1009000" />
      <workItem from="1659434447885" duration="3973000" />
      <workItem from="1659479867375" duration="4848000" />
      <workItem from="1659514234360" duration="8435000" />
      <workItem from="1659690641797" duration="194000" />
      <workItem from="1659690849202" duration="2096000" />
      <workItem from="1659724903666" duration="2482000" />
      <workItem from="1659876181880" duration="623000" />
      <workItem from="1659955281066" duration="8000" />
      <workItem from="1660050974157" duration="3947000" />
      <workItem from="1660223822294" duration="717000" />
      <workItem from="1660324282064" duration="3858000" />
      <workItem from="1660395165647" duration="237000" />
      <workItem from="1660562391371" duration="8857000" />
      <workItem from="1660633700301" duration="5557000" />
      <workItem from="1660720938660" duration="1197000" />
      <workItem from="1660808157538" duration="6754000" />
      <workItem from="1660832620930" duration="184000" />
      <workItem from="1660894747842" duration="4125000" />
      <workItem from="1660921175278" duration="4464000" />
      <workItem from="1661151354308" duration="10470000" />
      <workItem from="1661779339944" duration="668000" />
      <workItem from="1661840557395" duration="7874000" />
      <workItem from="1661936450869" duration="4325000" />
      <workItem from="1662057124587" duration="4751000" />
      <workItem from="1662067830182" duration="1211000" />
      <workItem from="1662359262233" duration="956000" />
      <workItem from="1674823262666" duration="1341000" />
      <workItem from="1674988874398" duration="514000" />
<<<<<<< HEAD
      <workItem from="1675072545622" duration="14000" />
      <workItem from="1675076057170" duration="3196000" />
      <workItem from="1675091502640" duration="65000" />
      <workItem from="1675118846283" duration="418000" />
      <workItem from="1675175529964" duration="307000" />
      <workItem from="1675239774589" duration="1097000" />
      <workItem from="1675939739979" duration="3701000" />
      <workItem from="1675974476715" duration="1884000" />
      <workItem from="1676015328357" duration="4361000" />
      <workItem from="1676111110825" duration="4206000" />
      <workItem from="1676194969578" duration="4940000" />
      <workItem from="1676276188996" duration="1114000" />
      <workItem from="1676284849883" duration="10327000" />
      <workItem from="1676369533105" duration="7696000" />
      <workItem from="1676492884143" duration="800000" />
      <workItem from="1676493768657" duration="1278000" />
      <workItem from="1676534954184" duration="708000" />
      <workItem from="1676629492197" duration="174000" />
      <workItem from="1676638199237" duration="628000" />
      <workItem from="1676889704624" duration="7862000" />
      <workItem from="1676927078942" duration="1236000" />
      <workItem from="1677509760217" duration="6729000" />
      <workItem from="1677668102957" duration="5420000" />
      <workItem from="1677753648168" duration="2758000" />
      <workItem from="1677830019966" duration="8915000" />
      <workItem from="1678179266181" duration="1601000" />
      <workItem from="1678263164061" duration="4406000" />
      <workItem from="1678368936917" duration="1406000" />
      <workItem from="1678376437959" duration="1212000" />
      <workItem from="1678448425428" duration="1839000" />
      <workItem from="1678463753275" duration="2857000" />
      <workItem from="1678693930259" duration="4858000" />
      <workItem from="1678780085013" duration="1910000" />
      <workItem from="1678783592600" duration="3392000" />
      <workItem from="1678865989006" duration="458000" />
      <workItem from="1679239726900" duration="1742000" />
      <workItem from="1679407976373" duration="355000" />
      <workItem from="1679999550907" duration="9000" />
      <workItem from="1681476028080" duration="7434000" />
      <workItem from="1681673639441" duration="3012000" />
      <workItem from="1681715570781" duration="7024000" />
      <workItem from="1681735636151" duration="2107000" />
      <workItem from="1681756383546" duration="3483000" />
      <workItem from="1681800921423" duration="3953000" />
      <workItem from="1681831937438" duration="2799000" />
      <workItem from="1681902885302" duration="9595000" />
      <workItem from="1681978855713" duration="19000" />
      <workItem from="1681978940125" duration="21286000" />
      <workItem from="1682059420961" duration="2502000" />
      <workItem from="1682066315669" duration="16767000" />
      <workItem from="1682154678345" duration="8511000" />
      <workItem from="1682179739744" duration="887000" />
      <workItem from="1682321926846" duration="437000" />
      <workItem from="1682333643813" duration="2700000" />
      <workItem from="1682493624347" duration="1555000" />
      <workItem from="1683041906565" duration="7000" />
      <workItem from="1683042034287" duration="1286000" />
      <workItem from="1683569075517" duration="2308000" />
      <workItem from="1683700935505" duration="3678000" />
      <workItem from="1683732598655" duration="3204000" />
      <workItem from="1683742706952" duration="1832000" />
      <workItem from="1683790672652" duration="4274000" />
      <workItem from="1683822681847" duration="2492000" />
      <workItem from="1683875494418" duration="1970000" />
      <workItem from="1683968733976" duration="12706000" />
      <workItem from="1683995450757" duration="123000" />
      <workItem from="1683995580519" duration="3723000" />
      <workItem from="1684138731449" duration="2790000" />
      <workItem from="1684157673733" duration="2429000" />
      <workItem from="1684160491390" duration="2609000" />
      <workItem from="1684168978139" duration="1321000" />
      <workItem from="1684185487445" duration="1182000" />
      <workItem from="1684220510101" duration="20000" />
      <workItem from="1684220799271" duration="6662000" />
      <workItem from="1684313805587" duration="1017000" />
      <workItem from="1686306751196" duration="1699000" />
      <workItem from="1686346712390" duration="4335000" />
      <workItem from="1686515207041" duration="11314000" />
      <workItem from="1686762258739" duration="8598000" />
      <workItem from="1686856691543" duration="4853000" />
      <workItem from="1687291640452" duration="5000" />
      <workItem from="1687330038822" duration="817000" />
      <workItem from="1687335084245" duration="22000" />
      <workItem from="1687340305362" duration="9588000" />
      <workItem from="1687417655964" duration="1837000" />
      <workItem from="1687419508232" duration="316000" />
      <workItem from="1687437242184" duration="1725000" />
      <workItem from="1687443439997" duration="8781000" />
      <workItem from="1687683453013" duration="11805000" />
      <workItem from="1687723801083" duration="3816000" />
      <workItem from="1687760769808" duration="24533000" />
      <workItem from="1687804392549" duration="94000" />
      <workItem from="1687804720435" duration="1042000" />
      <workItem from="1687847037404" duration="27855000" />
      <workItem from="1687933816656" duration="2104000" />
      <workItem from="1687935927450" duration="4296000" />
      <workItem from="1687940234802" duration="660000" />
      <workItem from="1687940900929" duration="11666000" />
      <workItem from="1688036639011" duration="500000" />
      <workItem from="1688042210097" duration="4708000" />
      <workItem from="1688128994721" duration="1062000" />
      <workItem from="1688133783351" duration="4909000" />
      <workItem from="1688145673381" duration="371000" />
      <workItem from="1688328773559" duration="2091000" />
      <workItem from="1688365877527" duration="17109000" />
      <workItem from="1688452332375" duration="15232000" />
      <workItem from="1688470849480" duration="282000" />
      <workItem from="1688473827325" duration="7108000" />
      <workItem from="1688480957767" duration="6117000" />
      <workItem from="1688491404658" duration="31000" />
      <workItem from="1688500162398" duration="1275000" />
      <workItem from="1688539441226" duration="28121000" />
      <workItem from="1688581319660" duration="605000" />
      <workItem from="1688630026520" duration="6817000" />
      <workItem from="1688668790291" duration="553000" />
      <workItem from="1688713084204" duration="558000" />
      <workItem from="1688997242091" duration="599000" />
      <workItem from="1689019757599" duration="2114000" />
      <workItem from="1689057488774" duration="8254000" />
      <workItem from="1689077710717" duration="601000" />
      <workItem from="1689082913283" duration="8054000" />
      <workItem from="1689145454082" duration="4792000" />
      <workItem from="1689173699417" duration="4998000" />
      <workItem from="1689251972447" duration="7160000" />
      <workItem from="1689320382184" duration="1203000" />
      <workItem from="1689336727755" duration="2101000" />
      <workItem from="1689597813602" duration="5460000" />
      <workItem from="1689663103312" duration="7581000" />
      <workItem from="1689684002555" duration="29000" />
      <workItem from="1690015899078" duration="5184000" />
      <workItem from="1690029525199" duration="3576000" />
      <workItem from="1690047443102" duration="696000" />
      <workItem from="1690203826282" duration="19198000" />
      <workItem from="1690266948722" duration="13335000" />
      <workItem from="1690353648253" duration="10097000" />
      <workItem from="1690456827953" duration="599000" />
      <workItem from="1690547486625" duration="3201000" />
      <workItem from="1690798949038" duration="5043000" />
      <workItem from="1690806175986" duration="3817000" />
      <workItem from="1691345204584" duration="1451000" />
      <workItem from="1691397878338" duration="5000" />
      <workItem from="1691412505131" duration="9930000" />
      <workItem from="1691431983487" duration="5702000" />
      <workItem from="1691482390555" duration="16727000" />
      <workItem from="1691563994958" duration="3161000" />
      <workItem from="1691571786443" duration="1490000" />
      <workItem from="1691583695694" duration="537000" />
      <workItem from="1691664195563" duration="12714000" />
      <workItem from="1691756719846" duration="5416000" />
      <workItem from="1691763964200" duration="10358000" />
      <workItem from="1691995277388" duration="21686000" />
      <workItem from="1692045802731" duration="1461000" />
      <workItem from="1692048160136" duration="1413000" />
      <workItem from="1692106005526" duration="703000" />
      <workItem from="1692126647786" duration="2088000" />
      <workItem from="1692172577773" duration="10273000" />
      <workItem from="1692188443493" duration="7680000" />
      <workItem from="1692253701148" duration="20793000" />
      <workItem from="1692345824712" duration="17762000" />
      <workItem from="1692599861467" duration="27257000" />
      <workItem from="1692645266350" duration="3238000" />
      <workItem from="1692685824724" duration="17692000" />
      <workItem from="1692710790501" duration="2873000" />
      <workItem from="1692732219522" duration="402000" />
      <workItem from="1692772848998" duration="11957000" />
      <workItem from="1692795506142" duration="370000" />
      <workItem from="1692795882804" duration="9010000" />
      <workItem from="1692806668758" duration="7398000" />
      <workItem from="1692815325393" duration="5882000" />
      <workItem from="1692858824878" duration="530000" />
      <workItem from="1692859375048" duration="663000" />
      <workItem from="1692860045343" duration="17127000" />
      <workItem from="1693212787610" duration="667000" />
      <workItem from="1693213460396" duration="6952000" />
      <workItem from="1693226225100" duration="1623000" />
      <workItem from="1693240428089" duration="3885000" />
      <workItem from="1693291800769" duration="14021000" />
      <workItem from="1693318207467" duration="601000" />
      <workItem from="1693380829083" duration="3976000" />
      <workItem from="1693401183663" duration="680000" />
      <workItem from="1693406057180" duration="231000" />
      <workItem from="1693406293095" duration="1718000" />
      <workItem from="1693409908745" duration="1421000" />
      <workItem from="1693476470309" duration="1270000" />
      <workItem from="1693489620790" duration="5436000" />
      <workItem from="1693506385560" duration="632000" />
      <workItem from="1693546957819" duration="5215000" />
      <workItem from="1693809517086" duration="2349000" />
      <workItem from="1693845663065" duration="174000" />
      <workItem from="1693896966056" duration="13179000" />
      <workItem from="1694004691266" duration="6060000" />
      <workItem from="1694030920174" duration="6891000" />
      <workItem from="1694069771395" duration="10100000" />
      <workItem from="1694344560308" duration="29000" />
      <workItem from="1694414416922" duration="11537000" />
      <workItem from="1694462023491" duration="2697000" />
      <workItem from="1694499928389" duration="2577000" />
      <workItem from="1694587849959" duration="1575000" />
      <workItem from="1694608032968" duration="9733000" />
      <workItem from="1694689826416" duration="399000" />
      <workItem from="1694690445301" duration="2131000" />
      <workItem from="1694721364193" duration="1201000" />
      <workItem from="1694796411443" duration="2000" />
      <workItem from="1694796938071" duration="2979000" />
      <workItem from="1694852052729" duration="9388000" />
      <workItem from="1694877093508" duration="8097000" />
      <workItem from="1695020261488" duration="19970000" />
      <workItem from="1695109081459" duration="5061000" />
      <workItem from="1695147425004" duration="2244000" />
      <workItem from="1695196772111" duration="2158000" />
      <workItem from="1695227274084" duration="2866000" />
      <workItem from="1695236806134" duration="607000" />
      <workItem from="1695279298859" duration="1970000" />
      <workItem from="1695306416476" duration="4201000" />
      <workItem from="1695366460259" duration="17395000" />
      <workItem from="1695752204912" duration="4842000" />
      <workItem from="1695888913853" duration="7038000" />
      <workItem from="1696062297677" duration="3418000" />
      <workItem from="1696275387120" duration="1402000" />
      <workItem from="1696928279344" duration="1442000" />
      <workItem from="1696930769823" duration="1488000" />
      <workItem from="1697014627489" duration="3278000" />
      <workItem from="1699355305446" duration="572000" />
      <workItem from="1699474527077" duration="42000" />
      <workItem from="1699947405238" duration="1488000" />
      <workItem from="1700239957013" duration="383000" />
      <workItem from="1700724875045" duration="1439000" />
      <workItem from="1702629200986" duration="1255000" />
      <workItem from="1703006353012" duration="1633000" />
      <workItem from="1703057509971" duration="4635000" />
=======
    </task>
    <task id="LOCAL-00303" summary="Minimal bug fixes">
      <created>1654855224670</created>
      <option name="number" value="00303" />
      <option name="presentableId" value="LOCAL-00303" />
      <option name="project" value="LOCAL" />
      <updated>1654855224671</updated>
    </task>
    <task id="LOCAL-00304" summary="Added the phase shift injections in the OPF model">
      <created>1654954291994</created>
      <option name="number" value="00304" />
      <option name="presentableId" value="LOCAL-00304" />
      <option name="project" value="LOCAL" />
      <updated>1654954291995</updated>
    </task>
    <task id="LOCAL-00305" summary="Qt6 migration working">
      <created>1655053956835</created>
      <option name="number" value="00305" />
      <option name="presentableId" value="LOCAL-00305" />
      <option name="project" value="LOCAL" />
      <updated>1655053956836</updated>
    </task>
    <task id="LOCAL-00306" summary="Added coordinates offset correction&#10;improved fill_xy_from_lat_lon&#10;Fixed newton HVDC call">
      <created>1655560489801</created>
      <option name="number" value="00306" />
      <option name="presentableId" value="LOCAL-00306" />
      <option name="project" value="LOCAL" />
      <updated>1655560489801</updated>
    </task>
    <task id="LOCAL-00307" summary="derivatives research">
      <created>1655638721837</created>
      <option name="number" value="00307" />
      <option name="presentableId" value="LOCAL-00307" />
      <option name="project" value="LOCAL" />
      <updated>1655638721838</updated>
    </task>
    <task id="LOCAL-00308" summary="Added zoom to the lightmap research">
      <created>1655838916726</created>
      <option name="number" value="00308" />
      <option name="presentableId" value="LOCAL-00308" />
      <option name="project" value="LOCAL" />
      <updated>1655838916727</updated>
    </task>
    <task id="LOCAL-00309" summary="Migrated lightmap to pyside6 (missing the zoom optics)">
      <created>1655840047568</created>
      <option name="number" value="00309" />
      <option name="presentableId" value="LOCAL-00309" />
      <option name="project" value="LOCAL" />
      <updated>1655840047569</updated>
>>>>>>> 8e8f9eb2
    </task>
    <task id="LOCAL-00436" summary="GUI enhancements&#10;Fix bug in the OPF time steps">
      <created>1688544358055</created>
      <option name="number" value="00436" />
      <option name="presentableId" value="LOCAL-00436" />
      <option name="project" value="LOCAL" />
      <updated>1688544358055</updated>
    </task>
    <task id="LOCAL-00437" summary="Refactored the linear ATC calculation">
      <created>1688550551903</created>
      <option name="number" value="00437" />
      <option name="presentableId" value="LOCAL-00437" />
      <option name="project" value="LOCAL" />
      <updated>1688550551903</updated>
    </task>
    <task id="LOCAL-00438" summary="Modifications to correctly work with the ZIP model and import from PSSe">
      <created>1688556960092</created>
      <option name="number" value="00438" />
      <option name="presentableId" value="LOCAL-00438" />
      <option name="project" value="LOCAL" />
      <updated>1688556960092</updated>
    </task>
    <task id="LOCAL-00439" summary="More typings">
      <created>1688561658932</created>
      <option name="number" value="00439" />
      <option name="presentableId" value="LOCAL-00439" />
      <option name="project" value="LOCAL" />
      <updated>1688561658932</updated>
    </task>
    <task id="LOCAL-00440" summary="Reordered the OPF results to be clearer">
      <created>1688565817390</created>
      <option name="number" value="00440" />
      <option name="presentableId" value="LOCAL-00440" />
      <option name="project" value="LOCAL" />
      <updated>1688565817390</updated>
    </task>
    <task id="LOCAL-00441" summary="More typings">
      <created>1688573324429</created>
      <option name="number" value="00441" />
      <option name="presentableId" value="LOCAL-00441" />
      <option name="project" value="LOCAL" />
      <updated>1688573324429</updated>
    </task>
    <task id="LOCAL-00442" summary="updated copyright&#10;Improved warnings">
      <created>1688659860849</created>
      <option name="number" value="00442" />
      <option name="presentableId" value="LOCAL-00442" />
      <option name="project" value="LOCAL" />
      <updated>1688659860849</updated>
    </task>
    <task id="LOCAL-00443" summary="Adaptations to new newton version">
      <created>1689074817527</created>
      <option name="number" value="00443" />
      <option name="presentableId" value="LOCAL-00443" />
      <option name="project" value="LOCAL" />
      <updated>1689074817527</updated>
    </task>
    <task id="LOCAL-00444" summary="added generator to battery conversion">
      <created>1689184637451</created>
      <option name="number" value="00444" />
      <option name="presentableId" value="LOCAL-00444" />
      <option name="project" value="LOCAL" />
      <updated>1689184637452</updated>
    </task>
    <task id="LOCAL-00445" summary="fixed buses not beign added to investments&#10;Fixed bug in storage selection">
      <created>1689252500250</created>
      <option name="number" value="00445" />
      <option name="presentableId" value="LOCAL-00445" />
      <option name="project" value="LOCAL" />
      <updated>1689252500250</updated>
    </task>
    <task id="LOCAL-00446" summary="Fixed bug in storage selection">
      <created>1689253351759</created>
      <option name="number" value="00446" />
      <option name="presentableId" value="LOCAL-00446" />
      <option name="project" value="LOCAL" />
      <updated>1689253351759</updated>
    </task>
    <task id="LOCAL-00447" summary="Added object selection dialogue when adding investments and contingencies">
      <created>1689255894352</created>
      <option name="number" value="00447" />
      <option name="presentableId" value="LOCAL-00447" />
      <option name="project" value="LOCAL" />
      <updated>1689255894352</updated>
    </task>
    <task id="LOCAL-00448" summary="Fixed stochastic power flow">
      <created>1690021145243</created>
      <option name="number" value="00448" />
      <option name="presentableId" value="LOCAL-00448" />
      <option name="project" value="LOCAL" />
      <updated>1690021145243</updated>
    </task>
    <task id="LOCAL-00449" summary="Refactored MultiCircuit into devices and numericalcircuit into data structures&#10;also, added deep copy to the data structures">
      <created>1690207900459</created>
      <option name="number" value="00449" />
      <option name="presentableId" value="LOCAL-00449" />
      <option name="project" value="LOCAL" />
      <updated>1690207900459</updated>
    </task>
    <task id="LOCAL-00450" summary="Dummy investments evaluation classes">
      <created>1690214605517</created>
      <option name="number" value="00450" />
      <option name="presentableId" value="LOCAL-00450" />
      <option name="project" value="LOCAL" />
      <updated>1690214605517</updated>
    </task>
    <task id="LOCAL-00451" summary="Added special plots">
      <created>1690223884237</created>
      <option name="number" value="00451" />
      <option name="presentableId" value="LOCAL-00451" />
      <option name="project" value="LOCAL" />
      <updated>1690223884237</updated>
    </task>
    <task id="LOCAL-00452" summary="Added hyperopt evaluation">
      <created>1690226730625</created>
      <option name="number" value="00452" />
      <option name="presentableId" value="LOCAL-00452" />
      <option name="project" value="LOCAL" />
      <updated>1690226730625</updated>
    </task>
    <task id="LOCAL-00453" summary="added mvrsm and overload criteria">
      <created>1690269488406</created>
      <option name="number" value="00453" />
      <option name="presentableId" value="LOCAL-00453" />
      <option name="project" value="LOCAL" />
      <updated>1690269488406</updated>
    </task>
    <task id="LOCAL-00454" summary="added hyperopt as requirement">
      <created>1690269531781</created>
      <option name="number" value="00454" />
      <option name="presentableId" value="LOCAL-00454" />
      <option name="project" value="LOCAL" />
      <updated>1690269531781</updated>
    </task>
    <task id="LOCAL-00455" summary="Fixed bug with LODF based contingencies">
      <created>1690274908830</created>
      <option name="number" value="00455" />
      <option name="presentableId" value="LOCAL-00455" />
      <option name="project" value="LOCAL" />
      <updated>1690274908830</updated>
    </task>
    <task id="LOCAL-00456" summary="Included improvements in linear contingency creation">
      <created>1690375871777</created>
      <option name="number" value="00456" />
      <option name="presentableId" value="LOCAL-00456" />
      <option name="project" value="LOCAL" />
      <updated>1690375871777</updated>
    </task>
    <task id="LOCAL-00457" summary="Improvements in creating and using linear multi-contingencies">
      <created>1690387635323</created>
      <option name="number" value="00457" />
      <option name="presentableId" value="LOCAL-00457" />
      <option name="project" value="LOCAL" />
      <updated>1690387635323</updated>
    </task>
    <task id="LOCAL-00458" summary="Adapted newer newton changes">
      <created>1690550938413</created>
      <option name="number" value="00458" />
      <option name="presentableId" value="LOCAL-00458" />
      <option name="project" value="LOCAL" />
      <updated>1690550938413</updated>
    </task>
    <task id="LOCAL-00459" summary="major changes to add cluster expansion">
      <created>1690803543628</created>
      <option name="number" value="00459" />
      <option name="presentableId" value="LOCAL-00459" />
      <option name="project" value="LOCAL" />
      <updated>1690803543628</updated>
    </task>
    <task id="LOCAL-00460" summary="minor changes in the MVRSM formatting and types">
      <created>1690818837552</created>
      <option name="number" value="00460" />
      <option name="presentableId" value="LOCAL-00460" />
      <option name="project" value="LOCAL" />
      <updated>1690818837552</updated>
    </task>
    <task id="LOCAL-00461" summary="Fixed bug when reading legacy excel model files">
      <created>1691414875921</created>
      <option name="number" value="00461" />
      <option name="presentableId" value="LOCAL-00461" />
      <option name="project" value="LOCAL" />
      <updated>1691414875922</updated>
    </task>
    <task id="LOCAL-00462" summary="Added options to add catalogue devices for the line and transformer">
      <created>1691425464905</created>
      <option name="number" value="00462" />
      <option name="presentableId" value="LOCAL-00462" />
      <option name="project" value="LOCAL" />
      <updated>1691425464905</updated>
    </task>
    <task id="LOCAL-00463" summary="Added line splitting">
      <created>1691438246728</created>
      <option name="number" value="00463" />
      <option name="presentableId" value="LOCAL-00463" />
      <option name="project" value="LOCAL" />
      <updated>1691438246728</updated>
    </task>
    <task id="LOCAL-00464" summary="added arrows to the lines (line and transformer for now)">
      <created>1691495594256</created>
      <option name="number" value="00464" />
      <option name="presentableId" value="LOCAL-00464" />
      <option name="project" value="LOCAL" />
      <updated>1691495594257</updated>
    </task>
    <task id="LOCAL-00465" summary="more work with having a common line template for the GUI drawing">
      <created>1691503308488</created>
      <option name="number" value="00465" />
      <option name="presentableId" value="LOCAL-00465" />
      <option name="project" value="LOCAL" />
      <updated>1691503308488</updated>
    </task>
    <task id="LOCAL-00466" summary="Improved arrows and fixed some signs bug in the OPF visualization">
      <created>1691572267698</created>
      <option name="number" value="00466" />
      <option name="presentableId" value="LOCAL-00466" />
      <option name="project" value="LOCAL" />
      <updated>1691572267699</updated>
    </task>
    <task id="LOCAL-00467" summary="Refactoring the map widget">
      <created>1691667830056</created>
      <option name="number" value="00467" />
      <option name="presentableId" value="LOCAL-00467" />
      <option name="project" value="LOCAL" />
      <updated>1691667830057</updated>
    </task>
    <task id="LOCAL-00468" summary="Refactoring the map widget (2)">
      <created>1691673020698</created>
      <option name="number" value="00468" />
      <option name="presentableId" value="LOCAL-00468" />
      <option name="project" value="LOCAL" />
      <updated>1691673020698</updated>
    </task>
    <task id="LOCAL-00469" summary="Fixed the default tiles to be gray and red when errors">
      <created>1691775113176</created>
      <option name="number" value="00469" />
      <option name="presentableId" value="LOCAL-00469" />
      <option name="project" value="LOCAL" />
      <updated>1691775113176</updated>
    </task>
    <task id="LOCAL-00470" summary="Added color to some object tags&#10;Added color as an item delegate">
      <created>1692022876924</created>
      <option name="number" value="00470" />
      <option name="presentableId" value="LOCAL-00470" />
      <option name="project" value="LOCAL" />
      <updated>1692022876924</updated>
    </task>
    <task id="LOCAL-00471" summary="added matpower to dictionary structure">
      <created>1692131285086</created>
      <option name="number" value="00471" />
      <option name="presentableId" value="LOCAL-00471" />
      <option name="project" value="LOCAL" />
      <updated>1692131285086</updated>
    </task>
    <task id="LOCAL-00472" summary="Separated the cascading GUI">
      <created>1692266726637</created>
      <option name="number" value="00472" />
      <option name="presentableId" value="LOCAL-00472" />
      <option name="project" value="LOCAL" />
      <updated>1692266726638</updated>
    </task>
    <task id="LOCAL-00473" summary="Implemented the base decoupling of diagrams">
      <created>1692289033527</created>
      <option name="number" value="00473" />
      <option name="presentableId" value="LOCAL-00473" />
      <option name="project" value="LOCAL" />
      <updated>1692289033527</updated>
    </task>
<<<<<<< HEAD
    <task id="LOCAL-00474" summary="Moved sliders to the designer tab">
      <created>1692616472293</created>
      <option name="number" value="00474" />
      <option name="presentableId" value="LOCAL-00474" />
      <option name="project" value="LOCAL" />
      <updated>1692616472293</updated>
    </task>
    <task id="LOCAL-00475" summary="added CGMES trasnsformer and line conversions">
      <created>1692618460212</created>
      <option name="number" value="00475" />
      <option name="presentableId" value="LOCAL-00475" />
      <option name="project" value="LOCAL" />
      <updated>1692618460212</updated>
    </task>
    <task id="LOCAL-00476" summary="Refactored IO&#10;Massive work in getting to save the diagrams in the files (WIP)">
      <created>1692649138429</created>
      <option name="number" value="00476" />
      <option name="presentableId" value="LOCAL-00476" />
      <option name="project" value="LOCAL" />
      <updated>1692649138429</updated>
    </task>
    <task id="LOCAL-00477" summary="split the Main gui into several subclasses">
      <created>1692704503136</created>
      <option name="number" value="00477" />
      <option name="presentableId" value="LOCAL-00477" />
      <option name="project" value="LOCAL" />
      <updated>1692704503136</updated>
    </task>
    <task id="LOCAL-00478" summary="optimized imports">
      <created>1692708565675</created>
      <option name="number" value="00478" />
      <option name="presentableId" value="LOCAL-00478" />
      <option name="project" value="LOCAL" />
      <updated>1692708565675</updated>
    </task>
    <task id="LOCAL-00479" summary="Corrected many PySide6 usages">
      <created>1692720330690</created>
      <option name="number" value="00479" />
      <option name="presentableId" value="LOCAL-00479" />
      <option name="project" value="LOCAL" />
      <updated>1692720330690</updated>
    </task>
    <task id="LOCAL-00480" summary="managed to make a BusBranchEditor draw a diagram without using the circuit-stored data">
      <created>1692814978278</created>
      <option name="number" value="00480" />
      <option name="presentableId" value="LOCAL-00480" />
      <option name="project" value="LOCAL" />
      <updated>1692814978279</updated>
    </task>
    <task id="LOCAL-00481" summary="Fixed multiple inheritance and passed to a single inheritance model">
      <created>1692816096492</created>
      <option name="number" value="00481" />
      <option name="presentableId" value="LOCAL-00481" />
      <option name="project" value="LOCAL" />
      <updated>1692816096492</updated>
    </task>
    <task id="LOCAL-00482" summary="more work to load stored diagrams">
      <created>1692821188440</created>
      <option name="number" value="00482" />
      <option name="presentableId" value="LOCAL-00482" />
      <option name="project" value="LOCAL" />
      <updated>1692821188440</updated>
    </task>
    <task id="LOCAL-00483" summary="set the diagrams listview as a model">
      <created>1692864394626</created>
      <option name="number" value="00483" />
      <option name="presentableId" value="LOCAL-00483" />
      <option name="project" value="LOCAL" />
      <updated>1692864394626</updated>
    </task>
    <task id="LOCAL-00484" summary="Seem to have tamed the CGMES boundary set -&gt; model duality">
      <created>1693298903267</created>
      <option name="number" value="00484" />
      <option name="presentableId" value="LOCAL-00484" />
      <option name="project" value="LOCAL" />
      <updated>1693298903267</updated>
    </task>
    <option name="localTasksCounter" value="526" />
=======
    <task id="LOCAL-00348" summary="Removed incorrect import">
      <created>1695715614170</created>
      <option name="number" value="00348" />
      <option name="presentableId" value="LOCAL-00348" />
      <option name="project" value="LOCAL" />
      <updated>1695715614170</updated>
    </task>
    <task id="LOCAL-00349" summary="raw descriptions">
      <created>1695740570287</created>
      <option name="number" value="00349" />
      <option name="presentableId" value="LOCAL-00349" />
      <option name="project" value="LOCAL" />
      <updated>1695740570287</updated>
    </task>
    <task id="LOCAL-00350" summary="raw descriptions">
      <created>1695742027581</created>
      <option name="number" value="00350" />
      <option name="presentableId" value="LOCAL-00350" />
      <option name="project" value="LOCAL" />
      <updated>1695742027581</updated>
    </task>
    <task id="LOCAL-00351" summary="minimal width adjustment for windows">
      <created>1695743235050</created>
      <option name="number" value="00351" />
      <option name="presentableId" value="LOCAL-00351" />
      <option name="project" value="LOCAL" />
      <updated>1695743235050</updated>
    </task>
    <option name="localTasksCounter" value="352" />
>>>>>>> 8e8f9eb2
    <servers />
  </component>
  <component name="TypeScriptGeneratedFilesManager">
    <option name="version" value="3" />
  </component>
  <component name="Vcs.Log.History.Properties">
    <option name="COLUMN_ID_ORDER">
      <list>
        <option value="Default.Root" />
        <option value="Default.Author" />
        <option value="Default.Date" />
        <option value="Default.Subject" />
        <option value="Space.CommitStatus" />
      </list>
    </option>
  </component>
  <component name="Vcs.Log.Tabs.Properties">
    <option name="TAB_STATES">
      <map>
        <entry key="1">
          <value>
            <State />
          </value>
        </entry>
        <entry key="MAIN">
          <value>
<<<<<<< HEAD
            <State>
              <option name="COLUMN_ID_WIDTH">
                <map>
                  <entry key="Table.Default.Author.ColumnIdWidth" value="82" />
                  <entry key="Table.Default.Date.ColumnIdWidth" value="65" />
                  <entry key="Table.Space.CommitStatus.ColumnIdWidth" value="32" />
                </map>
              </option>
            </State>
=======
            <State />
>>>>>>> 8e8f9eb2
          </value>
        </entry>
      </map>
    </option>
  </component>
  <component name="VcsManagerConfiguration">
<<<<<<< HEAD
    <MESSAGE value="Added some functions to the line and transformer to read p.u values&#10;Modified docstrings in some objects&#10;Changed some object constructor parameter names" />
    <MESSAGE value="5.0.0a8" />
    <MESSAGE value="Implemented the GUI relocation for lines&#10;Implemented the InjectionTemplate object" />
    <MESSAGE value="Made some property name changes" />
    <MESSAGE value="Adapter the gridcal file format open to seek for older properties that are registered as such" />
    <MESSAGE value="5.0.0a10" />
    <MESSAGE value="minor bug fixes" />
    <MESSAGE value="added get_bus_indices to the generator, load and shunt data structures" />
    <MESSAGE value="Fixed issues when installing a fresh package" />
    <MESSAGE value="Added Vnom in BusData" />
    <MESSAGE value="Added vcc transformer analysis rule" />
    <MESSAGE value="improved the analysis settings GUI" />
    <MESSAGE value="Improved layout and colouring for the BusViewerWidget" />
    <MESSAGE value="removed active from EditableDevice and moved it to ParentBranchTemplate and InjectionTemplate" />
    <MESSAGE value="refactored raw strings (WIP)" />
    <MESSAGE value="improved the GUI representation by taking the start and end sliders to a separated dialogue" />
    <MESSAGE value="started the var registry in the results" />
    <MESSAGE value="Fixed bugs with the new location of DeviceType&#10;&#10;Fixed bugs related to get_selected_buses()" />
    <MESSAGE value="minimal improvement in fcn synthax" />
    <MESSAGE value="Wrote some more README.md" />
    <MESSAGE value="5.0.0a20" />
    <MESSAGE value="fixed opf formulation indexing in HVDC devices" />
    <MESSAGE value="minimal refactoring changes in reliability_study_run.py" />
    <MESSAGE value="fixed broken tests (newton equivalence and tutorials)" />
    <MESSAGE value="implemented results transposition" />
    <option name="LAST_COMMIT_MESSAGE" value="implemented results transposition" />
=======
    <MESSAGE value="Fixed the matpower expression making the new derivatives exact as matpowers'" />
    <MESSAGE value="Merged the unbalanced short circuit and removed the sympy import" />
    <MESSAGE value="Integrated the new short circuit logic in the GUI" />
    <MESSAGE value="Refactored the short circuit functions" />
    <MESSAGE value="added docstrings and deleted commented code" />
    <MESSAGE value="completely refactored the ShortCircuitResults object to properly represent the sequence results" />
    <MESSAGE value="Added icons to the results tree view" />
    <MESSAGE value="major refactor in the short circuit study" />
    <MESSAGE value="Set the SC loading values to display in %" />
    <MESSAGE value="fixed issue with no-slack islands" />
    <MESSAGE value="Minor refactor of the newer get admmitance functions in generatorDate and BatteryData" />
    <MESSAGE value="Made the short circuit vastly more efficient by avoiding Y inversions" />
    <MESSAGE value="slight refactor" />
    <MESSAGE value="Modified the text of some results' naming" />
    <MESSAGE value="Fixed short circuit indexing bug in islands" />
    <MESSAGE value="Merged devel with devel_REE (successfully)" />
    <MESSAGE value="updated version" />
    <MESSAGE value="Updated the version file" />
    <MESSAGE value="Added losses % to the power flow time series&#10;Minor refactors of the GUI" />
    <MESSAGE value="csc sparse branch derivatives" />
    <MESSAGE value="Fixed critical issue with short circuits handling islands" />
    <MESSAGE value="4.6.5" />
    <MESSAGE value="Removed incorrect import" />
    <MESSAGE value="raw descriptions" />
    <MESSAGE value="minimal width adjustment for windows" />
    <option name="LAST_COMMIT_MESSAGE" value="minimal width adjustment for windows" />
>>>>>>> 8e8f9eb2
  </component>
  <component name="XDebuggerManager">
    <breakpoint-manager>
      <breakpoints>
        <line-breakpoint enabled="true" suspend="THREAD" type="python-line">
          <url>file://$PROJECT_DIR$/src/research/power_flow/newton_line_search.py</url>
          <line>1169</line>
          <option name="timeStamp" value="31" />
        </line-breakpoint>
        <line-breakpoint enabled="true" suspend="THREAD" type="python-line">
          <url>file://$PROJECT_DIR$/src/research/slicing_experiments.py</url>
          <line>276</line>
          <option name="timeStamp" value="55" />
        </line-breakpoint>
        <line-breakpoint enabled="true" suspend="THREAD" type="python-line">
          <url>file://$PROJECT_DIR$/src/research/slicing_experiments.py</url>
          <line>271</line>
          <option name="timeStamp" value="56" />
        </line-breakpoint>
        <line-breakpoint enabled="true" suspend="THREAD" type="python-line">
          <url>file://$PROJECT_DIR$/src/research/power_world_format/power_world_epc.py</url>
          <line>70</line>
          <option name="timeStamp" value="98" />
        </line-breakpoint>
        <line-breakpoint enabled="true" suspend="THREAD" type="python-line">
          <url>file://$PROJECT_DIR$/src/research/PTDF/PTDF_research.py</url>
          <line>239</line>
          <option name="timeStamp" value="99" />
        </line-breakpoint>
        <line-breakpoint enabled="true" suspend="THREAD" type="python-line">
          <url>file://$PROJECT_DIR$/src/research/power_flow/asd/josep/v3_pv.py</url>
          <line>163</line>
          <option name="timeStamp" value="189" />
        </line-breakpoint>
        <line-breakpoint enabled="true" suspend="THREAD" type="python-line">
          <url>file://$PROJECT_DIR$/src/research/power_flow/asd/asd_power_flow.py</url>
          <line>513</line>
          <option name="timeStamp" value="203" />
        </line-breakpoint>
        <line-breakpoint enabled="true" suspend="THREAD" type="python-line">
          <url>file://$PROJECT_DIR$/src/research/power_flow/asd/asd_power_flow.py</url>
          <line>505</line>
          <option name="timeStamp" value="207" />
        </line-breakpoint>
        <line-breakpoint enabled="true" suspend="THREAD" type="python-line">
          <url>file://$PROJECT_DIR$/src/research/power_flow/asd/asd_power_flow.py</url>
          <line>503</line>
          <option name="timeStamp" value="208" />
        </line-breakpoint>
        <line-breakpoint enabled="true" suspend="THREAD" type="python-line">
          <url>file://$PROJECT_DIR$/src/research/power_flow/asd/asd_power_flow.py</url>
          <line>507</line>
          <option name="timeStamp" value="209" />
        </line-breakpoint>
        <line-breakpoint enabled="true" suspend="THREAD" type="python-line">
          <url>file://$PROJECT_DIR$/src/research/power_flow/asd/asd_power_flow.py</url>
          <line>499</line>
          <option name="timeStamp" value="210" />
        </line-breakpoint>
        <line-breakpoint enabled="true" suspend="THREAD" type="python-line">
          <url>file://$PROJECT_DIR$/src/research/PTDF/PTDF_research.py</url>
          <line>103</line>
          <option name="timeStamp" value="291" />
        </line-breakpoint>
        <line-breakpoint enabled="true" suspend="THREAD" type="python-line">
          <url>file://$PROJECT_DIR$/src/research/PTDF/PTDF_research.py</url>
          <line>149</line>
          <option name="timeStamp" value="294" />
        </line-breakpoint>
        <line-breakpoint enabled="true" suspend="THREAD" type="python-line">
          <url>file://$PROJECT_DIR$/src/research/PTDF/PTDF_research3.py</url>
          <line>55</line>
          <option name="timeStamp" value="298" />
        </line-breakpoint>
        <line-breakpoint enabled="true" suspend="THREAD" type="python-line">
          <url>file://$PROJECT_DIR$/src/research/power_flow/rectangular/rectangular_nr1.py</url>
          <line>110</line>
          <option name="timeStamp" value="340" />
        </line-breakpoint>
        <line-breakpoint enabled="true" suspend="THREAD" type="python-line">
          <url>file://$PROJECT_DIR$/src/research/power_flow/rectangular/rectangular_nr1.py</url>
          <line>115</line>
          <option name="timeStamp" value="341" />
        </line-breakpoint>
        <line-breakpoint enabled="true" suspend="THREAD" type="python-line">
          <url>file://$PROJECT_DIR$/src/tests/test_ptdf.py</url>
          <line>63</line>
          <option name="timeStamp" value="344" />
        </line-breakpoint>
        <line-breakpoint enabled="true" suspend="THREAD" type="python-line">
          <url>file://$PROJECT_DIR$/src/tests/test_transformer_regulator.py</url>
          <line>185</line>
          <option name="timeStamp" value="352" />
        </line-breakpoint>
        <line-breakpoint enabled="true" suspend="THREAD" type="python-line">
          <url>file://$PROJECT_DIR$/src/research/admittance/admittance_variations.py</url>
          <line>122</line>
          <option name="timeStamp" value="355" />
        </line-breakpoint>
        <line-breakpoint enabled="true" suspend="THREAD" type="python-line">
          <url>file://$PROJECT_DIR$/src/research/admittance/admittance_variations.py</url>
          <line>115</line>
          <option name="timeStamp" value="356" />
        </line-breakpoint>
        <line-breakpoint enabled="true" suspend="THREAD" type="python-line">
          <url>file://$PROJECT_DIR$/src/GridCal/Engine/Simulations/PowerFlow/NumericalMethods/jacobian_based_power_flow.py</url>
          <line>1166</line>
          <option name="timeStamp" value="418" />
        </line-breakpoint>
        <line-breakpoint enabled="true" suspend="THREAD" type="python-line">
          <url>file://$PROJECT_DIR$/src/GridCal/Engine/Simulations/PowerFlow/NumericalMethods/jacobian_based_power_flow.py</url>
          <line>1192</line>
          <option name="timeStamp" value="419" />
        </line-breakpoint>
        <line-breakpoint enabled="true" suspend="THREAD" type="python-line">
          <url>file://$PROJECT_DIR$/src/GridCal/Engine/Simulations/PowerFlow/NumericalMethods/jacobian_based_power_flow.py</url>
          <line>1189</line>
          <option name="timeStamp" value="420" />
        </line-breakpoint>
        <line-breakpoint enabled="true" suspend="THREAD" type="python-line">
          <url>file://$PROJECT_DIR$/src/research/upfc/fuerte_esquivel_acha_ambriz_perez_paper.py</url>
          <line>224</line>
          <option name="timeStamp" value="426" />
        </line-breakpoint>
        <line-breakpoint enabled="true" suspend="THREAD" type="python-line">
          <url>file://$PROJECT_DIR$/src/research/upfc/fuerte_esquivel_acha_ambriz_perez_paper.py</url>
          <line>248</line>
          <option name="timeStamp" value="427" />
        </line-breakpoint>
        <line-breakpoint enabled="true" suspend="THREAD" type="python-line">
          <url>file://$PROJECT_DIR$/src/research/upfc/fuerte_esquivel_acha_ambriz_perez_paper.py</url>
          <line>119</line>
          <option name="timeStamp" value="428" />
        </line-breakpoint>
        <line-breakpoint enabled="true" suspend="THREAD" type="python-line">
          <url>file://$PROJECT_DIR$/src/research/power_flow/fubm/derivatives_research0.py</url>
          <line>239</line>
          <option name="timeStamp" value="435" />
        </line-breakpoint>
        <line-breakpoint enabled="true" suspend="THREAD" type="python-line">
          <url>file://$PROJECT_DIR$/src/research/power_flow/fubm/derivatives_research0.py</url>
          <line>233</line>
          <option name="timeStamp" value="436" />
        </line-breakpoint>
        <line-breakpoint enabled="true" suspend="THREAD" type="python-line">
          <url>file://$PROJECT_DIR$/src/research/power_flow/fubm/derivatives_research0.py</url>
          <line>237</line>
          <option name="timeStamp" value="437" />
        </line-breakpoint>
        <line-breakpoint enabled="true" suspend="THREAD" type="python-line">
          <url>file://$PROJECT_DIR$/src/research/power_flow/fubm/derivatives_research1.py</url>
          <line>867</line>
          <option name="timeStamp" value="439" />
        </line-breakpoint>
        <line-breakpoint enabled="true" suspend="THREAD" type="python-line">
          <url>file://$PROJECT_DIR$/src/research/power_flow/hvdc/newton_line_search_acdc.py</url>
          <line>932</line>
          <option name="timeStamp" value="442" />
        </line-breakpoint>
        <line-breakpoint enabled="true" suspend="THREAD" type="python-line">
          <url>file://$PROJECT_DIR$/src/research/power_flow/jacobian/high_speed_jacobian_csc.py</url>
          <line>142</line>
          <option name="timeStamp" value="482" />
        </line-breakpoint>
        <line-breakpoint enabled="true" suspend="THREAD" type="python-line">
          <url>file://$PROJECT_DIR$/src/GridCal/Engine/Sparse/sparse_utils.py</url>
          <line>453</line>
          <option name="timeStamp" value="486" />
        </line-breakpoint>
        <line-breakpoint enabled="true" suspend="THREAD" type="python-line">
          <url>file://$PROJECT_DIR$/src/research/PTDF/ATC1.py</url>
          <line>25</line>
          <option name="timeStamp" value="670" />
        </line-breakpoint>
        <line-breakpoint enabled="true" suspend="THREAD" type="python-line">
          <url>file://$PROJECT_DIR$/src/research/PTDF/PTDF_by_node_groups.py</url>
          <line>88</line>
          <option name="timeStamp" value="687" />
        </line-breakpoint>
        <line-breakpoint enabled="true" suspend="THREAD" type="python-line">
          <url>file://$PROJECT_DIR$/src/research/PTDF/PTDF_by_node_groups.py</url>
          <line>90</line>
          <option name="timeStamp" value="688" />
        </line-breakpoint>
        <line-breakpoint enabled="true" suspend="THREAD" type="python-line">
          <url>file://$PROJECT_DIR$/src/research/PTDF/PTDF_by_node_groups.py</url>
          <line>135</line>
          <option name="timeStamp" value="690" />
        </line-breakpoint>
        <line-breakpoint enabled="true" suspend="THREAD" type="python-line">
<<<<<<< HEAD
          <url>file://$PROJECT_DIR$/src/GridCal/Engine/Core/DataStructures/generator_data.py</url>
          <line>245</line>
          <option name="timeStamp" value="740" />
        </line-breakpoint>
        <line-breakpoint enabled="true" suspend="THREAD" type="python-line">
=======
          <url>file://$PROJECT_DIR$/src/GridCal/Gui/Session/results_model.py</url>
          <line>165</line>
          <option name="timeStamp" value="729" />
        </line-breakpoint>
        <line-breakpoint enabled="true" suspend="THREAD" type="python-line">
          <url>file://$PROJECT_DIR$/src/GridCal/Gui/Session/results_model.py</url>
          <line>167</line>
          <option name="timeStamp" value="730" />
        </line-breakpoint>
        <line-breakpoint enabled="true" suspend="THREAD" type="python-line">
          <url>file://$PROJECT_DIR$/src/GridCal/Gui/Session/session.py</url>
          <line>125</line>
          <option name="timeStamp" value="802" />
        </line-breakpoint>
        <line-breakpoint enabled="true" suspend="THREAD" type="python-line">
>>>>>>> 8e8f9eb2
          <url>file://$PROJECT_DIR$/src/research/state_estimation/5_bus_se.py</url>
          <line>34</line>
          <option name="timeStamp" value="848" />
        </line-breakpoint>
        <line-breakpoint enabled="true" suspend="THREAD" type="python-line">
<<<<<<< HEAD
=======
          <url>file://$PROJECT_DIR$/src/tests/test_state_estimation.py</url>
          <line>56</line>
          <option name="timeStamp" value="850" />
        </line-breakpoint>
        <line-breakpoint enabled="true" suspend="THREAD" type="python-line">
>>>>>>> 8e8f9eb2
          <url>file://$PROJECT_DIR$/src/research/PTDF/PTDF_ku_leuven.py</url>
          <line>137</line>
          <option name="timeStamp" value="854" />
        </line-breakpoint>
        <line-breakpoint enabled="true" suspend="THREAD" type="python-line">
          <url>file://$PROJECT_DIR$/src/research/PTDF/PTDF_ku_leuven.py</url>
          <line>68</line>
          <option name="timeStamp" value="860" />
        </line-breakpoint>
        <line-breakpoint enabled="true" suspend="THREAD" type="python-line">
<<<<<<< HEAD
=======
          <url>file://$PROJECT_DIR$/src/GridCal/Gui/Visualization/visualization.py</url>
          <line>55</line>
          <option name="timeStamp" value="934" />
        </line-breakpoint>
        <line-breakpoint enabled="true" suspend="THREAD" type="python-line">
          <url>file://$PROJECT_DIR$/src/tests/test_generator_q_control.py</url>
          <line>28</line>
          <option name="timeStamp" value="994" />
        </line-breakpoint>
        <line-breakpoint enabled="true" suspend="THREAD" type="python-line">
>>>>>>> 8e8f9eb2
          <url>file://$PROJECT_DIR$/src/GridCal/Engine/Simulations/PowerFlow/NumericalMethods/jacobian_based_power_flow.py</url>
          <line>551</line>
          <option name="timeStamp" value="995" />
        </line-breakpoint>
        <line-breakpoint enabled="true" suspend="THREAD" type="python-line">
          <url>file://$PROJECT_DIR$/src/GridCal/Engine/Simulations/PowerFlow/NumericalMethods/jacobian_based_power_flow.py</url>
          <line>543</line>
          <option name="timeStamp" value="996" />
        </line-breakpoint>
        <line-breakpoint enabled="true" suspend="THREAD" type="python-line">
<<<<<<< HEAD
          <url>file://$PROJECT_DIR$/src/GridCal/Engine/Core/admittance_matrices.py</url>
          <line>398</line>
          <option name="timeStamp" value="1032" />
        </line-breakpoint>
        <line-breakpoint enabled="true" suspend="THREAD" type="python-line">
          <url>file://$PROJECT_DIR$/src/GridCal/Engine/Core/admittance_matrices.py</url>
          <line>456</line>
          <option name="timeStamp" value="1034" />
=======
          <url>file://$PROJECT_DIR$/src/tests/test_opf_time_series.py</url>
          <line>54</line>
          <option name="timeStamp" value="1008" />
        </line-breakpoint>
        <line-breakpoint enabled="true" suspend="THREAD" type="python-line">
          <url>file://$PROJECT_DIR$/src/tests/test_opf_time_series.py</url>
          <line>59</line>
          <option name="timeStamp" value="1009" />
        </line-breakpoint>
        <line-breakpoint enabled="true" suspend="THREAD" type="python-line">
          <url>file://$PROJECT_DIR$/src/GridCal/Gui/Main/GridCalMain.py</url>
          <line>116</line>
          <option name="timeStamp" value="1127" />
>>>>>>> 8e8f9eb2
        </line-breakpoint>
        <line-breakpoint enabled="true" suspend="THREAD" type="python-line">
          <url>file://$PROJECT_DIR$/src/research/derivatives_and_jacobian/branch_power_2.py</url>
          <line>200</line>
          <option name="timeStamp" value="1133" />
        </line-breakpoint>
        <line-breakpoint enabled="true" suspend="THREAD" type="python-line">
          <url>file://$PROJECT_DIR$/src/research/derivatives_and_jacobian/branch_power_2.py</url>
          <line>545</line>
          <option name="timeStamp" value="1135" />
        </line-breakpoint>
        <line-breakpoint enabled="true" suspend="THREAD" type="python-line">
          <url>file://$PROJECT_DIR$/src/research/derivatives_and_jacobian/branch_power_2.py</url>
          <line>543</line>
          <option name="timeStamp" value="1136" />
        </line-breakpoint>
        <line-breakpoint enabled="true" suspend="THREAD" type="python-line">
          <url>file://$PROJECT_DIR$/src/research/derivatives_and_jacobian/branch_power_2.py</url>
          <line>531</line>
          <option name="timeStamp" value="1137" />
        </line-breakpoint>
        <line-breakpoint enabled="true" suspend="THREAD" type="python-line">
          <url>file://$PROJECT_DIR$/src/research/derivatives_and_jacobian/branch_power_3.py</url>
          <line>22</line>
          <option name="timeStamp" value="1144" />
        </line-breakpoint>
        <line-breakpoint enabled="true" suspend="THREAD" type="python-line">
          <url>file://$PROJECT_DIR$/src/research/experimental_readers/arrillagas_book_grids_to_gridcal.py</url>
          <line>58</line>
          <option name="timeStamp" value="1145" />
        </line-breakpoint>
        <line-breakpoint enabled="true" suspend="THREAD" type="python-line">
<<<<<<< HEAD
          <url>file://$PROJECT_DIR$/examples/modelchain_example.py</url>
          <line>89</line>
          <option name="timeStamp" value="1188" />
        </line-breakpoint>
        <line-breakpoint enabled="true" suspend="THREAD" type="python-line">
          <url>file://$PROJECT_DIR$/examples/modelchain_example.py</url>
          <line>230</line>
          <option name="timeStamp" value="1189" />
        </line-breakpoint>
        <line-breakpoint enabled="true" suspend="THREAD" type="python-line">
          <url>file://$PROJECT_DIR$/examples/modelchain_example.py</url>
          <line>315</line>
          <option name="timeStamp" value="1191" />
        </line-breakpoint>
        <line-breakpoint enabled="true" suspend="THREAD" type="python-line">
          <url>file://$PROJECT_DIR$/examples/weather_data.py</url>
          <line>23</line>
          <option name="timeStamp" value="1193" />
        </line-breakpoint>
        <line-breakpoint enabled="true" suspend="THREAD" type="python-line">
          <url>file://$PROJECT_DIR$/examples/weather_data.py</url>
          <line>21</line>
          <option name="timeStamp" value="1194" />
        </line-breakpoint>
        <line-breakpoint enabled="true" suspend="THREAD" type="python-line">
          <url>file://$PROJECT_DIR$/examples/example_pvlib.py</url>
          <line>33</line>
          <option name="timeStamp" value="1197" />
        </line-breakpoint>
        <line-breakpoint enabled="true" suspend="THREAD" type="python-line">
          <url>file://$PROJECT_DIR$/examples/example_pvlib.py</url>
          <line>36</line>
          <option name="timeStamp" value="1198" />
        </line-breakpoint>
        <line-breakpoint enabled="true" suspend="THREAD" type="python-line">
          <url>file://$PROJECT_DIR$/src/GridCal/Engine/Core/DataStructures/numerical_circuit.py</url>
          <line>681</line>
          <option name="timeStamp" value="1202" />
        </line-breakpoint>
        <line-breakpoint enabled="true" suspend="THREAD" type="python-line">
          <url>file://$PROJECT_DIR$/src/GridCal/Gui/MapWidget/Layers/map_layer.py</url>
          <line>86</line>
          <option name="timeStamp" value="1242" />
        </line-breakpoint>
        <line-breakpoint enabled="true" suspend="THREAD" type="python-line">
          <url>file://$PROJECT_DIR$/src/GridCal/Gui/MapWidget/map_widget.py</url>
          <line>562</line>
          <option name="timeStamp" value="1248" />
        </line-breakpoint>
        <line-breakpoint enabled="true" suspend="THREAD" type="python-line">
          <url>file://$PROJECT_DIR$/src/GridCal/Gui/MapWidget/map_widget.py</url>
          <line>819</line>
          <option name="timeStamp" value="1252" />
        </line-breakpoint>
        <line-breakpoint enabled="true" suspend="THREAD" type="python-line">
          <url>file://$PROJECT_DIR$/src/GridCal/Gui/MapWidget/map_widget.py</url>
          <line>702</line>
          <option name="timeStamp" value="1257" />
        </line-breakpoint>
        <line-breakpoint enabled="true" suspend="THREAD" type="python-line">
          <url>file://$PROJECT_DIR$/src/GridCal/Gui/MapWidget/map_widget.py</url>
          <line>832</line>
          <option name="timeStamp" value="1258" />
        </line-breakpoint>
        <line-breakpoint enabled="true" suspend="THREAD" type="python-line">
          <url>file://$PROJECT_DIR$/src/GridCal/Engine/Core/Compilers/circuit_to_optimods.py</url>
          <line>79</line>
          <option name="timeStamp" value="1269" />
        </line-breakpoint>
        <line-breakpoint enabled="true" suspend="THREAD" type="python-line">
          <url>file://$PROJECT_DIR$/src/GridCal/Engine/Core/DataStructures/numerical_circuit.py</url>
          <line>1484</line>
          <option name="timeStamp" value="1271" />
        </line-breakpoint>
        <line-breakpoint enabled="true" suspend="THREAD" type="python-line">
          <url>file://$PROJECT_DIR$/src/GridCal/Engine/Core/DataStructures/numerical_circuit.py</url>
          <line>1129</line>
          <option name="timeStamp" value="1272" />
        </line-breakpoint>
        <line-breakpoint enabled="true" suspend="THREAD" type="python-line">
          <url>file://$PROJECT_DIR$/src/GridCal/Engine/Core/DataStructures/numerical_circuit.py</url>
          <line>1140</line>
          <option name="timeStamp" value="1273" />
        </line-breakpoint>
        <line-breakpoint enabled="true" suspend="THREAD" type="python-line">
          <url>file://$PROJECT_DIR$/src/GridCal/Engine/Core/DataStructures/numerical_circuit.py</url>
          <line>1130</line>
          <option name="timeStamp" value="1274" />
        </line-breakpoint>
        <line-breakpoint enabled="true" suspend="THREAD" type="python-line">
          <url>file://$PROJECT_DIR$/src/GridCal/Engine/Core/DataStructures/numerical_circuit.py</url>
          <line>1148</line>
          <option name="timeStamp" value="1327" />
        </line-breakpoint>
        <line-breakpoint enabled="true" suspend="THREAD" type="python-line">
          <url>file://$PROJECT_DIR$/src/GridCal/Engine/Core/DataStructures/numerical_circuit.py</url>
          <line>1151</line>
          <option name="timeStamp" value="1328" />
        </line-breakpoint>
        <line-breakpoint enabled="true" suspend="THREAD" type="python-line">
          <url>file://$PROJECT_DIR$/src/GridCal/Engine/IO/gridcal/pack_unpack.py</url>
          <line>611</line>
          <option name="timeStamp" value="1346" />
        </line-breakpoint>
        <line-breakpoint enabled="true" suspend="THREAD" type="python-line">
          <url>file://$PROJECT_DIR$/src/GridCal/Engine/IO/gridcal/pack_unpack.py</url>
          <line>602</line>
          <option name="timeStamp" value="1347" />
        </line-breakpoint>
        <line-breakpoint enabled="true" suspend="THREAD" type="python-line">
          <url>file://$PROJECT_DIR$/src/GridCal/Engine/IO/gridcal/pack_unpack.py</url>
          <line>607</line>
          <option name="timeStamp" value="1348" />
        </line-breakpoint>
        <line-breakpoint enabled="true" suspend="THREAD" type="python-line">
          <url>file://$PROJECT_DIR$/src/GridCal/Engine/Core/Devices/editable_device.py</url>
          <line>202</line>
          <option name="timeStamp" value="1351" />
        </line-breakpoint>
        <line-breakpoint enabled="true" suspend="THREAD" type="python-line">
          <url>file://$PROJECT_DIR$/src/tutorials/5_node.py</url>
          <line>45</line>
          <option name="timeStamp" value="1352" />
        </line-breakpoint>
        <line-breakpoint enabled="true" suspend="THREAD" type="python-line">
          <url>file://$PROJECT_DIR$/src/GridCalEngine/setup.py</url>
          <line>8</line>
          <option name="timeStamp" value="1353" />
        </line-breakpoint>
        <line-breakpoint enabled="true" suspend="THREAD" type="python-line">
          <url>file://$PROJECT_DIR$/src/GridCal/templates.py</url>
          <line>57</line>
          <option name="timeStamp" value="1388" />
        </line-breakpoint>
        <line-breakpoint enabled="true" suspend="THREAD" type="python-line">
          <url>file://$PROJECT_DIR$/src/GridCalEngine/Core/Devices/Branches/templates/overhead_line_type.py</url>
          <line>282</line>
          <option name="timeStamp" value="1390" />
        </line-breakpoint>
        <line-breakpoint enabled="true" suspend="THREAD" type="python-line">
          <url>file://$PROJECT_DIR$/src/GridCalEngine/Core/Devices/Branches/templates/overhead_line_type.py</url>
          <line>286</line>
          <option name="timeStamp" value="1391" />
        </line-breakpoint>
        <line-breakpoint enabled="true" suspend="THREAD" type="python-line">
          <url>file://$PROJECT_DIR$/src/GridCal/Gui/GridEditorWidget/Branches/line_editor.py</url>
          <line>192</line>
          <option name="timeStamp" value="1393" />
        </line-breakpoint>
        <line-breakpoint enabled="true" suspend="THREAD" type="python-line">
          <url>file://$PROJECT_DIR$/src/GridCalEngine/Simulations/OPF/linear_opf_ts.py</url>
          <line>1177</line>
          <option name="timeStamp" value="1395" />
        </line-breakpoint>
        <line-breakpoint enabled="true" suspend="THREAD" type="python-line">
          <url>file://$PROJECT_DIR$/src/GridCalEngine/Simulations/OPF/linear_opf_ts.py</url>
          <line>1172</line>
          <option name="timeStamp" value="1396" />
=======
          <url>file://$PROJECT_DIR$/src/tests/test_unbalanced_faults.py</url>
          <line>69</line>
          <option name="timeStamp" value="1174" />
        </line-breakpoint>
        <line-breakpoint enabled="true" suspend="THREAD" type="python-line">
          <url>file://$PROJECT_DIR$/src/tests/test_ptdf.py</url>
          <line>385</line>
          <option name="timeStamp" value="1175" />
        </line-breakpoint>
        <line-breakpoint enabled="true" suspend="THREAD" type="python-line">
          <url>file://$PROJECT_DIR$/src/tests/test_ptdf.py</url>
          <line>419</line>
          <option name="timeStamp" value="1176" />
>>>>>>> 8e8f9eb2
        </line-breakpoint>
      </breakpoints>
    </breakpoint-manager>
    <watches-manager>
      <configuration name="PythonConfigurationType">
        <watch expression="case_['gencost'][0]['costtype']" />
      </configuration>
    </watches-manager>
  </component>
<<<<<<< HEAD
  <component name="com.intellij.coverage.CoverageDataManagerImpl">
    <SUITE FILE_PATH="coverage/GridCal$line_example.coverage" NAME="line_example Coverage Results" MODIFIED="1619379775789" SOURCE_PROVIDER="com.intellij.coverage.DefaultCoverageFileProvider" RUNNER="coverage.py" COVERAGE_BY_TEST_ENABLED="true" COVERAGE_TRACING_ENABLED="false" WORKING_DIRECTORY="$PROJECT_DIR$/src/research/per_unit" />
    <SUITE FILE_PATH="coverage/GridCal$pytest_for_src_tests_test_tutorials_test_define_grid_from_scratch_without_profiles.coverage" NAME="pytest for src.tests.test_tutorials.test_define_grid_from_scratch_without_profiles Coverage Results" MODIFIED="1662359418874" SOURCE_PROVIDER="com.intellij.coverage.DefaultCoverageFileProvider" RUNNER="coverage.py" COVERAGE_BY_TEST_ENABLED="true" COVERAGE_TRACING_ENABLED="false" WORKING_DIRECTORY="$PROJECT_DIR$/src/tests" />
    <SUITE FILE_PATH="coverage/GridCal$Nosetests_in_admittance_matrix_test_py.coverage" NAME="Nosetests in admittance_matrix_test.py Coverage Results" MODIFIED="1609500304123" SOURCE_PROVIDER="com.intellij.coverage.DefaultCoverageFileProvider" RUNNER="coverage.py" COVERAGE_BY_TEST_ENABLED="true" COVERAGE_TRACING_ENABLED="false" WORKING_DIRECTORY="$PROJECT_DIR$/src/tests" />
    <SUITE FILE_PATH="coverage/GridCal$Nosetests_for_tests_test_opf_time_series_test_opf_ts.coverage" NAME="Nosetests for tests.test_opf_time_series.test_opf_ts Coverage Results" MODIFIED="1648735923728" SOURCE_PROVIDER="com.intellij.coverage.DefaultCoverageFileProvider" RUNNER="coverage.py" COVERAGE_BY_TEST_ENABLED="true" COVERAGE_TRACING_ENABLED="false" WORKING_DIRECTORY="$PROJECT_DIR$/src/tests" />
    <SUITE FILE_PATH="coverage/GridCal$Nosetests_for_test_ptdf_test_ptdf_ieee14_definition.coverage" NAME="Nosetests for test_ptdf.test_ptdf_ieee14_definition Coverage Results" MODIFIED="1701814601492" SOURCE_PROVIDER="com.intellij.coverage.DefaultCoverageFileProvider" RUNNER="coverage.py" COVERAGE_BY_TEST_ENABLED="true" COVERAGE_TRACING_ENABLED="false" WORKING_DIRECTORY="$PROJECT_DIR$/src/tests" />
    <SUITE FILE_PATH="coverage/GridCal$GeneralDialogues.coverage" NAME="GeneralDialogues Coverage Results" MODIFIED="1691434271342" SOURCE_PROVIDER="com.intellij.coverage.DefaultCoverageFileProvider" RUNNER="coverage.py" COVERAGE_BY_TEST_ENABLED="true" COVERAGE_TRACING_ENABLED="false" WORKING_DIRECTORY="$PROJECT_DIR$/src/GridCal/Gui" />
    <SUITE FILE_PATH="coverage/GridCal$mips.coverage" NAME="mips Coverage Results" MODIFIED="1702414375626" SOURCE_PROVIDER="com.intellij.coverage.DefaultCoverageFileProvider" RUNNER="coverage.py" COVERAGE_BY_TEST_ENABLED="true" COVERAGE_TRACING_ENABLED="false" WORKING_DIRECTORY="" />
    <SUITE FILE_PATH="coverage/GridCal$vispy_graph.coverage" NAME="vispy_graph Coverage Results" MODIFIED="1647609573310" SOURCE_PROVIDER="com.intellij.coverage.DefaultCoverageFileProvider" RUNNER="coverage.py" COVERAGE_BY_TEST_ENABLED="true" COVERAGE_TRACING_ENABLED="false" WORKING_DIRECTORY="$PROJECT_DIR$/src/research/visualization" />
    <SUITE FILE_PATH="coverage/GridCal$branch_power_2.coverage" NAME="branch_power_2 Coverage Results" MODIFIED="1659531074876" SOURCE_PROVIDER="com.intellij.coverage.DefaultCoverageFileProvider" RUNNER="coverage.py" COVERAGE_BY_TEST_ENABLED="true" COVERAGE_TRACING_ENABLED="false" WORKING_DIRECTORY="$PROJECT_DIR$/src/research/derivatives_and_jacobian" />
    <SUITE FILE_PATH="coverage/GridCal$slicing_experiments.coverage" NAME="slicing_experiments Coverage Results" MODIFIED="1617653333027" SOURCE_PROVIDER="com.intellij.coverage.DefaultCoverageFileProvider" RUNNER="coverage.py" COVERAGE_BY_TEST_ENABLED="true" COVERAGE_TRACING_ENABLED="false" WORKING_DIRECTORY="$PROJECT_DIR$/src/research" />
    <SUITE FILE_PATH="coverage/GridCal$PTDF_research3.coverage" NAME="PTDF_research3 Coverage Results" MODIFIED="1601466744244" SOURCE_PROVIDER="com.intellij.coverage.DefaultCoverageFileProvider" RUNNER="coverage.py" COVERAGE_BY_TEST_ENABLED="true" COVERAGE_TRACING_ENABLED="false" WORKING_DIRECTORY="$PROJECT_DIR$/src/research/PTDF" />
    <SUITE FILE_PATH="coverage/GridCal$pulp.coverage" NAME="pulp Coverage Results" MODIFIED="1642610724509" SOURCE_PROVIDER="com.intellij.coverage.DefaultCoverageFileProvider" RUNNER="coverage.py" COVERAGE_BY_TEST_ENABLED="true" COVERAGE_TRACING_ENABLED="false" WORKING_DIRECTORY="$PROJECT_DIR$/src/GridCal/ThirdParty/pulp" />
    <SUITE FILE_PATH="coverage/GridCal$ntc_opf_black_box.coverage" NAME="ntc_opf_black_box Coverage Results" MODIFIED="1631801064353" SOURCE_PROVIDER="com.intellij.coverage.DefaultCoverageFileProvider" RUNNER="coverage.py" COVERAGE_BY_TEST_ENABLED="true" COVERAGE_TRACING_ENABLED="false" WORKING_DIRECTORY="$PROJECT_DIR$/src/GridCal/Engine/Simulations/OPF" />
    <SUITE FILE_PATH="coverage/GridCal$h5_interface.coverage" NAME="h5_interface Coverage Results" MODIFIED="1618952414625" SOURCE_PROVIDER="com.intellij.coverage.DefaultCoverageFileProvider" RUNNER="coverage.py" COVERAGE_BY_TEST_ENABLED="true" COVERAGE_TRACING_ENABLED="false" WORKING_DIRECTORY="$PROJECT_DIR$/src/GridCal/Engine/IO" />
    <SUITE FILE_PATH="coverage/GridCal$ACPTDF_research.coverage" NAME="ACPTDF_research Coverage Results" MODIFIED="1601989123437" SOURCE_PROVIDER="com.intellij.coverage.DefaultCoverageFileProvider" RUNNER="coverage.py" COVERAGE_BY_TEST_ENABLED="true" COVERAGE_TRACING_ENABLED="false" WORKING_DIRECTORY="$PROJECT_DIR$/src/research/PTDF" />
    <SUITE FILE_PATH="coverage/GridCal$jacobian_based_acdc_power_flow__1_.coverage" NAME="jacobian_based_acdc_power_flow (1) Coverage Results" MODIFIED="1609455735388" SOURCE_PROVIDER="com.intellij.coverage.DefaultCoverageFileProvider" RUNNER="coverage.py" COVERAGE_BY_TEST_ENABLED="true" COVERAGE_TRACING_ENABLED="false" WORKING_DIRECTORY="$PROJECT_DIR$/src/GridCal/Engine/Simulations/PowerFlow" />
    <SUITE FILE_PATH="coverage/GridCal$RosetaExplorer.coverage" NAME="RosetaExplorer Coverage Results" MODIFIED="1692881955157" SOURCE_PROVIDER="com.intellij.coverage.DefaultCoverageFileProvider" RUNNER="coverage.py" COVERAGE_BY_TEST_ENABLED="true" COVERAGE_TRACING_ENABLED="false" WORKING_DIRECTORY="$PROJECT_DIR$/src/GridCal/Gui/RosetaExplorer" />
    <SUITE FILE_PATH="coverage/GridCal$Nosetests_in_test_load_all_grids_py.coverage" NAME="Nosetests in test_load_all_grids.py Coverage Results" MODIFIED="1598802785581" SOURCE_PROVIDER="com.intellij.coverage.DefaultCoverageFileProvider" RUNNER="coverage.py" COVERAGE_BY_TEST_ENABLED="true" COVERAGE_TRACING_ENABLED="false" WORKING_DIRECTORY="$PROJECT_DIR$/src/tests" />
    <SUITE FILE_PATH="coverage/GridCal$asd_power_flow.coverage" NAME="asd_power_flow Coverage Results" MODIFIED="1598789868769" SOURCE_PROVIDER="com.intellij.coverage.DefaultCoverageFileProvider" RUNNER="coverage.py" COVERAGE_BY_TEST_ENABLED="true" COVERAGE_TRACING_ENABLED="false" WORKING_DIRECTORY="$PROJECT_DIR$/src/research/power_flow/asd" />
    <SUITE FILE_PATH="coverage/GridCal$rectangular_nr1.coverage" NAME="rectangular_nr1 Coverage Results" MODIFIED="1602866013486" SOURCE_PROVIDER="com.intellij.coverage.DefaultCoverageFileProvider" RUNNER="coverage.py" COVERAGE_BY_TEST_ENABLED="true" COVERAGE_TRACING_ENABLED="false" WORKING_DIRECTORY="$PROJECT_DIR$/src/research/power_flow/rectangular" />
    <SUITE FILE_PATH="coverage/GridCal$Nosetests_for_tests_test_power_flow_test_ieee_grids.coverage" NAME="Nosetests for tests.test_power_flow.test_ieee_grids Coverage Results" MODIFIED="1602926441076" SOURCE_PROVIDER="com.intellij.coverage.DefaultCoverageFileProvider" RUNNER="coverage.py" COVERAGE_BY_TEST_ENABLED="true" COVERAGE_TRACING_ENABLED="false" WORKING_DIRECTORY="$PROJECT_DIR$/src/tests" />
    <SUITE FILE_PATH="coverage/GridCal$Nosetests_in_test_api_dcopf_py.coverage" NAME="Nosetests in test_api_dcopf.py Coverage Results" MODIFIED="1609500321255" SOURCE_PROVIDER="com.intellij.coverage.DefaultCoverageFileProvider" RUNNER="coverage.py" COVERAGE_BY_TEST_ENABLED="true" COVERAGE_TRACING_ENABLED="false" WORKING_DIRECTORY="$PROJECT_DIR$/src/tests" />
    <SUITE FILE_PATH="coverage/GridCal$qrangeslider.coverage" NAME="custom_qrangeslider Coverage Results" MODIFIED="1692615778925" SOURCE_PROVIDER="com.intellij.coverage.DefaultCoverageFileProvider" RUNNER="coverage.py" COVERAGE_BY_TEST_ENABLED="true" COVERAGE_TRACING_ENABLED="false" WORKING_DIRECTORY="$PROJECT_DIR$/src/GridCal/Gui/Main" />
    <SUITE FILE_PATH="coverage/GridCal$setup__to_newton_venv_.coverage" NAME="setup (to newton venv) Coverage Results" MODIFIED="1678561959438" SOURCE_PROVIDER="com.intellij.coverage.DefaultCoverageFileProvider" RUNNER="coverage.py" COVERAGE_BY_TEST_ENABLED="true" COVERAGE_TRACING_ENABLED="false" WORKING_DIRECTORY="$PROJECT_DIR$/src" />
    <SUITE FILE_PATH="coverage/GridCal$object_plot_analysis.coverage" NAME="object_plot_analysis Coverage Results" MODIFIED="1689665184050" SOURCE_PROVIDER="com.intellij.coverage.DefaultCoverageFileProvider" RUNNER="coverage.py" COVERAGE_BY_TEST_ENABLED="true" COVERAGE_TRACING_ENABLED="false" WORKING_DIRECTORY="$PROJECT_DIR$/src/GridCal/Gui/Analysis" />
    <SUITE FILE_PATH="coverage/GridCal$state_estimation_run.coverage" NAME="state_estimation_run Coverage Results" MODIFIED="1686560691518" SOURCE_PROVIDER="com.intellij.coverage.DefaultCoverageFileProvider" RUNNER="coverage.py" COVERAGE_BY_TEST_ENABLED="true" COVERAGE_TRACING_ENABLED="false" WORKING_DIRECTORY="$PROJECT_DIR$/examples" />
    <SUITE FILE_PATH="coverage/GridCal$ConsoleWidget.coverage" NAME="ConsoleWidget Coverage Results" MODIFIED="1691433509977" SOURCE_PROVIDER="com.intellij.coverage.DefaultCoverageFileProvider" RUNNER="coverage.py" COVERAGE_BY_TEST_ENABLED="true" COVERAGE_TRACING_ENABLED="false" WORKING_DIRECTORY="$PROJECT_DIR$/src/GridCal/Gui" />
    <SUITE FILE_PATH="coverage/GridCal$psse_parser.coverage" NAME="psse_parser Coverage Results" MODIFIED="1594285082315" SOURCE_PROVIDER="com.intellij.coverage.DefaultCoverageFileProvider" RUNNER="coverage.py" COVERAGE_BY_TEST_ENABLED="true" COVERAGE_TRACING_ENABLED="false" WORKING_DIRECTORY="$PROJECT_DIR$/src/GridCal/Engine/IO" />
    <SUITE FILE_PATH="coverage/GridCal$cpf_run.coverage" NAME="cpf_run Coverage Results" MODIFIED="1696337146142" SOURCE_PROVIDER="com.intellij.coverage.DefaultCoverageFileProvider" RUNNER="coverage.py" COVERAGE_BY_TEST_ENABLED="true" COVERAGE_TRACING_ENABLED="false" WORKING_DIRECTORY="$PROJECT_DIR$/examples" />
    <SUITE FILE_PATH="coverage/GridCal$defining_a_grid_from_scratch_with_profiles.coverage" NAME="defining_a_grid_from_scratch_with_profiles Coverage Results" MODIFIED="1616960070909" SOURCE_PROVIDER="com.intellij.coverage.DefaultCoverageFileProvider" RUNNER="coverage.py" COVERAGE_BY_TEST_ENABLED="true" COVERAGE_TRACING_ENABLED="false" WORKING_DIRECTORY="$PROJECT_DIR$/src/Tutorials" />
    <SUITE FILE_PATH="coverage/GridCal$reactive_power_curve.coverage" NAME="reactive_power_curve Coverage Results" MODIFIED="1606723746932" SOURCE_PROVIDER="com.intellij.coverage.DefaultCoverageFileProvider" RUNNER="coverage.py" COVERAGE_BY_TEST_ENABLED="true" COVERAGE_TRACING_ENABLED="false" WORKING_DIRECTORY="$PROJECT_DIR$/src/research/generator" />
    <SUITE FILE_PATH="coverage/GridCal$jacobian_lynn_cartesian.coverage" NAME="jacobian_lynn_cartesian Coverage Results" MODIFIED="1636237324758" SOURCE_PROVIDER="com.intellij.coverage.DefaultCoverageFileProvider" RUNNER="coverage.py" COVERAGE_BY_TEST_ENABLED="true" COVERAGE_TRACING_ENABLED="false" WORKING_DIRECTORY="$PROJECT_DIR$/src/research/jacobian" />
    <SUITE FILE_PATH="coverage/GridCal$gis_dialogue.coverage" NAME="gis_dialogue Coverage Results" MODIFIED="1626280186232" SOURCE_PROVIDER="com.intellij.coverage.DefaultCoverageFileProvider" RUNNER="coverage.py" COVERAGE_BY_TEST_ENABLED="true" COVERAGE_TRACING_ENABLED="false" WORKING_DIRECTORY="$PROJECT_DIR$/src/GridCal/Gui/GIS" />
    <SUITE FILE_PATH="coverage/GridCal$cim_parser.coverage" NAME="cim_parser Coverage Results" MODIFIED="1615738108202" SOURCE_PROVIDER="com.intellij.coverage.DefaultCoverageFileProvider" RUNNER="coverage.py" COVERAGE_BY_TEST_ENABLED="true" COVERAGE_TRACING_ENABLED="false" WORKING_DIRECTORY="$PROJECT_DIR$/src/GridCal/Engine/IO/cim" />
    <SUITE FILE_PATH="coverage/GridCal$dc_linear_opf.coverage" NAME="dc_linear_opf Coverage Results" MODIFIED="1700222449462" SOURCE_PROVIDER="com.intellij.coverage.DefaultCoverageFileProvider" RUNNER="coverage.py" COVERAGE_BY_TEST_ENABLED="true" COVERAGE_TRACING_ENABLED="false" WORKING_DIRECTORY="$PROJECT_DIR$/examples" />
    <SUITE FILE_PATH="coverage/GridCal$Nosetests_in_test_branch_tolerance_py.coverage" NAME="Nosetests in test_branch_tolerance.py Coverage Results" MODIFIED="1602949779672" SOURCE_PROVIDER="com.intellij.coverage.DefaultCoverageFileProvider" RUNNER="coverage.py" COVERAGE_BY_TEST_ENABLED="true" COVERAGE_TRACING_ENABLED="false" WORKING_DIRECTORY="$PROJECT_DIR$/src/tests" />
    <SUITE FILE_PATH="coverage/GridCal$Nosetests_in_test_unbalanced_faults_py.coverage" NAME="Nosetests in test_unbalanced_faults.py Coverage Results" MODIFIED="1661172842063" SOURCE_PROVIDER="com.intellij.coverage.DefaultCoverageFileProvider" RUNNER="coverage.py" COVERAGE_BY_TEST_ENABLED="true" COVERAGE_TRACING_ENABLED="false" WORKING_DIRECTORY="$PROJECT_DIR$/src/tests" />
    <SUITE FILE_PATH="coverage/GridCal$Nosetests_in_test_generator_q_control_py.coverage" NAME="Nosetests in test_generator_q_control.py Coverage Results" MODIFIED="1632998665178" SOURCE_PROVIDER="com.intellij.coverage.DefaultCoverageFileProvider" RUNNER="coverage.py" COVERAGE_BY_TEST_ENABLED="true" COVERAGE_TRACING_ENABLED="false" WORKING_DIRECTORY="$PROJECT_DIR$/src/tests" />
    <SUITE FILE_PATH="coverage/GridCal$Nosetests_in_test_api_py.coverage" NAME="Nosetests in test_api.py Coverage Results" MODIFIED="1598803532944" SOURCE_PROVIDER="com.intellij.coverage.DefaultCoverageFileProvider" RUNNER="coverage.py" COVERAGE_BY_TEST_ENABLED="true" COVERAGE_TRACING_ENABLED="false" WORKING_DIRECTORY="$PROJECT_DIR$/src/tests" />
    <SUITE FILE_PATH="coverage/GridCal$v3_pv.coverage" NAME="v3_pv Coverage Results" MODIFIED="1597644265099" SOURCE_PROVIDER="com.intellij.coverage.DefaultCoverageFileProvider" RUNNER="coverage.py" COVERAGE_BY_TEST_ENABLED="true" COVERAGE_TRACING_ENABLED="false" WORKING_DIRECTORY="$PROJECT_DIR$/src/research/power_flow/asd/josep" />
    <SUITE FILE_PATH="coverage/GridCal$jacobian_gomez_exposito.coverage" NAME="jacobian_gomez_exposito Coverage Results" MODIFIED="1630393278911" SOURCE_PROVIDER="com.intellij.coverage.DefaultCoverageFileProvider" RUNNER="coverage.py" COVERAGE_BY_TEST_ENABLED="true" COVERAGE_TRACING_ENABLED="false" WORKING_DIRECTORY="$PROJECT_DIR$/src/research/jacobian" />
    <SUITE FILE_PATH="coverage/GridCal$raw_to_cgmes_mapping.coverage" NAME="raw_to_cgmes_mapping Coverage Results" MODIFIED="1693562939167" SOURCE_PROVIDER="com.intellij.coverage.DefaultCoverageFileProvider" RUNNER="coverage.py" COVERAGE_BY_TEST_ENABLED="true" COVERAGE_TRACING_ENABLED="false" WORKING_DIRECTORY="$PROJECT_DIR$/src/tests" />
    <SUITE FILE_PATH="coverage/GridCal$Nosetests_in_test_transformer_regulator_py.coverage" NAME="Nosetests in test_transformer_regulator.py Coverage Results" MODIFIED="1609501457225" SOURCE_PROVIDER="com.intellij.coverage.DefaultCoverageFileProvider" RUNNER="coverage.py" COVERAGE_BY_TEST_ENABLED="true" COVERAGE_TRACING_ENABLED="false" WORKING_DIRECTORY="$PROJECT_DIR$/src/tests" />
    <SUITE FILE_PATH="coverage/GridCal$se_editor.coverage" NAME="se_editor Coverage Results" MODIFIED="1641039459694" SOURCE_PROVIDER="com.intellij.coverage.DefaultCoverageFileProvider" RUNNER="coverage.py" COVERAGE_BY_TEST_ENABLED="true" COVERAGE_TRACING_ENABLED="false" WORKING_DIRECTORY="$PROJECT_DIR$/src/research/qt_related" />
    <SUITE FILE_PATH="coverage/GridCal$switch_reduction_dense.coverage" NAME="switch_reduction_dense Coverage Results" MODIFIED="1615742845150" SOURCE_PROVIDER="com.intellij.coverage.DefaultCoverageFileProvider" RUNNER="coverage.py" COVERAGE_BY_TEST_ENABLED="true" COVERAGE_TRACING_ENABLED="false" WORKING_DIRECTORY="$PROJECT_DIR$/src/research/grid_reduction/substation_reduction" />
    <SUITE FILE_PATH="coverage/GridCal$ntc_opf.coverage" NAME="ntc_opf Coverage Results" MODIFIED="1631625673480" SOURCE_PROVIDER="com.intellij.coverage.DefaultCoverageFileProvider" RUNNER="coverage.py" COVERAGE_BY_TEST_ENABLED="true" COVERAGE_TRACING_ENABLED="false" WORKING_DIRECTORY="$PROJECT_DIR$/src/GridCal/Engine/Simulations/OPF" />
    <SUITE FILE_PATH="coverage/GridCal$circuit_to_newton_pa.coverage" NAME="circuit_to_newton_pa Coverage Results" MODIFIED="1678466972615" SOURCE_PROVIDER="com.intellij.coverage.DefaultCoverageFileProvider" RUNNER="coverage.py" COVERAGE_BY_TEST_ENABLED="true" COVERAGE_TRACING_ENABLED="false" WORKING_DIRECTORY="$PROJECT_DIR$/src/GridCal/Engine/Core/Compilers" />
    <SUITE FILE_PATH="coverage/GridCal$ExecuteGridCal__1_.coverage" NAME="ExecuteGridCal (1) Coverage Results" MODIFIED="1656838391612" SOURCE_PROVIDER="com.intellij.coverage.DefaultCoverageFileProvider" RUNNER="coverage.py" COVERAGE_BY_TEST_ENABLED="true" COVERAGE_TRACING_ENABLED="false" WORKING_DIRECTORY="$PROJECT_DIR$/src/GridCalGui" />
    <SUITE FILE_PATH="coverage/GridCal$map_test_2.coverage" NAME="map_test_2 Coverage Results" MODIFIED="1598595010638" SOURCE_PROVIDER="com.intellij.coverage.DefaultCoverageFileProvider" RUNNER="coverage.py" COVERAGE_BY_TEST_ENABLED="true" COVERAGE_TRACING_ENABLED="false" WORKING_DIRECTORY="$PROJECT_DIR$/src/research/map" />
    <SUITE FILE_PATH="coverage/GridCal$Nosetests_for_test_ptdf_test_lodf_ieee14_definition.coverage" NAME="Nosetests for test_ptdf.test_lodf_ieee14_definition Coverage Results" MODIFIED="1701814974059" SOURCE_PROVIDER="com.intellij.coverage.DefaultCoverageFileProvider" RUNNER="coverage.py" COVERAGE_BY_TEST_ENABLED="true" COVERAGE_TRACING_ENABLED="false" WORKING_DIRECTORY="$PROJECT_DIR$/src/tests" />
    <SUITE FILE_PATH="coverage/GridCal$dc_opf.coverage" NAME="dc_opf Coverage Results" MODIFIED="1602504240684" SOURCE_PROVIDER="com.intellij.coverage.DefaultCoverageFileProvider" RUNNER="coverage.py" COVERAGE_BY_TEST_ENABLED="true" COVERAGE_TRACING_ENABLED="false" WORKING_DIRECTORY="$PROJECT_DIR$/src/GridCal/Engine/Simulations/OPF" />
    <SUITE FILE_PATH="coverage/GridCal$make_wheels.coverage" NAME="make_wheels Coverage Results" MODIFIED="1694621489184" SOURCE_PROVIDER="com.intellij.coverage.DefaultCoverageFileProvider" RUNNER="coverage.py" COVERAGE_BY_TEST_ENABLED="true" COVERAGE_TRACING_ENABLED="false" WORKING_DIRECTORY="$PROJECT_DIR$/src" />
    <SUITE FILE_PATH="coverage/GridCal$ExportDialogueController.coverage" NAME="ExportDialogueController Coverage Results" MODIFIED="1656340839439" SOURCE_PROVIDER="com.intellij.coverage.DefaultCoverageFileProvider" RUNNER="coverage.py" COVERAGE_BY_TEST_ENABLED="true" COVERAGE_TRACING_ENABLED="false" WORKING_DIRECTORY="$PROJECT_DIR$/src/GridCal/Gui/Main" />
    <SUITE FILE_PATH="coverage/GridCal$dc_linear_opf_ts.coverage" NAME="dc_linear_opf_ts_example Coverage Results" MODIFIED="1688466918477" SOURCE_PROVIDER="com.intellij.coverage.DefaultCoverageFileProvider" RUNNER="coverage.py" COVERAGE_BY_TEST_ENABLED="true" COVERAGE_TRACING_ENABLED="false" WORKING_DIRECTORY="$PROJECT_DIR$/examples" />
    <SUITE FILE_PATH="coverage/GridCal$Nosetests_in_test_islands_py.coverage" NAME="Nosetests in test_islands.py Coverage Results" MODIFIED="1694430898972" SOURCE_PROVIDER="com.intellij.coverage.DefaultCoverageFileProvider" RUNNER="coverage.py" COVERAGE_BY_TEST_ENABLED="true" COVERAGE_TRACING_ENABLED="false" WORKING_DIRECTORY="$PROJECT_DIR$/src/tests" />
    <SUITE FILE_PATH="coverage/GridCal$.coverage" NAME=" Coverage Results" MODIFIED="1664278480650" SOURCE_PROVIDER="com.intellij.coverage.DefaultCoverageFileProvider" RUNNER="coverage.py" COVERAGE_BY_TEST_ENABLED="true" COVERAGE_TRACING_ENABLED="false" WORKING_DIRECTORY="$PROJECT_DIR$/src/tests" />
    <SUITE FILE_PATH="coverage/GridCal$modelchain_example.coverage" NAME="modelchain_example Coverage Results" MODIFIED="1689614943658" SOURCE_PROVIDER="com.intellij.coverage.DefaultCoverageFileProvider" RUNNER="coverage.py" COVERAGE_BY_TEST_ENABLED="true" COVERAGE_TRACING_ENABLED="false" WORKING_DIRECTORY="$PROJECT_DIR$/examples" />
    <SUITE FILE_PATH="coverage/GridCal$loss_factors_research2.coverage" NAME="loss_factors_research2 Coverage Results" MODIFIED="1649693493327" SOURCE_PROVIDER="com.intellij.coverage.DefaultCoverageFileProvider" RUNNER="coverage.py" COVERAGE_BY_TEST_ENABLED="true" COVERAGE_TRACING_ENABLED="false" WORKING_DIRECTORY="$PROJECT_DIR$/src/research/PTDF" />
    <SUITE FILE_PATH="coverage/GridCal$load_designer.coverage" NAME="load_designer Coverage Results" MODIFIED="1689664865935" SOURCE_PROVIDER="com.intellij.coverage.DefaultCoverageFileProvider" RUNNER="coverage.py" COVERAGE_BY_TEST_ENABLED="true" COVERAGE_TRACING_ENABLED="false" WORKING_DIRECTORY="$PROJECT_DIR$/src/GridCal/Gui/LoadDesigner" />
    <SUITE FILE_PATH="coverage/GridCal$update_gui_file__2_.coverage" NAME="update_gui_file (2) Coverage Results" MODIFIED="1627135162056" SOURCE_PROVIDER="com.intellij.coverage.DefaultCoverageFileProvider" RUNNER="coverage.py" COVERAGE_BY_TEST_ENABLED="true" COVERAGE_TRACING_ENABLED="false" WORKING_DIRECTORY="$PROJECT_DIR$/src/GridCal/Gui/AboutDialogue" />
    <SUITE FILE_PATH="coverage/GridCal$switch_reduction_sparse.coverage" NAME="switch_reduction_sparse Coverage Results" MODIFIED="1615742705813" SOURCE_PROVIDER="com.intellij.coverage.DefaultCoverageFileProvider" RUNNER="coverage.py" COVERAGE_BY_TEST_ENABLED="true" COVERAGE_TRACING_ENABLED="false" WORKING_DIRECTORY="$PROJECT_DIR$/src/research/grid_reduction/substation_reduction" />
    <SUITE FILE_PATH="coverage/GridCal$acopf_jax.coverage" NAME="acopf_jax Coverage Results" MODIFIED="1702417322364" SOURCE_PROVIDER="com.intellij.coverage.DefaultCoverageFileProvider" RUNNER="coverage.py" COVERAGE_BY_TEST_ENABLED="true" COVERAGE_TRACING_ENABLED="false" WORKING_DIRECTORY="$PROJECT_DIR$/examples/trunk/acopf" />
    <SUITE FILE_PATH="coverage/GridCal$Nosetests_for_tests_admittance_matrix_test_test1.coverage" NAME="Nosetests for tests.admittance_matrix_test.test1 Coverage Results" MODIFIED="1694884103963" SOURCE_PROVIDER="com.intellij.coverage.DefaultCoverageFileProvider" RUNNER="coverage.py" COVERAGE_BY_TEST_ENABLED="true" COVERAGE_TRACING_ENABLED="false" WORKING_DIRECTORY="$PROJECT_DIR$/src/tests" />
    <SUITE FILE_PATH="coverage/GridCal$newton_equivalence_utils.coverage" NAME="newton_equivalence_utils Coverage Results" MODIFIED="1687725154112" SOURCE_PROVIDER="com.intellij.coverage.DefaultCoverageFileProvider" RUNNER="coverage.py" COVERAGE_BY_TEST_ENABLED="true" COVERAGE_TRACING_ENABLED="false" WORKING_DIRECTORY="$PROJECT_DIR$/src/tests" />
    <SUITE FILE_PATH="coverage/GridCal$Nosetests_for_tests_test_voltage_collapse.coverage" NAME="Nosetests for tests.test_voltage_collapse Coverage Results" MODIFIED="1602937737883" SOURCE_PROVIDER="com.intellij.coverage.DefaultCoverageFileProvider" RUNNER="coverage.py" COVERAGE_BY_TEST_ENABLED="true" COVERAGE_TRACING_ENABLED="false" WORKING_DIRECTORY="$PROJECT_DIR$/src/tests" />
    <SUITE FILE_PATH="coverage/GridCal$setup__1_.coverage" NAME="setup (1) Coverage Results" MODIFIED="1628859696965" SOURCE_PROVIDER="com.intellij.coverage.DefaultCoverageFileProvider" RUNNER="coverage.py" COVERAGE_BY_TEST_ENABLED="true" COVERAGE_TRACING_ENABLED="false" WORKING_DIRECTORY="$PROJECT_DIR$" />
    <SUITE FILE_PATH="coverage/GridCal$Nosetests_for_tests_test_tutorials_test_define_grid_from_scratch_without_profiles.coverage" NAME="Nosetests for tests.test_tutorials.test_define_grid_from_scratch_without_profiles Coverage Results" MODIFIED="1630416815736" SOURCE_PROVIDER="com.intellij.coverage.DefaultCoverageFileProvider" RUNNER="coverage.py" COVERAGE_BY_TEST_ENABLED="true" COVERAGE_TRACING_ENABLED="false" WORKING_DIRECTORY="$PROJECT_DIR$/src/tests" />
    <SUITE FILE_PATH="coverage/GridCal$poker_utils.coverage" NAME="poker_utils Coverage Results" MODIFIED="1626554139700" SOURCE_PROVIDER="com.intellij.coverage.DefaultCoverageFileProvider" RUNNER="coverage.py" COVERAGE_BY_TEST_ENABLED="true" COVERAGE_TRACING_ENABLED="false" WORKING_DIRECTORY="$PROJECT_DIR$/src/GridCal/ThirdParty/force-directed-layout-algorithms-master/examples" />
    <SUITE FILE_PATH="coverage/GridCal$make.coverage" NAME="make Coverage Results" MODIFIED="1693923404879" SOURCE_PROVIDER="com.intellij.coverage.DefaultCoverageFileProvider" RUNNER="coverage.py" COVERAGE_BY_TEST_ENABLED="true" COVERAGE_TRACING_ENABLED="false" WORKING_DIRECTORY="$PROJECT_DIR$/doc" />
    <SUITE FILE_PATH="coverage/GridCal$pulp_example.coverage" NAME="pulp_example Coverage Results" MODIFIED="1688470850846" SOURCE_PROVIDER="com.intellij.coverage.DefaultCoverageFileProvider" RUNNER="coverage.py" COVERAGE_BY_TEST_ENABLED="true" COVERAGE_TRACING_ENABLED="false" WORKING_DIRECTORY="$PROJECT_DIR$/examples" />
    <SUITE FILE_PATH="coverage/GridCal$short_circuit_run.coverage" NAME="short_circuit_run Coverage Results" MODIFIED="1696333507482" SOURCE_PROVIDER="com.intellij.coverage.DefaultCoverageFileProvider" RUNNER="coverage.py" COVERAGE_BY_TEST_ENABLED="true" COVERAGE_TRACING_ENABLED="false" WORKING_DIRECTORY="$PROJECT_DIR$/examples" />
    <SUITE FILE_PATH="coverage/GridCal$banner.coverage" NAME="banner Coverage Results" MODIFIED="1617272129031" SOURCE_PROVIDER="com.intellij.coverage.DefaultCoverageFileProvider" RUNNER="coverage.py" COVERAGE_BY_TEST_ENABLED="true" COVERAGE_TRACING_ENABLED="false" WORKING_DIRECTORY="$PROJECT_DIR$/src/GridCal/Gui/Main" />
    <SUITE FILE_PATH="coverage/GridCal$contingency_analysis_ts.coverage" NAME="contingency_analysis_ts Coverage Results" MODIFIED="1688049468429" SOURCE_PROVIDER="com.intellij.coverage.DefaultCoverageFileProvider" RUNNER="coverage.py" COVERAGE_BY_TEST_ENABLED="true" COVERAGE_TRACING_ENABLED="false" WORKING_DIRECTORY="$PROJECT_DIR$/examples" />
    <SUITE FILE_PATH="coverage/GridCal$inputs_analysis_driver.coverage" NAME="inputs_analysis_driver Coverage Results" MODIFIED="1632813432332" SOURCE_PROVIDER="com.intellij.coverage.DefaultCoverageFileProvider" RUNNER="coverage.py" COVERAGE_BY_TEST_ENABLED="true" COVERAGE_TRACING_ENABLED="false" WORKING_DIRECTORY="$PROJECT_DIR$/src/GridCal/Engine/Simulations/InputsAnalysis" />
    <SUITE FILE_PATH="coverage/GridCal$dc_pf.coverage" NAME="dc_pf Coverage Results" MODIFIED="1663338738604" SOURCE_PROVIDER="com.intellij.coverage.DefaultCoverageFileProvider" RUNNER="coverage.py" COVERAGE_BY_TEST_ENABLED="true" COVERAGE_TRACING_ENABLED="false" WORKING_DIRECTORY="$PROJECT_DIR$/src/research/opf" />
    <SUITE FILE_PATH="coverage/GridCal$linear_factors_research.coverage" NAME="linear_factors_research Coverage Results" MODIFIED="1646235632825" SOURCE_PROVIDER="com.intellij.coverage.DefaultCoverageFileProvider" RUNNER="coverage.py" COVERAGE_BY_TEST_ENABLED="true" COVERAGE_TRACING_ENABLED="false" WORKING_DIRECTORY="$PROJECT_DIR$/src/research" />
    <SUITE FILE_PATH="coverage/GridCal$Nosetests_in_test_voltage_controlled_generator_py.coverage" NAME="Nosetests in test_voltage_controlled_generator.py Coverage Results" MODIFIED="1616959365012" SOURCE_PROVIDER="com.intellij.coverage.DefaultCoverageFileProvider" RUNNER="coverage.py" COVERAGE_BY_TEST_ENABLED="true" COVERAGE_TRACING_ENABLED="false" WORKING_DIRECTORY="$PROJECT_DIR$/src/tests" />
    <SUITE FILE_PATH="coverage/GridCal$circuit_to_alliander_pgm.coverage" NAME="circuit_to_alliander_pgm Coverage Results" MODIFIED="1650964250766" SOURCE_PROVIDER="com.intellij.coverage.DefaultCoverageFileProvider" RUNNER="coverage.py" COVERAGE_BY_TEST_ENABLED="true" COVERAGE_TRACING_ENABLED="false" WORKING_DIRECTORY="$PROJECT_DIR$/src/GridCal/Engine/Core/Compilers" />
    <SUITE FILE_PATH="coverage/GridCal$loss_factors_research.coverage" NAME="loss_factors_research Coverage Results" MODIFIED="1649441039281" SOURCE_PROVIDER="com.intellij.coverage.DefaultCoverageFileProvider" RUNNER="coverage.py" COVERAGE_BY_TEST_ENABLED="true" COVERAGE_TRACING_ENABLED="false" WORKING_DIRECTORY="$PROJECT_DIR$/src/research/PTDF" />
    <SUITE FILE_PATH="coverage/GridCal$ortools_opf_v2.coverage" NAME="ortools_opf_v2 Coverage Results" MODIFIED="1630065515013" SOURCE_PROVIDER="com.intellij.coverage.DefaultCoverageFileProvider" RUNNER="coverage.py" COVERAGE_BY_TEST_ENABLED="true" COVERAGE_TRACING_ENABLED="false" WORKING_DIRECTORY="$PROJECT_DIR$/src/research/or_tools" />
    <SUITE FILE_PATH="coverage/GridCal$ACPTDF_research2.coverage" NAME="ACPTDF_research2 Coverage Results" MODIFIED="1601972012772" SOURCE_PROVIDER="com.intellij.coverage.DefaultCoverageFileProvider" RUNNER="coverage.py" COVERAGE_BY_TEST_ENABLED="true" COVERAGE_TRACING_ENABLED="false" WORKING_DIRECTORY="$PROJECT_DIR$/src/research/PTDF" />
    <SUITE FILE_PATH="coverage/GridCal$ortools_dual_vars_bug.coverage" NAME="ortools_dual_vars_bug Coverage Results" MODIFIED="1696857819428" SOURCE_PROVIDER="com.intellij.coverage.DefaultCoverageFileProvider" RUNNER="coverage.py" COVERAGE_BY_TEST_ENABLED="true" COVERAGE_TRACING_ENABLED="false" WORKING_DIRECTORY="$PROJECT_DIR$/examples" />
    <SUITE FILE_PATH="coverage/GridCal$analytic_ptdf_driver.coverage" NAME="analytic_ptdf_driver Coverage Results" MODIFIED="1600179811175" SOURCE_PROVIDER="com.intellij.coverage.DefaultCoverageFileProvider" RUNNER="coverage.py" COVERAGE_BY_TEST_ENABLED="true" COVERAGE_TRACING_ENABLED="false" WORKING_DIRECTORY="$PROJECT_DIR$/src/GridCal/Engine/Simulations/PTDF" />
    <SUITE FILE_PATH="coverage/GridCal$ac_opf.coverage" NAME="ac_opf Coverage Results" MODIFIED="1602504341020" SOURCE_PROVIDER="com.intellij.coverage.DefaultCoverageFileProvider" RUNNER="coverage.py" COVERAGE_BY_TEST_ENABLED="true" COVERAGE_TRACING_ENABLED="false" WORKING_DIRECTORY="$PROJECT_DIR$/src/GridCal/Engine/Simulations/OPF" />
    <SUITE FILE_PATH="coverage/GridCal$n_minus_k_ts_driver.coverage" NAME="n_minus_k_ts_driver Coverage Results" MODIFIED="1616706318512" SOURCE_PROVIDER="com.intellij.coverage.DefaultCoverageFileProvider" RUNNER="coverage.py" COVERAGE_BY_TEST_ENABLED="true" COVERAGE_TRACING_ENABLED="false" WORKING_DIRECTORY="$PROJECT_DIR$/src/GridCal/Engine/Simulations/NK" />
    <SUITE FILE_PATH="coverage/GridCal$models_dialogue.coverage" NAME="models_dialogue Coverage Results" MODIFIED="1674069639851" SOURCE_PROVIDER="com.intellij.coverage.DefaultCoverageFileProvider" RUNNER="coverage.py" COVERAGE_BY_TEST_ENABLED="true" COVERAGE_TRACING_ENABLED="false" WORKING_DIRECTORY="$PROJECT_DIR$/src/GridCal/Gui/ProfilesInput" />
    <SUITE FILE_PATH="coverage/GridCal$failure.coverage" NAME="failure Coverage Results" MODIFIED="1687725145702" SOURCE_PROVIDER="com.intellij.coverage.DefaultCoverageFileProvider" RUNNER="coverage.py" COVERAGE_BY_TEST_ENABLED="true" COVERAGE_TRACING_ENABLED="false" WORKING_DIRECTORY="$PROJECT_DIR$/venv.3.11/lib/python3.11/site-packages/nose" />
    <SUITE FILE_PATH="coverage/GridCal$AnalysisDialogue.coverage" NAME="AnalysisDialogue Coverage Results" MODIFIED="1689665194982" SOURCE_PROVIDER="com.intellij.coverage.DefaultCoverageFileProvider" RUNNER="coverage.py" COVERAGE_BY_TEST_ENABLED="true" COVERAGE_TRACING_ENABLED="false" WORKING_DIRECTORY="$PROJECT_DIR$/src/GridCal/Gui/Analysis" />
    <SUITE FILE_PATH="coverage/GridCal$sparse_benchmark.coverage" NAME="sparse_benchmark Coverage Results" MODIFIED="1698410024629" SOURCE_PROVIDER="com.intellij.coverage.DefaultCoverageFileProvider" RUNNER="coverage.py" COVERAGE_BY_TEST_ENABLED="true" COVERAGE_TRACING_ENABLED="false" WORKING_DIRECTORY="$PROJECT_DIR$/examples" />
    <SUITE FILE_PATH="coverage/GridCal$5_bus_se.coverage" NAME="5_bus_se Coverage Results" MODIFIED="1635960804767" SOURCE_PROVIDER="com.intellij.coverage.DefaultCoverageFileProvider" RUNNER="coverage.py" COVERAGE_BY_TEST_ENABLED="true" COVERAGE_TRACING_ENABLED="false" WORKING_DIRECTORY="$PROJECT_DIR$/src/research/state_estimation" />
    <SUITE FILE_PATH="coverage/GridCal$Nosetests_in_ac_dc_power_flow_py.coverage" NAME="Nosetests in ac_dc_power_flow.py Coverage Results" MODIFIED="1699631921222" SOURCE_PROVIDER="com.intellij.coverage.DefaultCoverageFileProvider" RUNNER="coverage.py" COVERAGE_BY_TEST_ENABLED="true" COVERAGE_TRACING_ENABLED="false" WORKING_DIRECTORY="$PROJECT_DIR$/src/tests" />
    <SUITE FILE_PATH="coverage/GridCal$test_power_flow.coverage" NAME="test_power_flow Coverage Results" MODIFIED="1627304268760" SOURCE_PROVIDER="com.intellij.coverage.DefaultCoverageFileProvider" RUNNER="coverage.py" COVERAGE_BY_TEST_ENABLED="true" COVERAGE_TRACING_ENABLED="false" WORKING_DIRECTORY="$PROJECT_DIR$/src/tests" />
    <SUITE FILE_PATH="coverage/GridCal$derivatives_research1.coverage" NAME="derivatives_research1 Coverage Results" MODIFIED="1608639260953" SOURCE_PROVIDER="com.intellij.coverage.DefaultCoverageFileProvider" RUNNER="coverage.py" COVERAGE_BY_TEST_ENABLED="true" COVERAGE_TRACING_ENABLED="false" WORKING_DIRECTORY="$PROJECT_DIR$/src/research/hvdc/fubm" />
    <SUITE FILE_PATH="coverage/GridCal$contingency_planner_dialogue.coverage" NAME="contingency_planner_dialogue Coverage Results" MODIFIED="1687935669832" SOURCE_PROVIDER="com.intellij.coverage.DefaultCoverageFileProvider" RUNNER="coverage.py" COVERAGE_BY_TEST_ENABLED="true" COVERAGE_TRACING_ENABLED="false" WORKING_DIRECTORY="$PROJECT_DIR$/src/GridCal/Gui/ContingencyPlanner" />
    <SUITE FILE_PATH="coverage/GridCal$Nosetests_in_test_nonlinear_contingency_py.coverage" NAME="Nosetests in test_nonlinear_contingency.py Coverage Results" MODIFIED="1663688864436" SOURCE_PROVIDER="com.intellij.coverage.DefaultCoverageFileProvider" RUNNER="coverage.py" COVERAGE_BY_TEST_ENABLED="true" COVERAGE_TRACING_ENABLED="false" WORKING_DIRECTORY="$PROJECT_DIR$/src/tests" />
    <SUITE FILE_PATH="coverage/GridCal$Nosetests_for_test_ptdf_test_lodf_ieee14_psse.coverage" NAME="Nosetests for test_ptdf.test_lodf_ieee14_psse Coverage Results" MODIFIED="1701812627784" SOURCE_PROVIDER="com.intellij.coverage.DefaultCoverageFileProvider" RUNNER="coverage.py" COVERAGE_BY_TEST_ENABLED="true" COVERAGE_TRACING_ENABLED="false" WORKING_DIRECTORY="$PROJECT_DIR$/src/tests" />
    <SUITE FILE_PATH="coverage/GridCal$Nosetests_in_tests.coverage" NAME="Nosetests in tests Coverage Results" MODIFIED="1702632159302" SOURCE_PROVIDER="com.intellij.coverage.DefaultCoverageFileProvider" RUNNER="coverage.py" COVERAGE_BY_TEST_ENABLED="true" COVERAGE_TRACING_ENABLED="false" WORKING_DIRECTORY="$PROJECT_DIR$/src/tests" />
    <SUITE FILE_PATH="coverage/GridCal$Nosetests_in_PTDF_research2_py.coverage" NAME="Nosetests in PTDF_research2.py Coverage Results" MODIFIED="1600161918846" SOURCE_PROVIDER="com.intellij.coverage.DefaultCoverageFileProvider" RUNNER="coverage.py" COVERAGE_BY_TEST_ENABLED="true" COVERAGE_TRACING_ENABLED="false" WORKING_DIRECTORY="$PROJECT_DIR$/src/research/PTDF" />
    <SUITE FILE_PATH="coverage/GridCal$psse_transformer_impedance_conversion.coverage" NAME="psse_transformer_impedance_conversion Coverage Results" MODIFIED="1632831296503" SOURCE_PROVIDER="com.intellij.coverage.DefaultCoverageFileProvider" RUNNER="coverage.py" COVERAGE_BY_TEST_ENABLED="true" COVERAGE_TRACING_ENABLED="false" WORKING_DIRECTORY="$PROJECT_DIR$/src/research" />
    <SUITE FILE_PATH="coverage/GridCal$grid_reduction2.coverage" NAME="grid_reduction2 Coverage Results" MODIFIED="1615742120428" SOURCE_PROVIDER="com.intellij.coverage.DefaultCoverageFileProvider" RUNNER="coverage.py" COVERAGE_BY_TEST_ENABLED="true" COVERAGE_TRACING_ENABLED="false" WORKING_DIRECTORY="$PROJECT_DIR$/src/research/grid_reduction" />
    <SUITE FILE_PATH="coverage/GridCal$lightmap.coverage" NAME="lightmap Coverage Results" MODIFIED="1598594966764" SOURCE_PROVIDER="com.intellij.coverage.DefaultCoverageFileProvider" RUNNER="coverage.py" COVERAGE_BY_TEST_ENABLED="true" COVERAGE_TRACING_ENABLED="false" WORKING_DIRECTORY="$PROJECT_DIR$/src/research/map" />
    <SUITE FILE_PATH="coverage/GridCal$newton_equivalence_test.coverage" NAME="newton_equivalence_test Coverage Results" MODIFIED="1678865933318" SOURCE_PROVIDER="com.intellij.coverage.DefaultCoverageFileProvider" RUNNER="coverage.py" COVERAGE_BY_TEST_ENABLED="true" COVERAGE_TRACING_ENABLED="false" WORKING_DIRECTORY="$PROJECT_DIR$/src/tests" />
    <SUITE FILE_PATH="coverage/GridCal$update_gui_file__1_.coverage" NAME="update_gui_file (1) Coverage Results" MODIFIED="1703061117775" SOURCE_PROVIDER="com.intellij.coverage.DefaultCoverageFileProvider" RUNNER="coverage.py" COVERAGE_BY_TEST_ENABLED="true" COVERAGE_TRACING_ENABLED="false" WORKING_DIRECTORY="$PROJECT_DIR$/src/GridCal/Gui/Main" />
    <SUITE FILE_PATH="coverage/GridCal$Nosetests_in_test_opf_py.coverage" NAME="Nosetests in test_opf.py Coverage Results" MODIFIED="1632998728805" SOURCE_PROVIDER="com.intellij.coverage.DefaultCoverageFileProvider" RUNNER="coverage.py" COVERAGE_BY_TEST_ENABLED="true" COVERAGE_TRACING_ENABLED="false" WORKING_DIRECTORY="$PROJECT_DIR$/src/tests" />
    <SUITE FILE_PATH="coverage/GridCal$Nosetests_for_tests_test_short_circuit_test_short_circuit.coverage" NAME="Nosetests for tests.test_short_circuit.test_short_circuit Coverage Results" MODIFIED="1660897112809" SOURCE_PROVIDER="com.intellij.coverage.DefaultCoverageFileProvider" RUNNER="coverage.py" COVERAGE_BY_TEST_ENABLED="true" COVERAGE_TRACING_ENABLED="false" WORKING_DIRECTORY="$PROJECT_DIR$/src/tests" />
    <SUITE FILE_PATH="coverage/GridCal$Nosetests_for_tests_admittance_matrix_test.coverage" NAME="Nosetests for tests.admittance_matrix_test Coverage Results" MODIFIED="1602926351044" SOURCE_PROVIDER="com.intellij.coverage.DefaultCoverageFileProvider" RUNNER="coverage.py" COVERAGE_BY_TEST_ENABLED="true" COVERAGE_TRACING_ENABLED="false" WORKING_DIRECTORY="$PROJECT_DIR$/src/tests" />
    <SUITE FILE_PATH="coverage/GridCal$sparse_solve.coverage" NAME="sparse_solve Coverage Results" MODIFIED="1642427177586" SOURCE_PROVIDER="com.intellij.coverage.DefaultCoverageFileProvider" RUNNER="coverage.py" COVERAGE_BY_TEST_ENABLED="true" COVERAGE_TRACING_ENABLED="false" WORKING_DIRECTORY="$PROJECT_DIR$/src/GridCal/Engine/Simulations" />
    <SUITE FILE_PATH="coverage/GridCal$ptdf_ts_driver.coverage" NAME="ptdf_ts_driver Coverage Results" MODIFIED="1600186726130" SOURCE_PROVIDER="com.intellij.coverage.DefaultCoverageFileProvider" RUNNER="coverage.py" COVERAGE_BY_TEST_ENABLED="true" COVERAGE_TRACING_ENABLED="false" WORKING_DIRECTORY="$PROJECT_DIR$/src/GridCal/Engine/Simulations/PTDF" />
    <SUITE FILE_PATH="coverage/GridCal$power_flow_example.coverage" NAME="power_flow_example Coverage Results" MODIFIED="1696328542092" SOURCE_PROVIDER="com.intellij.coverage.DefaultCoverageFileProvider" RUNNER="coverage.py" COVERAGE_BY_TEST_ENABLED="true" COVERAGE_TRACING_ENABLED="false" WORKING_DIRECTORY="$PROJECT_DIR$/examples" />
    <SUITE FILE_PATH="coverage/GridCal$Nosetests_in_test_monte_carlo_py.coverage" NAME="Nosetests in test_monte_carlo.py Coverage Results" MODIFIED="1617046279834" SOURCE_PROVIDER="com.intellij.coverage.DefaultCoverageFileProvider" RUNNER="coverage.py" COVERAGE_BY_TEST_ENABLED="true" COVERAGE_TRACING_ENABLED="false" WORKING_DIRECTORY="$PROJECT_DIR$/src/tests" />
    <SUITE FILE_PATH="coverage/GridCal$Nosetests_for_tests_test_short_circuit.coverage" NAME="Nosetests for tests.test_short_circuit Coverage Results" MODIFIED="1648735680536" SOURCE_PROVIDER="com.intellij.coverage.DefaultCoverageFileProvider" RUNNER="coverage.py" COVERAGE_BY_TEST_ENABLED="true" COVERAGE_TRACING_ENABLED="false" WORKING_DIRECTORY="$PROJECT_DIR$/src/tests" />
    <SUITE FILE_PATH="coverage/GridCal$pytest_in_test_tutorials_py.coverage" NAME="pytest in test_tutorials.py Coverage Results" MODIFIED="1702632151726" SOURCE_PROVIDER="com.intellij.coverage.DefaultCoverageFileProvider" RUNNER="coverage.py" COVERAGE_BY_TEST_ENABLED="true" COVERAGE_TRACING_ENABLED="false" WORKING_DIRECTORY="$PROJECT_DIR$/src/tests" />
    <SUITE FILE_PATH="coverage/GridCal$Nosetests_in_test_demo_5_node_py.coverage" NAME="Nosetests in test_demo_5_node.py Coverage Results" MODIFIED="1627303963529" SOURCE_PROVIDER="com.intellij.coverage.DefaultCoverageFileProvider" RUNNER="coverage.py" COVERAGE_BY_TEST_ENABLED="true" COVERAGE_TRACING_ENABLED="false" WORKING_DIRECTORY="$PROJECT_DIR$/src/tests" />
    <SUITE FILE_PATH="coverage/GridCal$reliability_study_run.coverage" NAME="reliability_study_run Coverage Results" MODIFIED="1702564264050" SOURCE_PROVIDER="com.intellij.coverage.DefaultCoverageFileProvider" RUNNER="coverage.py" COVERAGE_BY_TEST_ENABLED="true" COVERAGE_TRACING_ENABLED="false" WORKING_DIRECTORY="$PROJECT_DIR$/examples" />
    <SUITE FILE_PATH="coverage/GridCal$Nosetests_for_tests_test_opf_test_opf.coverage" NAME="Nosetests for tests.test_opf.test_opf Coverage Results" MODIFIED="1700906042756" SOURCE_PROVIDER="com.intellij.coverage.DefaultCoverageFileProvider" RUNNER="coverage.py" COVERAGE_BY_TEST_ENABLED="true" COVERAGE_TRACING_ENABLED="false" WORKING_DIRECTORY="$PROJECT_DIR$/src/tests" />
    <SUITE FILE_PATH="coverage/GridCal$coordinates_dialogue.coverage" NAME="coordinates_dialogue Coverage Results" MODIFIED="1689665134899" SOURCE_PROVIDER="com.intellij.coverage.DefaultCoverageFileProvider" RUNNER="coverage.py" COVERAGE_BY_TEST_ENABLED="true" COVERAGE_TRACING_ENABLED="false" WORKING_DIRECTORY="$PROJECT_DIR$/src/GridCal/Gui/CoordinatesInput" />
    <SUITE FILE_PATH="coverage/GridCal$map_test_simple.coverage" NAME="map_test_simple Coverage Results" MODIFIED="1598595026624" SOURCE_PROVIDER="com.intellij.coverage.DefaultCoverageFileProvider" RUNNER="coverage.py" COVERAGE_BY_TEST_ENABLED="true" COVERAGE_TRACING_ENABLED="false" WORKING_DIRECTORY="$PROJECT_DIR$/src/research/map" />
    <SUITE FILE_PATH="coverage/GridCal$Nosetests_in_test_latin_hypercube_py.coverage" NAME="Nosetests in test_latin_hypercube.py Coverage Results" MODIFIED="1617046286335" SOURCE_PROVIDER="com.intellij.coverage.DefaultCoverageFileProvider" RUNNER="coverage.py" COVERAGE_BY_TEST_ENABLED="true" COVERAGE_TRACING_ENABLED="false" WORKING_DIRECTORY="$PROJECT_DIR$/src/tests" />
    <SUITE FILE_PATH="coverage/GridCal$editor__1_.coverage" NAME="editor (1) Coverage Results" MODIFIED="1640990473877" SOURCE_PROVIDER="com.intellij.coverage.DefaultCoverageFileProvider" RUNNER="coverage.py" COVERAGE_BY_TEST_ENABLED="true" COVERAGE_TRACING_ENABLED="false" WORKING_DIRECTORY="$PROJECT_DIR$/src/research/qt_related/GridEditorWidget" />
    <SUITE FILE_PATH="coverage/GridCal$5_node.coverage" NAME="5_node Coverage Results" MODIFIED="1694035681161" SOURCE_PROVIDER="com.intellij.coverage.DefaultCoverageFileProvider" RUNNER="coverage.py" COVERAGE_BY_TEST_ENABLED="true" COVERAGE_TRACING_ENABLED="false" WORKING_DIRECTORY="$PROJECT_DIR$/src/Tutorials" />
    <SUITE FILE_PATH="coverage/GridCal$ortools_opf_v4.coverage" NAME="ortools_opf_v4 Coverage Results" MODIFIED="1630076374457" SOURCE_PROVIDER="com.intellij.coverage.DefaultCoverageFileProvider" RUNNER="coverage.py" COVERAGE_BY_TEST_ENABLED="true" COVERAGE_TRACING_ENABLED="false" WORKING_DIRECTORY="$PROJECT_DIR$/src/research/or_tools" />
    <SUITE FILE_PATH="coverage/GridCal$update_gui_all.coverage" NAME="update_gui_all Coverage Results" MODIFIED="1685996088276" SOURCE_PROVIDER="com.intellij.coverage.DefaultCoverageFileProvider" RUNNER="coverage.py" COVERAGE_BY_TEST_ENABLED="true" COVERAGE_TRACING_ENABLED="false" WORKING_DIRECTORY="$PROJECT_DIR$/src/GridCal/Gui" />
    <SUITE FILE_PATH="coverage/GridCal$grid_editor_widget.coverage" NAME="grid_editor_widget Coverage Results" MODIFIED="1692803997088" SOURCE_PROVIDER="com.intellij.coverage.DefaultCoverageFileProvider" RUNNER="coverage.py" COVERAGE_BY_TEST_ENABLED="true" COVERAGE_TRACING_ENABLED="false" WORKING_DIRECTORY="$PROJECT_DIR$/src/GridCal/Gui/GridEditorWidget2" />
    <SUITE FILE_PATH="coverage/GridCal$Nosetests_in_test_basic_py.coverage" NAME="Nosetests in test_basic.py Coverage Results" MODIFIED="1609500352073" SOURCE_PROVIDER="com.intellij.coverage.DefaultCoverageFileProvider" RUNNER="coverage.py" COVERAGE_BY_TEST_ENABLED="true" COVERAGE_TRACING_ENABLED="false" WORKING_DIRECTORY="$PROJECT_DIR$/src/tests" />
    <SUITE FILE_PATH="coverage/GridCal$Nosetests_in_test_sparse_py.coverage" NAME="Nosetests in test_sparse.py Coverage Results" MODIFIED="1698955230108" SOURCE_PROVIDER="com.intellij.coverage.DefaultCoverageFileProvider" RUNNER="coverage.py" COVERAGE_BY_TEST_ENABLED="true" COVERAGE_TRACING_ENABLED="false" WORKING_DIRECTORY="$PROJECT_DIR$/src/tests" />
    <SUITE FILE_PATH="coverage/GridCal$demo_sum_of_int.coverage" NAME="demo_sum_of_int Coverage Results" MODIFIED="1615240494920" SOURCE_PROVIDER="com.intellij.coverage.DefaultCoverageFileProvider" RUNNER="coverage.py" COVERAGE_BY_TEST_ENABLED="true" COVERAGE_TRACING_ENABLED="false" WORKING_DIRECTORY="$PROJECT_DIR$/src/research/genetic_algorithms/iDone" />
    <SUITE FILE_PATH="coverage/GridCal$gui.coverage" NAME="gui Coverage Results" MODIFIED="1649779929647" SOURCE_PROVIDER="com.intellij.coverage.DefaultCoverageFileProvider" RUNNER="coverage.py" COVERAGE_BY_TEST_ENABLED="true" COVERAGE_TRACING_ENABLED="false" WORKING_DIRECTORY="$PROJECT_DIR$/src/GridCal/Gui/AboutDialogue" />
    <SUITE FILE_PATH="coverage/GridCal$ACOPF_MIPS_replica.coverage" NAME="ACOPF_MIPS_replica Coverage Results" MODIFIED="1702313943926" SOURCE_PROVIDER="com.intellij.coverage.DefaultCoverageFileProvider" RUNNER="coverage.py" COVERAGE_BY_TEST_ENABLED="true" COVERAGE_TRACING_ENABLED="false" WORKING_DIRECTORY="$PROJECT_DIR$/examples" />
    <SUITE FILE_PATH="coverage/GridCal$node_branch_drawing.coverage" NAME="node_branch_drawing Coverage Results" MODIFIED="1615652035782" SOURCE_PROVIDER="com.intellij.coverage.DefaultCoverageFileProvider" RUNNER="coverage.py" COVERAGE_BY_TEST_ENABLED="true" COVERAGE_TRACING_ENABLED="false" WORKING_DIRECTORY="$PROJECT_DIR$/src/research/qt_related" />
    <SUITE FILE_PATH="coverage/GridCal$Nosetests_in_test_temp_correction_py.coverage" NAME="Nosetests in test_temp_correction.py Coverage Results" MODIFIED="1609501421833" SOURCE_PROVIDER="com.intellij.coverage.DefaultCoverageFileProvider" RUNNER="coverage.py" COVERAGE_BY_TEST_ENABLED="true" COVERAGE_TRACING_ENABLED="false" WORKING_DIRECTORY="$PROJECT_DIR$/src/tests" />
    <SUITE FILE_PATH="coverage/GridCal$ntc_opf_v6.coverage" NAME="ntc_opf_v6 Coverage Results" MODIFIED="1630405700769" SOURCE_PROVIDER="com.intellij.coverage.DefaultCoverageFileProvider" RUNNER="coverage.py" COVERAGE_BY_TEST_ENABLED="true" COVERAGE_TRACING_ENABLED="false" WORKING_DIRECTORY="$PROJECT_DIR$/src/research/or_tools" />
    <SUITE FILE_PATH="coverage/GridCal$jacobian_based_acdc_power_flow.coverage" NAME="jacobian_based_acdc_power_flow Coverage Results" MODIFIED="1617822039867" SOURCE_PROVIDER="com.intellij.coverage.DefaultCoverageFileProvider" RUNNER="coverage.py" COVERAGE_BY_TEST_ENABLED="true" COVERAGE_TRACING_ENABLED="false" WORKING_DIRECTORY="$PROJECT_DIR$/src/GridCal/Engine/Simulations/PowerFlow" />
    <SUITE FILE_PATH="coverage/GridCal$setup__Engine_.coverage" NAME="setup (Engine) Coverage Results" MODIFIED="1694348240068" SOURCE_PROVIDER="com.intellij.coverage.DefaultCoverageFileProvider" RUNNER="coverage.py" COVERAGE_BY_TEST_ENABLED="true" COVERAGE_TRACING_ENABLED="false" WORKING_DIRECTORY="$PROJECT_DIR$/src" />
    <SUITE FILE_PATH="coverage/GridCal$demo_Rosenbrock.coverage" NAME="demo_Rosenbrock Coverage Results" MODIFIED="1615240946036" SOURCE_PROVIDER="com.intellij.coverage.DefaultCoverageFileProvider" RUNNER="coverage.py" COVERAGE_BY_TEST_ENABLED="true" COVERAGE_TRACING_ENABLED="false" WORKING_DIRECTORY="$PROJECT_DIR$/src/research/genetic_algorithms/iDone" />
    <SUITE FILE_PATH="coverage/GridCal$build_z_bus_by_steps.coverage" NAME="build_z_bus_by_steps Coverage Results" MODIFIED="1645718877250" SOURCE_PROVIDER="com.intellij.coverage.DefaultCoverageFileProvider" RUNNER="coverage.py" COVERAGE_BY_TEST_ENABLED="true" COVERAGE_TRACING_ENABLED="false" WORKING_DIRECTORY="$PROJECT_DIR$/src/research" />
    <SUITE FILE_PATH="coverage/GridCal$Nosetests_in_test_continuation_power_flow_py.coverage" NAME="Nosetests in test_continuation_power_flow.py Coverage Results" MODIFIED="1632998648549" SOURCE_PROVIDER="com.intellij.coverage.DefaultCoverageFileProvider" RUNNER="coverage.py" COVERAGE_BY_TEST_ENABLED="true" COVERAGE_TRACING_ENABLED="false" WORKING_DIRECTORY="$PROJECT_DIR$/src/tests" />
    <SUITE FILE_PATH="coverage/GridCal$Nosetests_in_test_short_circuit_py.coverage" NAME="Nosetests in test_short_circuit.py Coverage Results" MODIFIED="1632998780492" SOURCE_PROVIDER="com.intellij.coverage.DefaultCoverageFileProvider" RUNNER="coverage.py" COVERAGE_BY_TEST_ENABLED="true" COVERAGE_TRACING_ENABLED="false" WORKING_DIRECTORY="$PROJECT_DIR$/src/tests" />
    <SUITE FILE_PATH="coverage/GridCal$Nosetests_in_test_transformer_type_py.coverage" NAME="Nosetests in test_transformer_type.py Coverage Results" MODIFIED="1619382550804" SOURCE_PROVIDER="com.intellij.coverage.DefaultCoverageFileProvider" RUNNER="coverage.py" COVERAGE_BY_TEST_ENABLED="true" COVERAGE_TRACING_ENABLED="false" WORKING_DIRECTORY="$PROJECT_DIR$/src/tests" />
    <SUITE FILE_PATH="coverage/GridCal$branch_power_5_sparse_.coverage" NAME="branch_power_5(sparse) Coverage Results" MODIFIED="1662061799081" SOURCE_PROVIDER="com.intellij.coverage.DefaultCoverageFileProvider" RUNNER="coverage.py" COVERAGE_BY_TEST_ENABLED="true" COVERAGE_TRACING_ENABLED="false" WORKING_DIRECTORY="$PROJECT_DIR$/src/research/derivatives_and_jacobian" />
    <SUITE FILE_PATH="coverage/GridCal$Nosetests_in_test_line_losses_py.coverage" NAME="Nosetests in test_line_losses.py Coverage Results" MODIFIED="1632998681674" SOURCE_PROVIDER="com.intellij.coverage.DefaultCoverageFileProvider" RUNNER="coverage.py" COVERAGE_BY_TEST_ENABLED="true" COVERAGE_TRACING_ENABLED="false" WORKING_DIRECTORY="$PROJECT_DIR$/src/tests" />
    <SUITE FILE_PATH="coverage/GridCal$time_series.coverage" NAME="time_series Coverage Results" MODIFIED="1617809423186" SOURCE_PROVIDER="com.intellij.coverage.DefaultCoverageFileProvider" RUNNER="coverage.py" COVERAGE_BY_TEST_ENABLED="true" COVERAGE_TRACING_ENABLED="false" WORKING_DIRECTORY="$PROJECT_DIR$/src/Tutorials" />
    <SUITE FILE_PATH="coverage/GridCal$topology_driver.coverage" NAME="topology_driver Coverage Results" MODIFIED="1590932816525" SOURCE_PROVIDER="com.intellij.coverage.DefaultCoverageFileProvider" RUNNER="coverage.py" COVERAGE_BY_TEST_ENABLED="true" COVERAGE_TRACING_ENABLED="false" WORKING_DIRECTORY="$PROJECT_DIR$/src/GridCal/Engine/Simulations/Topology" />
    <SUITE FILE_PATH="coverage/GridCal$pytest_in_tests.coverage" NAME="pytest in tests Coverage Results" MODIFIED="1661417181701" SOURCE_PROVIDER="com.intellij.coverage.DefaultCoverageFileProvider" RUNNER="coverage.py" COVERAGE_BY_TEST_ENABLED="true" COVERAGE_TRACING_ENABLED="false" WORKING_DIRECTORY="$PROJECT_DIR$/src/tests" />
    <SUITE FILE_PATH="coverage/GridCal$Nosetests_for_tests_test_time_series_test_time_series.coverage" NAME="Nosetests for tests.test_time_series.test_time_series Coverage Results" MODIFIED="1617043238858" SOURCE_PROVIDER="com.intellij.coverage.DefaultCoverageFileProvider" RUNNER="coverage.py" COVERAGE_BY_TEST_ENABLED="true" COVERAGE_TRACING_ENABLED="false" WORKING_DIRECTORY="$PROJECT_DIR$/src/tests" />
    <SUITE FILE_PATH="coverage/GridCal$V1_refractored.coverage" NAME="V1_refractored Coverage Results" MODIFIED="1617214204840" SOURCE_PROVIDER="com.intellij.coverage.DefaultCoverageFileProvider" RUNNER="coverage.py" COVERAGE_BY_TEST_ENABLED="true" COVERAGE_TRACING_ENABLED="false" WORKING_DIRECTORY="$PROJECT_DIR$/src/research/PGD" />
    <SUITE FILE_PATH="coverage/GridCal$flatpak_pip_generator.coverage" NAME="flatpak-pip-generator Coverage Results" MODIFIED="1694345245258" SOURCE_PROVIDER="com.intellij.coverage.DefaultCoverageFileProvider" RUNNER="coverage.py" COVERAGE_BY_TEST_ENABLED="true" COVERAGE_TRACING_ENABLED="false" WORKING_DIRECTORY="$PROJECT_DIR$/src" />
    <SUITE FILE_PATH="coverage/GridCal$admittance_variations.coverage" NAME="admittance_variations Coverage Results" MODIFIED="1603050030453" SOURCE_PROVIDER="com.intellij.coverage.DefaultCoverageFileProvider" RUNNER="coverage.py" COVERAGE_BY_TEST_ENABLED="true" COVERAGE_TRACING_ENABLED="false" WORKING_DIRECTORY="$PROJECT_DIR$/src/research/admittance" />
    <SUITE FILE_PATH="coverage/GridCal$Nosetests_in_test_tutorials_py.coverage" NAME="Nosetests in test_tutorials.py Coverage Results" MODIFIED="1602941091349" SOURCE_PROVIDER="com.intellij.coverage.DefaultCoverageFileProvider" RUNNER="coverage.py" COVERAGE_BY_TEST_ENABLED="true" COVERAGE_TRACING_ENABLED="false" WORKING_DIRECTORY="$PROJECT_DIR$/src/tests" />
    <SUITE FILE_PATH="coverage/GridCal$linear_analysis_sesco.coverage" NAME="linear_analysis_sesco Coverage Results" MODIFIED="1646937847934" SOURCE_PROVIDER="com.intellij.coverage.DefaultCoverageFileProvider" RUNNER="coverage.py" COVERAGE_BY_TEST_ENABLED="true" COVERAGE_TRACING_ENABLED="false" WORKING_DIRECTORY="$PROJECT_DIR$/src/GridCal/Engine/Simulations/LinearFactors" />
    <SUITE FILE_PATH="coverage/GridCal$newton_line_search_acdc.coverage" NAME="newton_line_search_acdc Coverage Results" MODIFIED="1608896800406" SOURCE_PROVIDER="com.intellij.coverage.DefaultCoverageFileProvider" RUNNER="coverage.py" COVERAGE_BY_TEST_ENABLED="true" COVERAGE_TRACING_ENABLED="false" WORKING_DIRECTORY="$PROJECT_DIR$/src/research/hvdc" />
    <SUITE FILE_PATH="coverage/GridCal$all2_refactored.coverage" NAME="all2_refactored Coverage Results" MODIFIED="1614533302435" SOURCE_PROVIDER="com.intellij.coverage.DefaultCoverageFileProvider" RUNNER="coverage.py" COVERAGE_BY_TEST_ENABLED="true" COVERAGE_TRACING_ENABLED="false" WORKING_DIRECTORY="$PROJECT_DIR$/src/research/PGD" />
    <SUITE FILE_PATH="coverage/GridCal$example_pvlib.coverage" NAME="example_pvlib Coverage Results" MODIFIED="1689672238811" SOURCE_PROVIDER="com.intellij.coverage.DefaultCoverageFileProvider" RUNNER="coverage.py" COVERAGE_BY_TEST_ENABLED="true" COVERAGE_TRACING_ENABLED="false" WORKING_DIRECTORY="$PROJECT_DIR$/examples" />
    <SUITE FILE_PATH="coverage/GridCal$Nosetests_in_test_api_helm_py.coverage" NAME="Nosetests in test_api_helm.py Coverage Results" MODIFIED="1627303943942" SOURCE_PROVIDER="com.intellij.coverage.DefaultCoverageFileProvider" RUNNER="coverage.py" COVERAGE_BY_TEST_ENABLED="true" COVERAGE_TRACING_ENABLED="false" WORKING_DIRECTORY="$PROJECT_DIR$/src/tests" />
    <SUITE FILE_PATH="coverage/GridCal$Sensitivity_research_AchaDaza.coverage" NAME="Sensitivity_research_AchaDaza Coverage Results" MODIFIED="1640084668993" SOURCE_PROVIDER="com.intellij.coverage.DefaultCoverageFileProvider" RUNNER="coverage.py" COVERAGE_BY_TEST_ENABLED="true" COVERAGE_TRACING_ENABLED="false" WORKING_DIRECTORY="$PROJECT_DIR$/src/research/PTDF" />
    <SUITE FILE_PATH="coverage/GridCal$Nosetests_in_PTDF_research_py.coverage" NAME="Nosetests in PTDF_research.py Coverage Results" MODIFIED="1592575743464" SOURCE_PROVIDER="com.intellij.coverage.DefaultCoverageFileProvider" RUNNER="coverage.py" COVERAGE_BY_TEST_ENABLED="true" COVERAGE_TRACING_ENABLED="false" WORKING_DIRECTORY="$PROJECT_DIR$/src/research/PTDF" />
    <SUITE FILE_PATH="coverage/GridCal$dc_linear_opf_ts_example.coverage" NAME="dc_linear_opf_ts_example Coverage Results" MODIFIED="1688480027790" SOURCE_PROVIDER="com.intellij.coverage.DefaultCoverageFileProvider" RUNNER="coverage.py" COVERAGE_BY_TEST_ENABLED="true" COVERAGE_TRACING_ENABLED="false" WORKING_DIRECTORY="$PROJECT_DIR$/examples" />
    <SUITE FILE_PATH="coverage/GridCal$test_transformer_regulator.coverage" NAME="test_transformer_regulator Coverage Results" MODIFIED="1602954515929" SOURCE_PROVIDER="com.intellij.coverage.DefaultCoverageFileProvider" RUNNER="coverage.py" COVERAGE_BY_TEST_ENABLED="true" COVERAGE_TRACING_ENABLED="false" WORKING_DIRECTORY="$PROJECT_DIR$/src/tests" />
    <SUITE FILE_PATH="coverage/GridCal$setup__GridCal_.coverage" NAME="setup (GridCal) Coverage Results" MODIFIED="1694348254887" SOURCE_PROVIDER="com.intellij.coverage.DefaultCoverageFileProvider" RUNNER="coverage.py" COVERAGE_BY_TEST_ENABLED="true" COVERAGE_TRACING_ENABLED="false" WORKING_DIRECTORY="$PROJECT_DIR$/src" />
    <SUITE FILE_PATH="coverage/GridCal$Nosetests_for_test_transformer_type_test_transformer_type.coverage" NAME="Nosetests for test_transformer_type.test_transformer_type Coverage Results" MODIFIED="1619382593243" SOURCE_PROVIDER="com.intellij.coverage.DefaultCoverageFileProvider" RUNNER="coverage.py" COVERAGE_BY_TEST_ENABLED="true" COVERAGE_TRACING_ENABLED="false" WORKING_DIRECTORY="$PROJECT_DIR$/src/tests" />
    <SUITE FILE_PATH="coverage/GridCal$newton_current.coverage" NAME="newton_current Coverage Results" MODIFIED="1597481272992" SOURCE_PROVIDER="com.intellij.coverage.DefaultCoverageFileProvider" RUNNER="coverage.py" COVERAGE_BY_TEST_ENABLED="true" COVERAGE_TRACING_ENABLED="false" WORKING_DIRECTORY="$PROJECT_DIR$/src/research/power_flow" />
    <SUITE FILE_PATH="coverage/GridCal$inputs_analysis_run.coverage" NAME="inputs_analysis_run Coverage Results" MODIFIED="1696321666531" SOURCE_PROVIDER="com.intellij.coverage.DefaultCoverageFileProvider" RUNNER="coverage.py" COVERAGE_BY_TEST_ENABLED="true" COVERAGE_TRACING_ENABLED="false" WORKING_DIRECTORY="$PROJECT_DIR$/examples" />
    <SUITE FILE_PATH="coverage/GridCal$PTDF_by_node_groups.coverage" NAME="PTDF_by_node_groups Coverage Results" MODIFIED="1619774485543" SOURCE_PROVIDER="com.intellij.coverage.DefaultCoverageFileProvider" RUNNER="coverage.py" COVERAGE_BY_TEST_ENABLED="true" COVERAGE_TRACING_ENABLED="false" WORKING_DIRECTORY="$PROJECT_DIR$/src/research/PTDF" />
    <SUITE FILE_PATH="coverage/GridCal$schafer_jacobian_assembly.coverage" NAME="schafer_jacobian_assembly Coverage Results" MODIFIED="1617566032222" SOURCE_PROVIDER="com.intellij.coverage.DefaultCoverageFileProvider" RUNNER="coverage.py" COVERAGE_BY_TEST_ENABLED="true" COVERAGE_TRACING_ENABLED="false" WORKING_DIRECTORY="$PROJECT_DIR$/src/research/power_flow/jacobian" />
    <SUITE FILE_PATH="coverage/GridCal$ExecuteGridCal.coverage" NAME="ExecuteGridCal Coverage Results" MODIFIED="1703061123773" SOURCE_PROVIDER="com.intellij.coverage.DefaultCoverageFileProvider" RUNNER="coverage.py" COVERAGE_BY_TEST_ENABLED="true" COVERAGE_TRACING_ENABLED="false" WORKING_DIRECTORY="$PROJECT_DIR$/src/GridCal" />
    <SUITE FILE_PATH="coverage/GridCal$fuerte_esquivel_acha_ambriz_perez_paper.coverage" NAME="fuerte_esquivel_acha_ambriz_perez_paper Coverage Results" MODIFIED="1607805654887" SOURCE_PROVIDER="com.intellij.coverage.DefaultCoverageFileProvider" RUNNER="coverage.py" COVERAGE_BY_TEST_ENABLED="true" COVERAGE_TRACING_ENABLED="false" WORKING_DIRECTORY="$PROJECT_DIR$/src/research/upfc" />
    <SUITE FILE_PATH="coverage/GridCal$Nosetests_in_test_ptdf_py.coverage" NAME="Nosetests in test_ptdf.py Coverage Results" MODIFIED="1614630972988" SOURCE_PROVIDER="com.intellij.coverage.DefaultCoverageFileProvider" RUNNER="coverage.py" COVERAGE_BY_TEST_ENABLED="true" COVERAGE_TRACING_ENABLED="false" WORKING_DIRECTORY="$PROJECT_DIR$/src/tests" />
    <SUITE FILE_PATH="coverage/GridCal$about_dialogue.coverage" NAME="about_dialogue Coverage Results" MODIFIED="1627135164897" SOURCE_PROVIDER="com.intellij.coverage.DefaultCoverageFileProvider" RUNNER="coverage.py" COVERAGE_BY_TEST_ENABLED="true" COVERAGE_TRACING_ENABLED="false" WORKING_DIRECTORY="$PROJECT_DIR$/src/GridCal/Gui/AboutDialogue" />
    <SUITE FILE_PATH="coverage/GridCal$PTDF_research2.coverage" NAME="PTDF_research2 Coverage Results" MODIFIED="1602138084850" SOURCE_PROVIDER="com.intellij.coverage.DefaultCoverageFileProvider" RUNNER="coverage.py" COVERAGE_BY_TEST_ENABLED="true" COVERAGE_TRACING_ENABLED="false" WORKING_DIRECTORY="$PROJECT_DIR$/src/research/PTDF" />
    <SUITE FILE_PATH="coverage/GridCal$ortools_opf.coverage" NAME="ortools_opf Coverage Results" MODIFIED="1630067492213" SOURCE_PROVIDER="com.intellij.coverage.DefaultCoverageFileProvider" RUNNER="coverage.py" COVERAGE_BY_TEST_ENABLED="true" COVERAGE_TRACING_ENABLED="false" WORKING_DIRECTORY="$PROJECT_DIR$/src/research/or_tools" />
    <SUITE FILE_PATH="coverage/GridCal$Nosetests_for_tests_test_matrix_stacking_test_stack_4.coverage" NAME="Nosetests for tests.test_matrix_stacking.test_stack_4 Coverage Results" MODIFIED="1697188077812" SOURCE_PROVIDER="com.intellij.coverage.DefaultCoverageFileProvider" RUNNER="coverage.py" COVERAGE_BY_TEST_ENABLED="true" COVERAGE_TRACING_ENABLED="false" WORKING_DIRECTORY="$PROJECT_DIR$/src/tests" />
    <SUITE FILE_PATH="coverage/GridCal$branch_power_3.coverage" NAME="branch_power_3 Coverage Results" MODIFIED="1659198918844" SOURCE_PROVIDER="com.intellij.coverage.DefaultCoverageFileProvider" RUNNER="coverage.py" COVERAGE_BY_TEST_ENABLED="true" COVERAGE_TRACING_ENABLED="false" WORKING_DIRECTORY="$PROJECT_DIR$/src/research/derivatives_and_jacobian" />
    <SUITE FILE_PATH="coverage/GridCal$linear_analysis_run.coverage" NAME="linear_analysis_run Coverage Results" MODIFIED="1696330787545" SOURCE_PROVIDER="com.intellij.coverage.DefaultCoverageFileProvider" RUNNER="coverage.py" COVERAGE_BY_TEST_ENABLED="true" COVERAGE_TRACING_ENABLED="false" WORKING_DIRECTORY="$PROJECT_DIR$/examples" />
    <SUITE FILE_PATH="coverage/GridCal$hydro_opf.coverage" NAME="hydro_opf Coverage Results" MODIFIED="1702490871882" SOURCE_PROVIDER="com.intellij.coverage.DefaultCoverageFileProvider" RUNNER="coverage.py" COVERAGE_BY_TEST_ENABLED="true" COVERAGE_TRACING_ENABLED="false" WORKING_DIRECTORY="$PROJECT_DIR$/examples" />
    <SUITE FILE_PATH="coverage/GridCal$Nosetests_in_deep_copy_test_py.coverage" NAME="Nosetests in deep_copy_test.py Coverage Results" MODIFIED="1701280704773" SOURCE_PROVIDER="com.intellij.coverage.DefaultCoverageFileProvider" RUNNER="coverage.py" COVERAGE_BY_TEST_ENABLED="true" COVERAGE_TRACING_ENABLED="false" WORKING_DIRECTORY="$PROJECT_DIR$/src/tests" />
    <SUITE FILE_PATH="coverage/GridCal$arrillagas_book_grids_to_gridcal.coverage" NAME="arrillagas_book_grids_to_gridcal Coverage Results" MODIFIED="1659437177352" SOURCE_PROVIDER="com.intellij.coverage.DefaultCoverageFileProvider" RUNNER="coverage.py" COVERAGE_BY_TEST_ENABLED="true" COVERAGE_TRACING_ENABLED="false" WORKING_DIRECTORY="$PROJECT_DIR$/src/research/experimental_readers" />
    <SUITE FILE_PATH="coverage/GridCal$short_circuit_driver.coverage" NAME="short_circuit_driver Coverage Results" MODIFIED="1660563199034" SOURCE_PROVIDER="com.intellij.coverage.DefaultCoverageFileProvider" RUNNER="coverage.py" COVERAGE_BY_TEST_ENABLED="true" COVERAGE_TRACING_ENABLED="false" WORKING_DIRECTORY="$PROJECT_DIR$/src/GridCal/Engine/Simulations/ShortCircuitStudies" />
    <SUITE FILE_PATH="coverage/GridCal$Nosetests_for_test_contingency_test_contingency.coverage" NAME="Nosetests for test_contingency.test_contingency Coverage Results" MODIFIED="1701702177042" SOURCE_PROVIDER="com.intellij.coverage.DefaultCoverageFileProvider" RUNNER="coverage.py" COVERAGE_BY_TEST_ENABLED="true" COVERAGE_TRACING_ENABLED="false" WORKING_DIRECTORY="$PROJECT_DIR$/src/tests" />
    <SUITE FILE_PATH="coverage/GridCal$raw_parser.coverage" NAME="raw_parser Coverage Results" MODIFIED="1619379740833" SOURCE_PROVIDER="com.intellij.coverage.DefaultCoverageFileProvider" RUNNER="coverage.py" COVERAGE_BY_TEST_ENABLED="true" COVERAGE_TRACING_ENABLED="false" WORKING_DIRECTORY="$PROJECT_DIR$/src/GridCal/Engine/IO" />
    <SUITE FILE_PATH="coverage/GridCal$conf.coverage" NAME="conf Coverage Results" MODIFIED="1628853896361" SOURCE_PROVIDER="com.intellij.coverage.DefaultCoverageFileProvider" RUNNER="coverage.py" COVERAGE_BY_TEST_ENABLED="true" COVERAGE_TRACING_ENABLED="false" WORKING_DIRECTORY="$PROJECT_DIR$/../GridCalUI/doc" />
    <SUITE FILE_PATH="coverage/GridCal$setup.coverage" NAME="setup (Engine) Coverage Results" MODIFIED="1694346145845" SOURCE_PROVIDER="com.intellij.coverage.DefaultCoverageFileProvider" RUNNER="coverage.py" COVERAGE_BY_TEST_ENABLED="true" COVERAGE_TRACING_ENABLED="false" WORKING_DIRECTORY="$PROJECT_DIR$/src/GridCalEngine" />
    <SUITE FILE_PATH="coverage/GridCal$fluids_try.coverage" NAME="fluids_try Coverage Results" MODIFIED="1701359636964" SOURCE_PROVIDER="com.intellij.coverage.DefaultCoverageFileProvider" RUNNER="coverage.py" COVERAGE_BY_TEST_ENABLED="true" COVERAGE_TRACING_ENABLED="false" WORKING_DIRECTORY="$PROJECT_DIR$/examples" />
    <SUITE FILE_PATH="coverage/GridCal$continuation_power_flow.coverage" NAME="continuation_power_flow Coverage Results" MODIFIED="1611404586049" SOURCE_PROVIDER="com.intellij.coverage.DefaultCoverageFileProvider" RUNNER="coverage.py" COVERAGE_BY_TEST_ENABLED="true" COVERAGE_TRACING_ENABLED="false" WORKING_DIRECTORY="$PROJECT_DIR$/src/GridCal/Engine/Simulations/ContinuationPowerFlow" />
    <SUITE FILE_PATH="coverage/GridCal$qrangeslider2.coverage" NAME="qrangeslider2 Coverage Results" MODIFIED="1692602563519" SOURCE_PROVIDER="com.intellij.coverage.DefaultCoverageFileProvider" RUNNER="coverage.py" COVERAGE_BY_TEST_ENABLED="true" COVERAGE_TRACING_ENABLED="false" WORKING_DIRECTORY="$PROJECT_DIR$/src/GridCal/Gui/Main" />
    <SUITE FILE_PATH="coverage/GridCal$update_gui_common.coverage" NAME="update_gui_common Coverage Results" MODIFIED="1662040207238" SOURCE_PROVIDER="com.intellij.coverage.DefaultCoverageFileProvider" RUNNER="coverage.py" COVERAGE_BY_TEST_ENABLED="true" COVERAGE_TRACING_ENABLED="false" WORKING_DIRECTORY="$PROJECT_DIR$/src/GridCal/Gui" />
    <SUITE FILE_PATH="coverage/GridCal$solar_power_wizzard.coverage" NAME="solar_power_wizzard Coverage Results" MODIFIED="1689668693423" SOURCE_PROVIDER="com.intellij.coverage.DefaultCoverageFileProvider" RUNNER="coverage.py" COVERAGE_BY_TEST_ENABLED="true" COVERAGE_TRACING_ENABLED="false" WORKING_DIRECTORY="$PROJECT_DIR$/src/GridCal/Gui/SolarPowerWizard" />
    <SUITE FILE_PATH="coverage/GridCal$linear_factors_research2.coverage" NAME="linear_factors_research2 Coverage Results" MODIFIED="1646249041067" SOURCE_PROVIDER="com.intellij.coverage.DefaultCoverageFileProvider" RUNNER="coverage.py" COVERAGE_BY_TEST_ENABLED="true" COVERAGE_TRACING_ENABLED="false" WORKING_DIRECTORY="$PROJECT_DIR$/src/research/PTDF" />
    <SUITE FILE_PATH="coverage/GridCal$update_gui_file.coverage" NAME="update_gui_file Coverage Results" MODIFIED="1687377637899" SOURCE_PROVIDER="com.intellij.coverage.DefaultCoverageFileProvider" RUNNER="coverage.py" COVERAGE_BY_TEST_ENABLED="true" COVERAGE_TRACING_ENABLED="false" WORKING_DIRECTORY="$PROJECT_DIR$/src/GridCal/Gui/Main" />
    <SUITE FILE_PATH="coverage/GridCal$Nosetests_in_test_reverse_transformer_definition_py.coverage" NAME="Nosetests in test_reverse_transformer_definition.py Coverage Results" MODIFIED="1609501285838" SOURCE_PROVIDER="com.intellij.coverage.DefaultCoverageFileProvider" RUNNER="coverage.py" COVERAGE_BY_TEST_ENABLED="true" COVERAGE_TRACING_ENABLED="false" WORKING_DIRECTORY="$PROJECT_DIR$/src/tests" />
    <SUITE FILE_PATH="coverage/GridCal$line_arrow.coverage" NAME="line_arrow Coverage Results" MODIFIED="1640989833222" SOURCE_PROVIDER="com.intellij.coverage.DefaultCoverageFileProvider" RUNNER="coverage.py" COVERAGE_BY_TEST_ENABLED="true" COVERAGE_TRACING_ENABLED="false" WORKING_DIRECTORY="$PROJECT_DIR$/src/research/qt_related" />
    <SUITE FILE_PATH="coverage/GridCal$Nosetests_in_test_power_flow_py.coverage" NAME="Nosetests in test_power_flow.py Coverage Results" MODIFIED="1634381410623" SOURCE_PROVIDER="com.intellij.coverage.DefaultCoverageFileProvider" RUNNER="coverage.py" COVERAGE_BY_TEST_ENABLED="true" COVERAGE_TRACING_ENABLED="false" WORKING_DIRECTORY="$PROJECT_DIR$/src/tests" />
    <SUITE FILE_PATH="coverage/GridCal$Nosetests_for_tests_test_api_helm_test_api_helm.coverage" NAME="Nosetests for tests.test_api_helm.test_api_helm Coverage Results" MODIFIED="1687725548984" SOURCE_PROVIDER="com.intellij.coverage.DefaultCoverageFileProvider" RUNNER="coverage.py" COVERAGE_BY_TEST_ENABLED="true" COVERAGE_TRACING_ENABLED="false" WORKING_DIRECTORY="$PROJECT_DIR$/src/tests" />
    <SUITE FILE_PATH="coverage/GridCal$Nosetests_for_tests_test_tutorials.coverage" NAME="Nosetests for tests.test_tutorials Coverage Results" MODIFIED="1647335600894" SOURCE_PROVIDER="com.intellij.coverage.DefaultCoverageFileProvider" RUNNER="coverage.py" COVERAGE_BY_TEST_ENABLED="true" COVERAGE_TRACING_ENABLED="false" WORKING_DIRECTORY="$PROJECT_DIR$/src/tests" />
    <SUITE FILE_PATH="coverage/GridCal$zip_file_mgmt.coverage" NAME="zip_file_mgmt Coverage Results" MODIFIED="1632998834183" SOURCE_PROVIDER="com.intellij.coverage.DefaultCoverageFileProvider" RUNNER="coverage.py" COVERAGE_BY_TEST_ENABLED="true" COVERAGE_TRACING_ENABLED="false" WORKING_DIRECTORY="$PROJECT_DIR$/src/tests" />
    <SUITE FILE_PATH="coverage/GridCal$branch_power.coverage" NAME="branch_power Coverage Results" MODIFIED="1642937678173" SOURCE_PROVIDER="com.intellij.coverage.DefaultCoverageFileProvider" RUNNER="coverage.py" COVERAGE_BY_TEST_ENABLED="true" COVERAGE_TRACING_ENABLED="false" WORKING_DIRECTORY="$PROJECT_DIR$/src/research/derivatives" />
    <SUITE FILE_PATH="coverage/GridCal$example1.coverage" NAME="example1 Coverage Results" MODIFIED="1634669660909" SOURCE_PROVIDER="com.intellij.coverage.DefaultCoverageFileProvider" RUNNER="coverage.py" COVERAGE_BY_TEST_ENABLED="true" COVERAGE_TRACING_ENABLED="false" WORKING_DIRECTORY="$PROJECT_DIR$/src/research/or_tools" />
    <SUITE FILE_PATH="coverage/GridCal$sequences_v1.coverage" NAME="sequences_v1 Coverage Results" MODIFIED="1659691058492" SOURCE_PROVIDER="com.intellij.coverage.DefaultCoverageFileProvider" RUNNER="coverage.py" COVERAGE_BY_TEST_ENABLED="true" COVERAGE_TRACING_ENABLED="false" WORKING_DIRECTORY="$PROJECT_DIR$/src/research/short_circuit" />
    <SUITE FILE_PATH="coverage/GridCal$Nosetests_in_profiles_test_py.coverage" NAME="Nosetests in profiles_test.py Coverage Results" MODIFIED="1701346671216" SOURCE_PROVIDER="com.intellij.coverage.DefaultCoverageFileProvider" RUNNER="coverage.py" COVERAGE_BY_TEST_ENABLED="true" COVERAGE_TRACING_ENABLED="false" WORKING_DIRECTORY="$PROJECT_DIR$/src/tests" />
    <SUITE FILE_PATH="coverage/GridCal$ac_opf_ts.coverage" NAME="ac_opf_ts Coverage Results" MODIFIED="1602519616038" SOURCE_PROVIDER="com.intellij.coverage.DefaultCoverageFileProvider" RUNNER="coverage.py" COVERAGE_BY_TEST_ENABLED="true" COVERAGE_TRACING_ENABLED="false" WORKING_DIRECTORY="$PROJECT_DIR$/src/GridCal/Engine/Simulations/OPF" />
    <SUITE FILE_PATH="coverage/GridCal$1d_example.coverage" NAME="1d_metropolis_algorithm_example Coverage Results" MODIFIED="1660055113109" SOURCE_PROVIDER="com.intellij.coverage.DefaultCoverageFileProvider" RUNNER="coverage.py" COVERAGE_BY_TEST_ENABLED="true" COVERAGE_TRACING_ENABLED="false" WORKING_DIRECTORY="$PROJECT_DIR$/src/research/MCMC" />
    <SUITE FILE_PATH="coverage/GridCal$update.coverage" NAME="update Coverage Results" MODIFIED="1610117098642" SOURCE_PROVIDER="com.intellij.coverage.DefaultCoverageFileProvider" RUNNER="coverage.py" COVERAGE_BY_TEST_ENABLED="true" COVERAGE_TRACING_ENABLED="false" WORKING_DIRECTORY="$PROJECT_DIR$/src/GridCal" />
    <SUITE FILE_PATH="coverage/GridCal$editor.coverage" NAME="editor Coverage Results" MODIFIED="1640990172580" SOURCE_PROVIDER="com.intellij.coverage.DefaultCoverageFileProvider" RUNNER="coverage.py" COVERAGE_BY_TEST_ENABLED="true" COVERAGE_TRACING_ENABLED="false" WORKING_DIRECTORY="$PROJECT_DIR$/src/GridCal/Gui/GridEditorWidget" />
    <SUITE FILE_PATH="coverage/GridCal$Nosetests_in_test_transformer_controls_py.coverage" NAME="Nosetests in test_transformer_controls.py Coverage Results" MODIFIED="1632998803603" SOURCE_PROVIDER="com.intellij.coverage.DefaultCoverageFileProvider" RUNNER="coverage.py" COVERAGE_BY_TEST_ENABLED="true" COVERAGE_TRACING_ENABLED="false" WORKING_DIRECTORY="$PROJECT_DIR$/src/tests" />
    <SUITE FILE_PATH="coverage/GridCal$Nosetests_in_ACPTDF_research2_py.coverage" NAME="Nosetests in ACPTDF_research2.py Coverage Results" MODIFIED="1601969138193" SOURCE_PROVIDER="com.intellij.coverage.DefaultCoverageFileProvider" RUNNER="coverage.py" COVERAGE_BY_TEST_ENABLED="true" COVERAGE_TRACING_ENABLED="false" WORKING_DIRECTORY="$PROJECT_DIR$/src/research/PTDF" />
    <SUITE FILE_PATH="coverage/GridCal$contingency_analysis_run.coverage" NAME="contingency_analysis_run Coverage Results" MODIFIED="1696340732191" SOURCE_PROVIDER="com.intellij.coverage.DefaultCoverageFileProvider" RUNNER="coverage.py" COVERAGE_BY_TEST_ENABLED="true" COVERAGE_TRACING_ENABLED="false" WORKING_DIRECTORY="$PROJECT_DIR$/examples" />
    <SUITE FILE_PATH="coverage/GridCal$ACPTDF_research3.coverage" NAME="ACPTDF_research3 Coverage Results" MODIFIED="1601972014632" SOURCE_PROVIDER="com.intellij.coverage.DefaultCoverageFileProvider" RUNNER="coverage.py" COVERAGE_BY_TEST_ENABLED="true" COVERAGE_TRACING_ENABLED="false" WORKING_DIRECTORY="$PROJECT_DIR$/src/research/PTDF" />
    <SUITE FILE_PATH="coverage/GridCal$test_ptdf.coverage" NAME="test_ptdf Coverage Results" MODIFIED="1600755777811" SOURCE_PROVIDER="com.intellij.coverage.DefaultCoverageFileProvider" RUNNER="coverage.py" COVERAGE_BY_TEST_ENABLED="true" COVERAGE_TRACING_ENABLED="false" WORKING_DIRECTORY="$PROJECT_DIR$/src/tests" />
    <SUITE FILE_PATH="coverage/GridCal$json_parser.coverage" NAME="json_parser Coverage Results" MODIFIED="1656843550117" SOURCE_PROVIDER="com.intellij.coverage.DefaultCoverageFileProvider" RUNNER="coverage.py" COVERAGE_BY_TEST_ENABLED="true" COVERAGE_TRACING_ENABLED="false" WORKING_DIRECTORY="$PROJECT_DIR$/src/GridCal/Engine/IO" />
    <SUITE FILE_PATH="coverage/GridCal$zip_interface.coverage" NAME="zip_interface Coverage Results" MODIFIED="1620029421103" SOURCE_PROVIDER="com.intellij.coverage.DefaultCoverageFileProvider" RUNNER="coverage.py" COVERAGE_BY_TEST_ENABLED="true" COVERAGE_TRACING_ENABLED="false" WORKING_DIRECTORY="$PROJECT_DIR$/src/GridCal/Engine/IO" />
    <SUITE FILE_PATH="coverage/GridCal$ConsoleLogController.coverage" NAME="ConsoleLogController Coverage Results" MODIFIED="1663862178388" SOURCE_PROVIDER="com.intellij.coverage.DefaultCoverageFileProvider" RUNNER="coverage.py" COVERAGE_BY_TEST_ENABLED="true" COVERAGE_TRACING_ENABLED="false" WORKING_DIRECTORY="$PROJECT_DIR$/src/GridCal/Gui/Main" />
    <SUITE FILE_PATH="coverage/GridCal$grid_generator_dialogue.coverage" NAME="grid_generator_dialogue Coverage Results" MODIFIED="1603650116973" SOURCE_PROVIDER="com.intellij.coverage.DefaultCoverageFileProvider" RUNNER="coverage.py" COVERAGE_BY_TEST_ENABLED="true" COVERAGE_TRACING_ENABLED="false" WORKING_DIRECTORY="$PROJECT_DIR$/src/GridCal/Gui/GridGenerator" />
    <SUITE FILE_PATH="coverage/GridCal$Nosetests_in_mips_py.coverage" NAME="Nosetests in mips.py Coverage Results" MODIFIED="1702414120309" SOURCE_PROVIDER="com.intellij.coverage.DefaultCoverageFileProvider" RUNNER="coverage.py" COVERAGE_BY_TEST_ENABLED="true" COVERAGE_TRACING_ENABLED="false" WORKING_DIRECTORY="$PROJECT_DIR$/src/GridCalEngine/Utils/MIPS" />
    <SUITE FILE_PATH="coverage/GridCal$derivatives_research0.coverage" NAME="derivatives_research0 Coverage Results" MODIFIED="1608643216312" SOURCE_PROVIDER="com.intellij.coverage.DefaultCoverageFileProvider" RUNNER="coverage.py" COVERAGE_BY_TEST_ENABLED="true" COVERAGE_TRACING_ENABLED="false" WORKING_DIRECTORY="$PROJECT_DIR$/src/research/hvdc/fubm" />
    <SUITE FILE_PATH="coverage/GridCal$newton_line_search.coverage" NAME="newton_line_search Coverage Results" MODIFIED="1613945829807" SOURCE_PROVIDER="com.intellij.coverage.DefaultCoverageFileProvider" RUNNER="coverage.py" COVERAGE_BY_TEST_ENABLED="true" COVERAGE_TRACING_ENABLED="false" WORKING_DIRECTORY="$PROJECT_DIR$/src/research/power_flow" />
    <SUITE FILE_PATH="coverage/GridCal$test.coverage" NAME="test Coverage Results" MODIFIED="1612900533026" SOURCE_PROVIDER="com.intellij.coverage.DefaultCoverageFileProvider" RUNNER="coverage.py" COVERAGE_BY_TEST_ENABLED="true" COVERAGE_TRACING_ENABLED="false" WORKING_DIRECTORY="$PROJECT_DIR$/src/research/CIM/cim_to_matpower/test" />
    <SUITE FILE_PATH="coverage/GridCal$power_world_parser.coverage" NAME="power_world_parser Coverage Results" MODIFIED="1632985045698" SOURCE_PROVIDER="com.intellij.coverage.DefaultCoverageFileProvider" RUNNER="coverage.py" COVERAGE_BY_TEST_ENABLED="true" COVERAGE_TRACING_ENABLED="false" WORKING_DIRECTORY="$PROJECT_DIR$/src/GridCal/Engine/IO" />
    <SUITE FILE_PATH="coverage/GridCal$high_speed_jacobian.coverage" NAME="high_speed_jacobian_csc Coverage Results" MODIFIED="1609259233934" SOURCE_PROVIDER="com.intellij.coverage.DefaultCoverageFileProvider" RUNNER="coverage.py" COVERAGE_BY_TEST_ENABLED="true" COVERAGE_TRACING_ENABLED="false" WORKING_DIRECTORY="$PROJECT_DIR$/src/research/power_flow/jacobian" />
    <SUITE FILE_PATH="coverage/GridCal$Nosetests_in_test_matrix_stacking_py.coverage" NAME="Nosetests in test_matrix_stacking.py Coverage Results" MODIFIED="1609500758192" SOURCE_PROVIDER="com.intellij.coverage.DefaultCoverageFileProvider" RUNNER="coverage.py" COVERAGE_BY_TEST_ENABLED="true" COVERAGE_TRACING_ENABLED="false" WORKING_DIRECTORY="$PROJECT_DIR$/src/tests" />
    <SUITE FILE_PATH="coverage/GridCal$fast_dSf_dV.coverage" NAME="fast_dSf_dV Coverage Results" MODIFIED="1615847239443" SOURCE_PROVIDER="com.intellij.coverage.DefaultCoverageFileProvider" RUNNER="coverage.py" COVERAGE_BY_TEST_ENABLED="true" COVERAGE_TRACING_ENABLED="false" WORKING_DIRECTORY="$PROJECT_DIR$/src/research/derivatives_and_jacobian" />
    <SUITE FILE_PATH="coverage/GridCal$power_world_epc.coverage" NAME="power_world_epc Coverage Results" MODIFIED="1594141589251" SOURCE_PROVIDER="com.intellij.coverage.DefaultCoverageFileProvider" RUNNER="coverage.py" COVERAGE_BY_TEST_ENABLED="true" COVERAGE_TRACING_ENABLED="false" WORKING_DIRECTORY="$PROJECT_DIR$/src/research/power_world_format" />
    <SUITE FILE_PATH="coverage/GridCal$PTDF_ku_leuven.coverage" NAME="PTDF_ku_leuven Coverage Results" MODIFIED="1637958409839" SOURCE_PROVIDER="com.intellij.coverage.DefaultCoverageFileProvider" RUNNER="coverage.py" COVERAGE_BY_TEST_ENABLED="true" COVERAGE_TRACING_ENABLED="false" WORKING_DIRECTORY="$PROJECT_DIR$/src/research/PTDF" />
    <SUITE FILE_PATH="coverage/GridCal$opf_pf_verification_example.coverage" NAME="opf+pf verification example Coverage Results" MODIFIED="1696857463367" SOURCE_PROVIDER="com.intellij.coverage.DefaultCoverageFileProvider" RUNNER="coverage.py" COVERAGE_BY_TEST_ENABLED="true" COVERAGE_TRACING_ENABLED="false" WORKING_DIRECTORY="$PROJECT_DIR$/examples" />
    <SUITE FILE_PATH="coverage/GridCal$MainWindow.coverage" NAME="MainWindow Coverage Results" MODIFIED="1649780110971" SOURCE_PROVIDER="com.intellij.coverage.DefaultCoverageFileProvider" RUNNER="coverage.py" COVERAGE_BY_TEST_ENABLED="true" COVERAGE_TRACING_ENABLED="false" WORKING_DIRECTORY="$PROJECT_DIR$/src/GridCal/Gui/Main" />
    <SUITE FILE_PATH="coverage/GridCal$show_map_tests.coverage" NAME="show_map_tests Coverage Results" MODIFIED="1598595151347" SOURCE_PROVIDER="com.intellij.coverage.DefaultCoverageFileProvider" RUNNER="coverage.py" COVERAGE_BY_TEST_ENABLED="true" COVERAGE_TRACING_ENABLED="false" WORKING_DIRECTORY="$PROJECT_DIR$/src/research/map" />
    <SUITE FILE_PATH="coverage/GridCal$weather_data.coverage" NAME="weather_data Coverage Results" MODIFIED="1689664122803" SOURCE_PROVIDER="com.intellij.coverage.DefaultCoverageFileProvider" RUNNER="coverage.py" COVERAGE_BY_TEST_ENABLED="true" COVERAGE_TRACING_ENABLED="false" WORKING_DIRECTORY="$PROJECT_DIR$/examples" />
    <SUITE FILE_PATH="coverage/GridCal$Nosetests_in_ACPTDF_research_py.coverage" NAME="Nosetests in ACPTDF_research.py Coverage Results" MODIFIED="1601970337931" SOURCE_PROVIDER="com.intellij.coverage.DefaultCoverageFileProvider" RUNNER="coverage.py" COVERAGE_BY_TEST_ENABLED="true" COVERAGE_TRACING_ENABLED="false" WORKING_DIRECTORY="$PROJECT_DIR$/src/research/PTDF" />
    <SUITE FILE_PATH="coverage/GridCal$Nosetests_in_test_bus_types_py.coverage" NAME="Nosetests in test_bus_types.py Coverage Results" MODIFIED="1645114540203" SOURCE_PROVIDER="com.intellij.coverage.DefaultCoverageFileProvider" RUNNER="coverage.py" COVERAGE_BY_TEST_ENABLED="true" COVERAGE_TRACING_ENABLED="false" WORKING_DIRECTORY="$PROJECT_DIR$/src/tests" />
    <SUITE FILE_PATH="coverage/GridCal$fubm_example.coverage" NAME="fubm_example Coverage Results" MODIFIED="1699631757375" SOURCE_PROVIDER="com.intellij.coverage.DefaultCoverageFileProvider" RUNNER="coverage.py" COVERAGE_BY_TEST_ENABLED="true" COVERAGE_TRACING_ENABLED="false" WORKING_DIRECTORY="$PROJECT_DIR$/examples/trunk" />
    <SUITE FILE_PATH="coverage/GridCal$binary_ga.coverage" NAME="binary_ga Coverage Results" MODIFIED="1615226727819" SOURCE_PROVIDER="com.intellij.coverage.DefaultCoverageFileProvider" RUNNER="coverage.py" COVERAGE_BY_TEST_ENABLED="true" COVERAGE_TRACING_ENABLED="false" WORKING_DIRECTORY="$PROJECT_DIR$/src/research/genetic_algorithms" />
    <SUITE FILE_PATH="coverage/GridCal$LineBuilderDialogue.coverage" NAME="LineBuilderDialogue Coverage Results" MODIFIED="1633774223527" SOURCE_PROVIDER="com.intellij.coverage.DefaultCoverageFileProvider" RUNNER="coverage.py" COVERAGE_BY_TEST_ENABLED="true" COVERAGE_TRACING_ENABLED="false" WORKING_DIRECTORY="$PROJECT_DIR$/src/GridCal/Gui/TowerBuilder" />
    <SUITE FILE_PATH="coverage/GridCal$object_select_window.coverage" NAME="object_select_window Coverage Results" MODIFIED="1618777253667" SOURCE_PROVIDER="com.intellij.coverage.DefaultCoverageFileProvider" RUNNER="coverage.py" COVERAGE_BY_TEST_ENABLED="true" COVERAGE_TRACING_ENABLED="false" WORKING_DIRECTORY="$PROJECT_DIR$/src/GridCal/Gui/Main" />
    <SUITE FILE_PATH="coverage/GridCal$Nosetests_in_test_opf_time_series_py.coverage" NAME="Nosetests in test_opf_time_series.py Coverage Results" MODIFIED="1617046142412" SOURCE_PROVIDER="com.intellij.coverage.DefaultCoverageFileProvider" RUNNER="coverage.py" COVERAGE_BY_TEST_ENABLED="true" COVERAGE_TRACING_ENABLED="false" WORKING_DIRECTORY="$PROJECT_DIR$/src/tests" />
    <SUITE FILE_PATH="coverage/GridCal$branch_derivatives_research.coverage" NAME="branch_derivatives_research Coverage Results" MODIFIED="1655665418454" SOURCE_PROVIDER="com.intellij.coverage.DefaultCoverageFileProvider" RUNNER="coverage.py" COVERAGE_BY_TEST_ENABLED="true" COVERAGE_TRACING_ENABLED="false" WORKING_DIRECTORY="$PROJECT_DIR$/src/research/jacobian_and_derivatives" />
    <SUITE FILE_PATH="coverage/GridCal$Nosetests_in_test_time_series_py.coverage" NAME="Nosetests in test_time_series.py Coverage Results" MODIFIED="1632998795592" SOURCE_PROVIDER="com.intellij.coverage.DefaultCoverageFileProvider" RUNNER="coverage.py" COVERAGE_BY_TEST_ENABLED="true" COVERAGE_TRACING_ENABLED="false" WORKING_DIRECTORY="$PROJECT_DIR$/src/tests" />
    <SUITE FILE_PATH="coverage/GridCal$ortools_example.coverage" NAME="ortools_example Coverage Results" MODIFIED="1688473832926" SOURCE_PROVIDER="com.intellij.coverage.DefaultCoverageFileProvider" RUNNER="coverage.py" COVERAGE_BY_TEST_ENABLED="true" COVERAGE_TRACING_ENABLED="false" WORKING_DIRECTORY="$PROJECT_DIR$/examples" />
    <SUITE FILE_PATH="coverage/GridCal$state_estimation.coverage" NAME="state_estimation Coverage Results" MODIFIED="1635497885296" SOURCE_PROVIDER="com.intellij.coverage.DefaultCoverageFileProvider" RUNNER="coverage.py" COVERAGE_BY_TEST_ENABLED="true" COVERAGE_TRACING_ENABLED="false" WORKING_DIRECTORY="$PROJECT_DIR$/src/GridCal/Engine/Simulations/StateEstimation" />
    <SUITE FILE_PATH="coverage/GridCal$PTDF_research.coverage" NAME="PTDF_research Coverage Results" MODIFIED="1600707513093" SOURCE_PROVIDER="com.intellij.coverage.DefaultCoverageFileProvider" RUNNER="coverage.py" COVERAGE_BY_TEST_ENABLED="true" COVERAGE_TRACING_ENABLED="false" WORKING_DIRECTORY="$PROJECT_DIR$/src/research/PTDF" />
    <SUITE FILE_PATH="coverage/GridCal$auto_document_models.coverage" NAME="auto_document_models Coverage Results" MODIFIED="1694005727733" SOURCE_PROVIDER="com.intellij.coverage.DefaultCoverageFileProvider" RUNNER="coverage.py" COVERAGE_BY_TEST_ENABLED="true" COVERAGE_TRACING_ENABLED="false" WORKING_DIRECTORY="$PROJECT_DIR$/doc" />
    <SUITE FILE_PATH="coverage/GridCal$jfgkjghk.coverage" NAME="jfgkjghk Coverage Results" MODIFIED="1686516259743" SOURCE_PROVIDER="com.intellij.coverage.DefaultCoverageFileProvider" RUNNER="coverage.py" COVERAGE_BY_TEST_ENABLED="true" COVERAGE_TRACING_ENABLED="false" WORKING_DIRECTORY="$PROJECT_DIR$" />
    <SUITE FILE_PATH="coverage/GridCal$GridCalMain.coverage" NAME="GridCalMain Coverage Results" MODIFIED="1611408913455" SOURCE_PROVIDER="com.intellij.coverage.DefaultCoverageFileProvider" RUNNER="coverage.py" COVERAGE_BY_TEST_ENABLED="true" COVERAGE_TRACING_ENABLED="false" WORKING_DIRECTORY="$PROJECT_DIR$/src/GridCal/Gui/Main" />
    <SUITE FILE_PATH="coverage/GridCal$Nosetests_for_tests_test_unbalanced_faults_test_unbalanced_short_circuit.coverage" NAME="Nosetests for tests.test_unbalanced_faults.test_unbalanced_short_circuit Coverage Results" MODIFIED="1687726153285" SOURCE_PROVIDER="com.intellij.coverage.DefaultCoverageFileProvider" RUNNER="coverage.py" COVERAGE_BY_TEST_ENABLED="true" COVERAGE_TRACING_ENABLED="false" WORKING_DIRECTORY="$PROJECT_DIR$/src/tests" />
    <SUITE FILE_PATH="coverage/GridCal$bus_viewer_dialogue.coverage" NAME="bus_viewer_dialogue Coverage Results" MODIFIED="1607344567552" SOURCE_PROVIDER="com.intellij.coverage.DefaultCoverageFileProvider" RUNNER="coverage.py" COVERAGE_BY_TEST_ENABLED="true" COVERAGE_TRACING_ENABLED="false" WORKING_DIRECTORY="$PROJECT_DIR$/src/GridCal/Gui/BusViewer" />
    <SUITE FILE_PATH="coverage/GridCal$Nosetests_for_tests_test_matrix_slicing.coverage" NAME="Nosetests for tests.test_matrix_slicing Coverage Results" MODIFIED="1697187049579" SOURCE_PROVIDER="com.intellij.coverage.DefaultCoverageFileProvider" RUNNER="coverage.py" COVERAGE_BY_TEST_ENABLED="true" COVERAGE_TRACING_ENABLED="false" WORKING_DIRECTORY="$PROJECT_DIR$/src/tests" />
    <SUITE FILE_PATH="coverage/GridCal$rpgm_algo.coverage" NAME="rpgm_algo Coverage Results" MODIFIED="1603645665438" SOURCE_PROVIDER="com.intellij.coverage.DefaultCoverageFileProvider" RUNNER="coverage.py" COVERAGE_BY_TEST_ENABLED="true" COVERAGE_TRACING_ENABLED="false" WORKING_DIRECTORY="$PROJECT_DIR$/src/GridCal/ThirdParty/SyntheticNetworks" />
    <SUITE FILE_PATH="coverage/GridCal$Nosetests_in_test_transformer_definition_py.coverage" NAME="Nosetests in test_transformer_definition.py Coverage Results" MODIFIED="1609501439117" SOURCE_PROVIDER="com.intellij.coverage.DefaultCoverageFileProvider" RUNNER="coverage.py" COVERAGE_BY_TEST_ENABLED="true" COVERAGE_TRACING_ENABLED="false" WORKING_DIRECTORY="$PROJECT_DIR$/src/tests" />
    <SUITE FILE_PATH="coverage/GridCal$Nosetests_in_test_matrix_slicing_py.coverage" NAME="Nosetests in test_matrix_slicing.py Coverage Results" MODIFIED="1609500376313" SOURCE_PROVIDER="com.intellij.coverage.DefaultCoverageFileProvider" RUNNER="coverage.py" COVERAGE_BY_TEST_ENABLED="true" COVERAGE_TRACING_ENABLED="false" WORKING_DIRECTORY="$PROJECT_DIR$/src/tests" />
    <SUITE FILE_PATH="coverage/GridCal$branch_power_4.coverage" NAME="branch_power_4 Coverage Results" MODIFIED="1659531779008" SOURCE_PROVIDER="com.intellij.coverage.DefaultCoverageFileProvider" RUNNER="coverage.py" COVERAGE_BY_TEST_ENABLED="true" COVERAGE_TRACING_ENABLED="false" WORKING_DIRECTORY="$PROJECT_DIR$/src/research/derivatives_and_jacobian" />
    <SUITE FILE_PATH="coverage/GridCal$Nosetests_in_test_state_estimation_py.coverage" NAME="Nosetests in test_state_estimation.py Coverage Results" MODIFIED="1635961157884" SOURCE_PROVIDER="com.intellij.coverage.DefaultCoverageFileProvider" RUNNER="coverage.py" COVERAGE_BY_TEST_ENABLED="true" COVERAGE_TRACING_ENABLED="false" WORKING_DIRECTORY="$PROJECT_DIR$/src/tests" />
    <SUITE FILE_PATH="coverage/GridCal$lhs_ts.coverage" NAME="lhs_ts Coverage Results" MODIFIED="1634932764037" SOURCE_PROVIDER="com.intellij.coverage.DefaultCoverageFileProvider" RUNNER="coverage.py" COVERAGE_BY_TEST_ENABLED="true" COVERAGE_TRACING_ENABLED="false" WORKING_DIRECTORY="$PROJECT_DIR$/src/research/interpolation" />
    <SUITE FILE_PATH="coverage/GridCal$circuit_to_optimods.coverage" NAME="circuit_to_optimods Coverage Results" MODIFIED="1692126689711" SOURCE_PROVIDER="com.intellij.coverage.DefaultCoverageFileProvider" RUNNER="coverage.py" COVERAGE_BY_TEST_ENABLED="true" COVERAGE_TRACING_ENABLED="false" WORKING_DIRECTORY="$PROJECT_DIR$/src/GridCal/Engine/Core/Compilers" />
    <SUITE FILE_PATH="coverage/GridCal$main.coverage" NAME="main Coverage Results" MODIFIED="1629915665021" SOURCE_PROVIDER="com.intellij.coverage.DefaultCoverageFileProvider" RUNNER="coverage.py" COVERAGE_BY_TEST_ENABLED="true" COVERAGE_TRACING_ENABLED="false" WORKING_DIRECTORY="$PROJECT_DIR$/src/research/PCA/josep_v2" />
    <SUITE FILE_PATH="coverage/GridCal$dc_opf_ts.coverage" NAME="dc_opf_ts Coverage Results" MODIFIED="1602519229272" SOURCE_PROVIDER="com.intellij.coverage.DefaultCoverageFileProvider" RUNNER="coverage.py" COVERAGE_BY_TEST_ENABLED="true" COVERAGE_TRACING_ENABLED="false" WORKING_DIRECTORY="$PROJECT_DIR$/src/GridCal/Engine/Simulations/OPF" />
    <SUITE FILE_PATH="coverage/GridCal$contingency_analysis.coverage" NAME="contingency_analysis Coverage Results" MODIFIED="1648048109562" SOURCE_PROVIDER="com.intellij.coverage.DefaultCoverageFileProvider" RUNNER="coverage.py" COVERAGE_BY_TEST_ENABLED="true" COVERAGE_TRACING_ENABLED="false" WORKING_DIRECTORY="$PROJECT_DIR$/src/research/ContingencyAnalysis" />
    <SUITE FILE_PATH="coverage/GridCal$grid_editor_widget__1_.coverage" NAME="grid_editor_widget (1) Coverage Results" MODIFIED="1692806772617" SOURCE_PROVIDER="com.intellij.coverage.DefaultCoverageFileProvider" RUNNER="coverage.py" COVERAGE_BY_TEST_ENABLED="true" COVERAGE_TRACING_ENABLED="false" WORKING_DIRECTORY="$PROJECT_DIR$/src/GridCal/Gui/GridEditorWidget" />
    <SUITE FILE_PATH="coverage/GridCal$matpower_parser.coverage" NAME="matpower_parser Coverage Results" MODIFIED="1600002676691" SOURCE_PROVIDER="com.intellij.coverage.DefaultCoverageFileProvider" RUNNER="coverage.py" COVERAGE_BY_TEST_ENABLED="true" COVERAGE_TRACING_ENABLED="false" WORKING_DIRECTORY="$PROJECT_DIR$/src/GridCal/Engine/IO" />
    <SUITE FILE_PATH="coverage/GridCal$test_demo_5_node.coverage" NAME="test_demo_5_node Coverage Results" MODIFIED="1614631204068" SOURCE_PROVIDER="com.intellij.coverage.DefaultCoverageFileProvider" RUNNER="coverage.py" COVERAGE_BY_TEST_ENABLED="true" COVERAGE_TRACING_ENABLED="false" WORKING_DIRECTORY="$PROJECT_DIR$/src/tests" />
    <SUITE FILE_PATH="coverage/GridCal$Nosetests_for_tests_test_tutorials_test_define_grid_from_scratch_with_profiles.coverage" NAME="Nosetests for tests.test_tutorials.test_define_grid_from_scratch_with_profiles Coverage Results" MODIFIED="1687769163010" SOURCE_PROVIDER="com.intellij.coverage.DefaultCoverageFileProvider" RUNNER="coverage.py" COVERAGE_BY_TEST_ENABLED="true" COVERAGE_TRACING_ENABLED="false" WORKING_DIRECTORY="$PROJECT_DIR$/src/tests" />
    <SUITE FILE_PATH="coverage/GridCal$upload_to_pypi.coverage" NAME="upload_to_pypi Coverage Results" MODIFIED="1696931051534" SOURCE_PROVIDER="com.intellij.coverage.DefaultCoverageFileProvider" RUNNER="coverage.py" COVERAGE_BY_TEST_ENABLED="true" COVERAGE_TRACING_ENABLED="false" WORKING_DIRECTORY="$PROJECT_DIR$/src" />
    <SUITE FILE_PATH="coverage/GridCal$download_stats.coverage" NAME="download_stats Coverage Results" MODIFIED="1609500287850" SOURCE_PROVIDER="com.intellij.coverage.DefaultCoverageFileProvider" RUNNER="coverage.py" COVERAGE_BY_TEST_ENABLED="true" COVERAGE_TRACING_ENABLED="false" WORKING_DIRECTORY="$PROJECT_DIR$/src/tests" />
    <SUITE FILE_PATH="coverage/GridCal$profile_dialogue.coverage" NAME="profile_dialogue Coverage Results" MODIFIED="1674068478204" SOURCE_PROVIDER="com.intellij.coverage.DefaultCoverageFileProvider" RUNNER="coverage.py" COVERAGE_BY_TEST_ENABLED="true" COVERAGE_TRACING_ENABLED="false" WORKING_DIRECTORY="$PROJECT_DIR$/src/GridCal/Gui/ProfilesInput" />
    <SUITE FILE_PATH="coverage/GridCal$all2.coverage" NAME="all2 Coverage Results" MODIFIED="1614510639480" SOURCE_PROVIDER="com.intellij.coverage.DefaultCoverageFileProvider" RUNNER="coverage.py" COVERAGE_BY_TEST_ENABLED="true" COVERAGE_TRACING_ENABLED="false" WORKING_DIRECTORY="$PROJECT_DIR$/src/research/PGD" />
    <SUITE FILE_PATH="coverage/GridCal$dc_linear_opf_with_robust_solve.coverage" NAME="dc_linear_opf_with_robust_solve Coverage Results" MODIFIED="1700231823811" SOURCE_PROVIDER="com.intellij.coverage.DefaultCoverageFileProvider" RUNNER="coverage.py" COVERAGE_BY_TEST_ENABLED="true" COVERAGE_TRACING_ENABLED="false" WORKING_DIRECTORY="$PROJECT_DIR$/examples" />
    <SUITE FILE_PATH="coverage/GridCal$newton_svc.coverage" NAME="newton_svc Coverage Results" MODIFIED="1616106111862" SOURCE_PROVIDER="com.intellij.coverage.DefaultCoverageFileProvider" RUNNER="coverage.py" COVERAGE_BY_TEST_ENABLED="true" COVERAGE_TRACING_ENABLED="false" WORKING_DIRECTORY="$PROJECT_DIR$/src/research/power_flow" />
    <SUITE FILE_PATH="coverage/GridCal$defining_a_grid_from_scratch_without_profiles.coverage" NAME="defining_a_grid_from_scratch_without_profiles Coverage Results" MODIFIED="1616960198337" SOURCE_PROVIDER="com.intellij.coverage.DefaultCoverageFileProvider" RUNNER="coverage.py" COVERAGE_BY_TEST_ENABLED="true" COVERAGE_TRACING_ENABLED="false" WORKING_DIRECTORY="$PROJECT_DIR$/src/Tutorials" />
    <SUITE FILE_PATH="coverage/GridCal$transformer_example.coverage" NAME="transformer_example Coverage Results" MODIFIED="1619382581078" SOURCE_PROVIDER="com.intellij.coverage.DefaultCoverageFileProvider" RUNNER="coverage.py" COVERAGE_BY_TEST_ENABLED="true" COVERAGE_TRACING_ENABLED="false" WORKING_DIRECTORY="$PROJECT_DIR$/src/research/per_unit" />
    <SUITE FILE_PATH="coverage/GridCal$Nosetests_for_tests_test_opf.coverage" NAME="Nosetests for tests.test_opf Coverage Results" MODIFIED="1702311536440" SOURCE_PROVIDER="com.intellij.coverage.DefaultCoverageFileProvider" RUNNER="coverage.py" COVERAGE_BY_TEST_ENABLED="true" COVERAGE_TRACING_ENABLED="false" WORKING_DIRECTORY="$PROJECT_DIR$/src/tests" />
  </component>
=======
>>>>>>> 8e8f9eb2
</project><|MERGE_RESOLUTION|>--- conflicted
+++ resolved
@@ -1,11 +1,6 @@
 <?xml version="1.0" encoding="UTF-8"?>
 <project version="4">
   <component name="AnalysisUIOptions">
-<<<<<<< HEAD
-    <option name="SPLITTER_PROPORTION" value="0.33371824" />
-    <option name="GROUP_BY_SEVERITY" value="true" />
-=======
->>>>>>> 8e8f9eb2
     <option name="SCOPE_TYPE" value="8" />
     <option name="CUSTOM_SCOPE_NAME" value="Module 'GridCal'" />
   </component>
@@ -31,17 +26,9 @@
     <select />
   </component>
   <component name="ChangeListManager">
-<<<<<<< HEAD
-    <list default="true" id="903393a6-e011-4cf7-964c-90325cdcb845" name="Default Changelist" comment="implemented results transposition">
-      <change beforePath="$PROJECT_DIR$/.idea/workspace.xml" beforeDir="false" afterPath="$PROJECT_DIR$/.idea/workspace.xml" afterDir="false" />
-      <change beforePath="$PROJECT_DIR$/src/GridCalEngine/Simulations/PowerFlow/power_flow_ts_driver.py" beforeDir="false" afterPath="$PROJECT_DIR$/src/GridCalEngine/Simulations/PowerFlow/power_flow_ts_driver.py" afterDir="false" />
-      <change beforePath="$PROJECT_DIR$/src/GridCalEngine/Simulations/PowerFlow/power_flow_ts_results.py" beforeDir="false" afterPath="$PROJECT_DIR$/src/GridCalEngine/Simulations/PowerFlow/power_flow_ts_results.py" afterDir="false" />
-      <change beforePath="$PROJECT_DIR$/src/GridCalEngine/Simulations/PowerFlow/power_flow_worker.py" beforeDir="false" afterPath="$PROJECT_DIR$/src/GridCalEngine/Simulations/PowerFlow/power_flow_worker.py" afterDir="false" />
-=======
     <list default="true" id="903393a6-e011-4cf7-964c-90325cdcb845" name="Default Changelist" comment="minimal width adjustment for windows">
       <change beforePath="$PROJECT_DIR$/.idea/workspace.xml" beforeDir="false" afterPath="$PROJECT_DIR$/.idea/workspace.xml" afterDir="false" />
       <change beforePath="$PROJECT_DIR$/src/tests/test_ptdf.py" beforeDir="false" afterPath="$PROJECT_DIR$/src/tests/test_ptdf.py" afterDir="false" />
->>>>>>> 8e8f9eb2
     </list>
     <option name="SHOW_DIALOG" value="false" />
     <option name="HIGHLIGHT_CONFLICTS" value="true" />
@@ -69,11 +56,7 @@
   <component name="Git.Settings">
     <option name="RECENT_BRANCH_BY_REPOSITORY">
       <map>
-<<<<<<< HEAD
-        <entry key="$PROJECT_DIR$" value="master" />
-=======
         <entry key="$PROJECT_DIR$" value="devel" />
->>>>>>> 8e8f9eb2
       </map>
     </option>
     <option name="RECENT_GIT_ROOT_PATH" value="$PROJECT_DIR$" />
@@ -89,82 +72,19 @@
   </component>
   <component name="HighlightingSettingsPerFile">
     <setting file="file://$PROJECT_DIR$/requirements.txt" root0="FORCE_HIGHLIGHTING" />
-    <setting file="file://$PROJECT_DIR$/src/GridCal/Engine/Core/Compilers/__init__.py" root0="FORCE_HIGHLIGHTING" />
-    <setting file="file://$PROJECT_DIR$/src/GridCal/Engine/Core/Compilers/circuit_to_alliander_pgm.py" root0="FORCE_HIGHLIGHTING" />
-    <setting file="file://$PROJECT_DIR$/src/GridCal/Engine/Core/Compilers/circuit_to_bentayga.py" root0="FORCE_HIGHLIGHTING" />
-    <setting file="file://$PROJECT_DIR$/src/GridCal/Engine/Core/Compilers/circuit_to_newton_pa.py" root0="FORCE_HIGHLIGHTING" />
-    <setting file="file://$PROJECT_DIR$/src/GridCal/Engine/Core/admittance_matrices.py" root0="FORCE_HIGHLIGHTING" />
-    <setting file="file://$PROJECT_DIR$/src/GridCal/Engine/Core/multi_circuit.py" root0="FORCE_HIGHLIGHTING" />
-    <setting file="file://$PROJECT_DIR$/src/GridCal/Engine/Core/snapshot_pf_data.py" root0="FORCE_HIGHLIGHTING" />
-    <setting file="file://$PROJECT_DIR$/src/GridCal/Engine/Devices/dc_line.py" root0="FORCE_HIGHLIGHTING" />
-    <setting file="file://$PROJECT_DIR$/src/GridCal/Engine/Devices/editable_device.py" root0="FORCE_HIGHLIGHTING" />
-    <setting file="file://$PROJECT_DIR$/src/GridCal/Engine/Devices/enumerations.py" root0="FORCE_HIGHLIGHTING" />
-    <setting file="file://$PROJECT_DIR$/src/GridCal/Engine/Devices/generator.py" root0="FORCE_HIGHLIGHTING" />
-    <setting file="file://$PROJECT_DIR$/src/GridCal/Engine/Devices/groupings.py" root0="FORCE_HIGHLIGHTING" />
-    <setting file="file://$PROJECT_DIR$/src/GridCal/Engine/Devices/hvdc_line.py" root0="FORCE_HIGHLIGHTING" />
-    <setting file="file://$PROJECT_DIR$/src/GridCal/Engine/Devices/line.py" root0="FORCE_HIGHLIGHTING" />
-    <setting file="file://$PROJECT_DIR$/src/GridCal/Engine/Devices/load.py" root0="FORCE_HIGHLIGHTING" />
-    <setting file="file://$PROJECT_DIR$/src/GridCal/Engine/Devices/transformer.py" root0="FORCE_HIGHLIGHTING" />
-    <setting file="file://$PROJECT_DIR$/src/GridCal/Engine/Devices/upfc.py" root0="FORCE_HIGHLIGHTING" />
-    <setting file="file://$PROJECT_DIR$/src/GridCal/Engine/Devices/vsc.py" root0="FORCE_HIGHLIGHTING" />
-    <setting file="file://$PROJECT_DIR$/src/GridCal/Engine/IO/file_handler.py" root0="FORCE_HIGHLIGHTING" />
-    <setting file="file://$PROJECT_DIR$/src/GridCal/Engine/IO/json_parser.py" root0="FORCE_HIGHLIGHTING" />
-    <setting file="file://$PROJECT_DIR$/src/GridCal/Engine/IO/pack_unpack.py" root0="FORCE_HIGHLIGHTING" />
-    <setting file="file://$PROJECT_DIR$/src/GridCal/Engine/IO/zip_interface.py" root0="FORCE_HIGHLIGHTING" />
-    <setting file="file://$PROJECT_DIR$/src/GridCal/Engine/Simulations/ATC/available_transfer_capacity_ts_driver.py" root0="FORCE_HIGHLIGHTING" />
-    <setting file="file://$PROJECT_DIR$/src/GridCal/Engine/Simulations/ContingencyAnalysis/contingency_analysis_driver.py" root0="FORCE_HIGHLIGHTING" />
-    <setting file="file://$PROJECT_DIR$/src/GridCal/Engine/Simulations/ContinuationPowerFlow/continuation_power_flow_driver.py" root0="FORCE_HIGHLIGHTING" />
-    <setting file="file://$PROJECT_DIR$/src/GridCal/Engine/Simulations/LinearFactors/linear_analysis.py" root0="FORCE_HIGHLIGHTING" />
-    <setting file="file://$PROJECT_DIR$/src/GridCal/Engine/Simulations/OPF/opf_templates.py" root0="FORCE_HIGHLIGHTING" />
-    <setting file="file://$PROJECT_DIR$/src/GridCal/Engine/Simulations/PowerFlow/NumericalMethods/ac_jacobian.py" root0="FORCE_HIGHLIGHTING" />
-    <setting file="file://$PROJECT_DIR$/src/GridCal/Engine/Simulations/PowerFlow/NumericalMethods/acdc_jacobian.py" root0="FORCE_HIGHLIGHTING" />
-    <setting file="file://$PROJECT_DIR$/src/GridCal/Engine/Simulations/PowerFlow/NumericalMethods/common_functions.py" root0="FORCE_HIGHLIGHTING" />
-    <setting file="file://$PROJECT_DIR$/src/GridCal/Engine/Simulations/PowerFlow/NumericalMethods/derivatives.py" root0="FORCE_HIGHLIGHTING" />
-    <setting file="file://$PROJECT_DIR$/src/GridCal/Engine/Simulations/PowerFlow/NumericalMethods/helm_power_flow.py" root0="FORCE_HIGHLIGHTING" />
-    <setting file="file://$PROJECT_DIR$/src/GridCal/Engine/Simulations/PowerFlow/NumericalMethods/iwamoto_newton_raphson.py" root0="FORCE_HIGHLIGHTING" />
-    <setting file="file://$PROJECT_DIR$/src/GridCal/Engine/Simulations/PowerFlow/power_flow_driver.py" root0="FORCE_HIGHLIGHTING" />
-    <setting file="file://$PROJECT_DIR$/src/GridCal/Engine/Simulations/PowerFlow/power_flow_options.py" root0="FORCE_HIGHLIGHTING" />
-    <setting file="file://$PROJECT_DIR$/src/GridCal/Engine/Simulations/PowerFlow/power_flow_worker.py" root0="FORCE_HIGHLIGHTING" />
-    <setting file="file://$PROJECT_DIR$/src/GridCal/Engine/Simulations/PowerFlow/time_Series_input.py" root0="FORCE_HIGHLIGHTING" />
-    <setting file="file://$PROJECT_DIR$/src/GridCal/Engine/Simulations/PowerFlow/time_series_driver.py" root0="FORCE_HIGHLIGHTING" />
-    <setting file="file://$PROJECT_DIR$/src/GridCal/Engine/Simulations/ShortCircuitStudies/short_circuit.py" root0="FORCE_HIGHLIGHTING" />
-    <setting file="file://$PROJECT_DIR$/src/GridCal/Engine/Simulations/ShortCircuitStudies/short_circuit_driver.py" root0="FORCE_HIGHLIGHTING" />
-    <setting file="file://$PROJECT_DIR$/src/GridCal/Engine/Simulations/ShortCircuitStudies/short_circuit_worker.py" root0="FORCE_HIGHLIGHTING" />
-    <setting file="file://$PROJECT_DIR$/src/GridCal/Engine/Simulations/SigmaAnalysis/sigma_analysis_driver.py" root0="FORCE_HIGHLIGHTING" />
-    <setting file="file://$PROJECT_DIR$/src/GridCal/Engine/Simulations/results_template.py" root0="FORCE_HIGHLIGHTING" />
-    <setting file="file://$PROJECT_DIR$/src/GridCal/Engine/basic_structures.py" root0="FORCE_HIGHLIGHTING" />
     <setting file="file://$PROJECT_DIR$/src/GridCal/Gui/ConsoleWidget.py" root0="FORCE_HIGHLIGHTING" />
     <setting file="file://$PROJECT_DIR$/src/GridCal/Gui/CoordinatesInput/coordinates_dialogue.py" root0="FORCE_HIGHLIGHTING" />
-    <setting file="file://$PROJECT_DIR$/src/GridCal/Gui/GIS/gis_dialogue.py" root0="FORCE_HIGHLIGHTING" />
     <setting file="file://$PROJECT_DIR$/src/GridCal/Gui/Main/GridCalMain.py" root0="FORCE_HIGHLIGHTING" />
     <setting file="file://$PROJECT_DIR$/src/GridCal/Gui/Session/export_results_driver.py" root0="FORCE_HIGHLIGHTING" />
     <setting file="file://$PROJECT_DIR$/src/GridCal/Gui/Session/session.py" root0="FORCE_HIGHLIGHTING" />
     <setting file="file://$PROJECT_DIR$/src/GridCal/Gui/plot_config.py" root0="FORCE_HIGHLIGHTING" />
-    <setting file="file://$PROJECT_DIR$/src/GridCal/ThirdParty/pulp/solver_interfaces/highs.py" root0="FORCE_HIGHLIGHTING" />
     <setting file="file://$PROJECT_DIR$/src/GridCal/__version__.py" root0="FORCE_HIGHLIGHTING" />
-    <setting file="file://$PROJECT_DIR$/src/setup.py" root0="FORCE_HIGHLIGHTING" />
     <setting file="file://$PROJECT_DIR$/src/tests/test_unbalanced_faults.py" root0="FORCE_HIGHLIGHTING" />
-    <setting file="file://$PROJECT_DIR$/../GridCalUI/src/GridCalUi/CoordinatesInput/coordinates_dialogue.py" root0="FORCE_HIGHLIGHTING" />
-    <setting file="file://$PROJECT_DIR$/../GridCalUI/src/GridCalUi/Main/GridCalMain.py" root0="FORCE_HIGHLIGHTING" />
   </component>
   <component name="JupyterTrust" id="3f3378b4-0928-4af1-9795-ba1c77415c18" />
   <component name="MarkdownSettingsMigration">
     <option name="stateVersion" value="1" />
   </component>
-<<<<<<< HEAD
-  <component name="NamedScopeManager">
-    <order>
-      <scope name="GridCal" />
-    </order>
-  </component>
-  <component name="ProblemsViewState">
-    <option name="selectedTabId" value="ProjectErrors" />
-  </component>
-  <component name="ProjectColorInfo">{
-  &quot;associatedIndex&quot;: 8
-}</component>
-=======
->>>>>>> 8e8f9eb2
   <component name="ProjectId" id="1bGvT9JqoJhBes9WGdphyWxAfMi" />
   <component name="ProjectLevelVcsManager" settingsEditedManually="true">
     <OptionsSetting value="false" id="Update" />
@@ -173,31 +93,6 @@
     <option name="hideEmptyMiddlePackages" value="true" />
     <option name="showLibraryContents" value="true" />
   </component>
-<<<<<<< HEAD
-  <component name="PropertiesComponent"><![CDATA[{
-  "keyToString": {
-    "ASKED_ADD_EXTERNAL_FILES": "true",
-    "Git.Branch.Popup.ShowAllRemotes": "true",
-    "Notification.DisplayName-DoNotAsk-CythonWarning": "Python debugger native extension available",
-    "Notification.DoNotAsk-CythonWarning": "true",
-    "Python tests.Nosetests in tests.executor": "Run",
-    "Python tests.pytest in test_tutorials.py.executor": "Run",
-    "Python.ExecuteGridCal.executor": "Run",
-    "Python.update_gui_file (1).executor": "Run",
-    "RunOnceActivity.OpenProjectViewOnStart": "true",
-    "RunOnceActivity.ShowReadmeOnStart": "true",
-    "WebServerToolWindowFactoryState": "false",
-    "ignore.virus.scanning.warn.message": "true",
-    "last_opened_file_path": "/home/santi/Documentos/Git/GitHub/GridCal/src/GridCal/Gui/GridEditorWidget/Injections",
-    "node.js.detected.package.eslint": "true",
-    "node.js.detected.package.tslint": "true",
-    "node.js.selected.package.eslint": "(autodetect)",
-    "node.js.selected.package.tslint": "(autodetect)",
-    "nodejs_package_manager_path": "npm",
-    "run.code.analysis.last.selected.profile": "aDefault",
-    "settings.editor.selected.configurable": "preferences.pluginManager",
-    "vue.rearranger.settings.migration": "true"
-=======
   <component name="PropertiesComponent">{
   &quot;keyToString&quot;: {
     &quot;ASKED_ADD_EXTERNAL_FILES&quot;: &quot;true&quot;,
@@ -208,9 +103,8 @@
     &quot;last_opened_file_path&quot;: &quot;C:/Users/PENVERSA/Repositorios/GitHub&quot;,
     &quot;nodejs_package_manager_path&quot;: &quot;npm&quot;,
     &quot;settings.editor.selected.configurable&quot;: &quot;com.jetbrains.python.configuration.PyActiveSdkModuleConfigurable&quot;
->>>>>>> 8e8f9eb2
   }
-}]]></component>
+}</component>
   <component name="PyDebuggerOptionsProvider">
     <option name="mySaveCallSignatures" value="true" />
     <option name="mySupportGeventDebugging" value="true" />
@@ -218,36 +112,23 @@
   </component>
   <component name="RecentsManager">
     <key name="CopyFile.RECENT_KEYS">
-<<<<<<< HEAD
-      <recent name="$PROJECT_DIR$/src/GridCal/Gui/GridEditorWidget/Injections" />
-      <recent name="$PROJECT_DIR$/src" />
-      <recent name="$PROJECT_DIR$/src/GridCalEngine" />
-      <recent name="$PROJECT_DIR$/src/tests/data/grids" />
-      <recent name="$PROJECT_DIR$/src/tests/data" />
-=======
       <recent name="C:\Git\Github\GridCal\src\research\derivatives_and_jacobian" />
       <recent name="$PROJECT_DIR$/src/research/derivatives_and_jacobian" />
       <recent name="$PROJECT_DIR$/Grids_and_profiles/grids" />
       <recent name="$PROJECT_DIR$/src/GridCal/Engine/Core/Compilers" />
       <recent name="$PROJECT_DIR$/src/research/PTDF" />
->>>>>>> 8e8f9eb2
     </key>
     <key name="MoveFile.RECENT_KEYS">
-      <recent name="$PROJECT_DIR$/src/GridCalEngine" />
-      <recent name="$PROJECT_DIR$/src/GridCal" />
-      <recent name="$PROJECT_DIR$/src/GridCal/Gui/GridEditorWidget/Branches" />
-      <recent name="$PROJECT_DIR$/src/GridCal/Gui/GridEditorWidget/Injections" />
-      <recent name="$PROJECT_DIR$/src/GridCalEngine/src" />
+      <recent name="C:\Git\Github\GridCal\src\research\short_circuit" />
+      <recent name="$PROJECT_DIR$/src/research/derivatives_and_jacobian" />
+      <recent name="$PROJECT_DIR$/src/GridCalGui" />
+      <recent name="$PROJECT_DIR$/src" />
+      <recent name="$PROJECT_DIR$/src/research/PTDF" />
     </key>
   </component>
-<<<<<<< HEAD
-  <component name="RunManager" selected="Python.ExecuteGridCal">
-=======
   <component name="RunManager" selected="Python tests.Python tests for test_ptdf.test_mlodf_sanpen">
->>>>>>> 8e8f9eb2
     <configuration default="true" type="DjangoTestsConfigurationType">
       <module name="GridCalEngine" />
-      <option name="ENV_FILES" value="" />
       <option name="INTERPRETER_OPTIONS" value="" />
       <option name="PARENT_ENVS" value="true" />
       <envs>
@@ -268,7 +149,6 @@
     </configuration>
     <configuration default="true" type="PyBehaveRunConfigurationType" factoryName="Behave">
       <module name="GridCalEngine" />
-      <option name="ENV_FILES" value="" />
       <option name="INTERPRETER_OPTIONS" value="" />
       <option name="PARENT_ENVS" value="true" />
       <option name="SDK_HOME" value="" />
@@ -280,10 +160,21 @@
       <option name="ADDITIONAL_ARGS" value="" />
       <method v="2" />
     </configuration>
-<<<<<<< HEAD
+    <configuration default="true" type="Python.FlaskServer">
+      <module name="GridCalEngine" />
+      <option name="INTERPRETER_OPTIONS" value="" />
+      <option name="PARENT_ENVS" value="true" />
+      <option name="SDK_HOME" value="" />
+      <option name="WORKING_DIRECTORY" value="" />
+      <option name="IS_MODULE_SDK" value="false" />
+      <option name="ADD_CONTENT_ROOTS" value="true" />
+      <option name="ADD_SOURCE_ROOTS" value="true" />
+      <EXTENSION ID="PythonCoverageRunConfigurationExtension" runner="coverage.py" />
+      <option name="launchJavascriptDebuger" value="false" />
+      <method v="2" />
+    </configuration>
     <configuration name="ExecuteGridCal" type="PythonConfigurationType" factoryName="Python" temporary="true" nameIsGenerated="true">
       <module name="GridCal" />
-      <option name="ENV_FILES" value="" />
       <option name="INTERPRETER_OPTIONS" value="" />
       <option name="PARENT_ENVS" value="true" />
       <envs>
@@ -306,68 +197,18 @@
     </configuration>
     <configuration default="true" type="PythonConfigurationType" factoryName="Python">
       <module name="GridCalEngine" />
-      <option name="ENV_FILES" value="" />
-=======
-    <configuration default="true" type="Python.FlaskServer">
-      <module name="GridCalEngine" />
       <option name="INTERPRETER_OPTIONS" value="" />
       <option name="PARENT_ENVS" value="true" />
+      <envs>
+        <env name="PYTHONUNBUFFERED" value="1" />
+      </envs>
       <option name="SDK_HOME" value="" />
       <option name="WORKING_DIRECTORY" value="" />
       <option name="IS_MODULE_SDK" value="false" />
       <option name="ADD_CONTENT_ROOTS" value="true" />
       <option name="ADD_SOURCE_ROOTS" value="true" />
       <EXTENSION ID="PythonCoverageRunConfigurationExtension" runner="coverage.py" />
-      <option name="launchJavascriptDebuger" value="false" />
-      <method v="2" />
-    </configuration>
-    <configuration name="ExecuteGridCal" type="PythonConfigurationType" factoryName="Python" temporary="true" nameIsGenerated="true">
-      <module name="GridCal" />
->>>>>>> 8e8f9eb2
-      <option name="INTERPRETER_OPTIONS" value="" />
-      <option name="PARENT_ENVS" value="true" />
-      <envs>
-        <env name="PYTHONUNBUFFERED" value="1" />
-      </envs>
-      <option name="SDK_HOME" value="" />
-<<<<<<< HEAD
-      <option name="WORKING_DIRECTORY" value="" />
-      <option name="IS_MODULE_SDK" value="false" />
-      <option name="ADD_CONTENT_ROOTS" value="true" />
-      <option name="ADD_SOURCE_ROOTS" value="true" />
-      <EXTENSION ID="PythonCoverageRunConfigurationExtension" runner="coverage.py" />
       <option name="SCRIPT_NAME" value="" />
-=======
-      <option name="WORKING_DIRECTORY" value="$PROJECT_DIR$/src/GridCal" />
-      <option name="IS_MODULE_SDK" value="true" />
-      <option name="ADD_CONTENT_ROOTS" value="true" />
-      <option name="ADD_SOURCE_ROOTS" value="true" />
-      <EXTENSION ID="PythonCoverageRunConfigurationExtension" runner="coverage.py" />
-      <option name="SCRIPT_NAME" value="$PROJECT_DIR$/src/GridCal/ExecuteGridCal.py" />
->>>>>>> 8e8f9eb2
-      <option name="PARAMETERS" value="" />
-      <option name="SHOW_COMMAND_LINE" value="false" />
-      <option name="EMULATE_TERMINAL" value="false" />
-      <option name="MODULE_MODE" value="false" />
-      <option name="REDIRECT_INPUT" value="false" />
-      <option name="INPUT_FILE" value="" />
-      <method v="2" />
-    </configuration>
-    <configuration name="update_gui_file (1)" type="PythonConfigurationType" factoryName="Python" temporary="true" nameIsGenerated="true">
-      <module name="GridCal" />
-      <option name="ENV_FILES" value="" />
-      <option name="INTERPRETER_OPTIONS" value="" />
-      <option name="PARENT_ENVS" value="true" />
-      <envs>
-        <env name="PYTHONUNBUFFERED" value="1" />
-      </envs>
-      <option name="SDK_HOME" value="" />
-      <option name="WORKING_DIRECTORY" value="$PROJECT_DIR$/src/GridCal/Gui/Main" />
-      <option name="IS_MODULE_SDK" value="true" />
-      <option name="ADD_CONTENT_ROOTS" value="true" />
-      <option name="ADD_SOURCE_ROOTS" value="true" />
-      <EXTENSION ID="PythonCoverageRunConfigurationExtension" runner="coverage.py" />
-      <option name="SCRIPT_NAME" value="$PROJECT_DIR$/src/GridCal/Gui/Main/update_gui_file.py" />
       <option name="PARAMETERS" value="" />
       <option name="SHOW_COMMAND_LINE" value="false" />
       <option name="EMULATE_TERMINAL" value="false" />
@@ -378,7 +219,6 @@
     </configuration>
     <configuration name="upload_to_pypi" type="PythonConfigurationType" factoryName="Python" temporary="true" nameIsGenerated="true">
       <module name="GridCal" />
-      <option name="ENV_FILES" value="" />
       <option name="INTERPRETER_OPTIONS" value="" />
       <option name="PARENT_ENVS" value="true" />
       <envs>
@@ -399,26 +239,8 @@
       <option name="INPUT_FILE" value="" />
       <method v="2" />
     </configuration>
-<<<<<<< HEAD
-    <configuration default="true" type="Python.FlaskServer">
-      <module name="GridCalEngine" />
-      <option name="ENV_FILES" value="" />
-      <option name="INTERPRETER_OPTIONS" value="" />
-      <option name="PARENT_ENVS" value="true" />
-      <option name="SDK_HOME" value="" />
-      <option name="WORKING_DIRECTORY" value="" />
-      <option name="IS_MODULE_SDK" value="false" />
-      <option name="ADD_CONTENT_ROOTS" value="true" />
-      <option name="ADD_SOURCE_ROOTS" value="true" />
-      <EXTENSION ID="PythonCoverageRunConfigurationExtension" runner="coverage.py" />
-      <option name="launchJavascriptDebuger" value="false" />
-      <method v="2" />
-    </configuration>
-=======
->>>>>>> 8e8f9eb2
     <configuration default="true" type="Tox" factoryName="Tox">
       <module name="GridCalEngine" />
-      <option name="ENV_FILES" value="" />
       <option name="INTERPRETER_OPTIONS" value="" />
       <option name="PARENT_ENVS" value="true" />
       <option name="SDK_HOME" value="" />
@@ -431,7 +253,6 @@
     </configuration>
     <configuration default="true" type="docs" factoryName="Docutils task">
       <module name="GridCalEngine" />
-      <option name="ENV_FILES" value="" />
       <option name="INTERPRETER_OPTIONS" value="" />
       <option name="PARENT_ENVS" value="true" />
       <option name="SDK_HOME" value="" />
@@ -449,7 +270,6 @@
     </configuration>
     <configuration default="true" type="docs" factoryName="Sphinx task">
       <module name="GridCalEngine" />
-      <option name="ENV_FILES" value="" />
       <option name="INTERPRETER_OPTIONS" value="" />
       <option name="PARENT_ENVS" value="true" />
       <option name="SDK_HOME" value="" />
@@ -467,10 +287,6 @@
     </configuration>
     <configuration name="Nosetests in tests" type="tests" factoryName="Nosetests" temporary="true" nameIsGenerated="true">
       <module name="GridCal" />
-<<<<<<< HEAD
-      <option name="ENV_FILES" value="" />
-=======
->>>>>>> 8e8f9eb2
       <option name="INTERPRETER_OPTIONS" value="" />
       <option name="PARENT_ENVS" value="true" />
       <option name="SDK_HOME" value="" />
@@ -485,8 +301,6 @@
       <option name="_new_targetType" value="&quot;PATH&quot;" />
       <method v="2" />
     </configuration>
-<<<<<<< HEAD
-=======
     <configuration name="Python tests for test_ptdf.test_mlodf" type="tests" factoryName="Autodetect" temporary="true" nameIsGenerated="true">
       <module name="GridCal" />
       <option name="INTERPRETER_OPTIONS" value="" />
@@ -515,10 +329,8 @@
       <option name="_new_targetType" value="&quot;PYTHON&quot;" />
       <method v="2" />
     </configuration>
->>>>>>> 8e8f9eb2
     <configuration default="true" type="tests" factoryName="Doctests">
       <module name="GridCalEngine" />
-      <option name="ENV_FILES" value="" />
       <option name="INTERPRETER_OPTIONS" value="" />
       <option name="PARENT_ENVS" value="true" />
       <option name="SDK_HOME" value="" />
@@ -538,7 +350,6 @@
     </configuration>
     <configuration default="true" type="tests" factoryName="Nosetests">
       <module name="GridCalEngine" />
-      <option name="ENV_FILES" value="" />
       <option name="INTERPRETER_OPTIONS" value="" />
       <option name="PARENT_ENVS" value="true" />
       <option name="SDK_HOME" value="" />
@@ -555,7 +366,6 @@
     </configuration>
     <configuration default="true" type="tests" factoryName="py.test">
       <module name="GridCalEngine" />
-      <option name="ENV_FILES" value="" />
       <option name="INTERPRETER_OPTIONS" value="" />
       <option name="PARENT_ENVS" value="true" />
       <option name="SDK_HOME" value="" />
@@ -571,62 +381,22 @@
       <option name="_new_targetType" value="&quot;PATH&quot;" />
       <method v="2" />
     </configuration>
-    <configuration name="pytest in test_tutorials.py" type="tests" factoryName="py.test" temporary="true" nameIsGenerated="true">
-      <module name="GridCal" />
-      <option name="ENV_FILES" value="" />
-      <option name="INTERPRETER_OPTIONS" value="" />
-      <option name="PARENT_ENVS" value="true" />
-      <option name="SDK_HOME" value="" />
-      <option name="WORKING_DIRECTORY" value="$PROJECT_DIR$/src/tests" />
-      <option name="IS_MODULE_SDK" value="true" />
-      <option name="ADD_CONTENT_ROOTS" value="true" />
-      <option name="ADD_SOURCE_ROOTS" value="true" />
-      <EXTENSION ID="PythonCoverageRunConfigurationExtension" runner="coverage.py" />
-      <option name="_new_keywords" value="&quot;&quot;" />
-      <option name="_new_parameters" value="&quot;&quot;" />
-      <option name="_new_additionalArguments" value="&quot;&quot;" />
-      <option name="_new_target" value="&quot;$PROJECT_DIR$/src/tests/test_tutorials.py&quot;" />
-      <option name="_new_targetType" value="&quot;PATH&quot;" />
-      <method v="2" />
-    </configuration>
     <list>
-<<<<<<< HEAD
-      <item itemvalue="Python.update_gui_file (1)" />
-      <item itemvalue="Python.upload_to_pypi" />
-      <item itemvalue="Python.ExecuteGridCal" />
-      <item itemvalue="Python tests.pytest in test_tutorials.py" />
-=======
       <item itemvalue="Python.ExecuteGridCal" />
       <item itemvalue="Python.upload_to_pypi" />
       <item itemvalue="Python tests.Python tests for test_ptdf.test_mlodf" />
       <item itemvalue="Python tests.Python tests for test_ptdf.test_mlodf_sanpen" />
->>>>>>> 8e8f9eb2
       <item itemvalue="Python tests.Nosetests in tests" />
     </list>
     <recent_temporary>
       <list>
-<<<<<<< HEAD
-        <item itemvalue="Python.ExecuteGridCal" />
-        <item itemvalue="Python.update_gui_file (1)" />
-        <item itemvalue="Python tests.pytest in test_tutorials.py" />
-        <item itemvalue="Python tests.Nosetests in tests" />
-        <item itemvalue="Python.upload_to_pypi" />
-=======
         <item itemvalue="Python tests.Python tests for test_ptdf.test_mlodf_sanpen" />
         <item itemvalue="Python tests.Python tests for test_ptdf.test_mlodf" />
         <item itemvalue="Python.ExecuteGridCal" />
         <item itemvalue="Python.upload_to_pypi" />
         <item itemvalue="Python tests.Nosetests in tests" />
->>>>>>> 8e8f9eb2
       </list>
     </recent_temporary>
-  </component>
-  <component name="SharedIndexes">
-    <attachedChunks>
-      <set>
-        <option value="bundled-python-sdk-7a29c1521ef0-c986f194a52a-com.jetbrains.pycharm.pro.sharedIndexes.bundled-PY-233.11799.298" />
-      </set>
-    </attachedChunks>
   </component>
   <component name="SpellCheckerSettings" RuntimeDictionaries="0" Folders="0" CustomDictionaries="0" DefaultDictionary="project-level" UseSingleDictionary="true" transferred="true" />
   <component name="SvnConfiguration">
@@ -1219,238 +989,6 @@
       <workItem from="1662359262233" duration="956000" />
       <workItem from="1674823262666" duration="1341000" />
       <workItem from="1674988874398" duration="514000" />
-<<<<<<< HEAD
-      <workItem from="1675072545622" duration="14000" />
-      <workItem from="1675076057170" duration="3196000" />
-      <workItem from="1675091502640" duration="65000" />
-      <workItem from="1675118846283" duration="418000" />
-      <workItem from="1675175529964" duration="307000" />
-      <workItem from="1675239774589" duration="1097000" />
-      <workItem from="1675939739979" duration="3701000" />
-      <workItem from="1675974476715" duration="1884000" />
-      <workItem from="1676015328357" duration="4361000" />
-      <workItem from="1676111110825" duration="4206000" />
-      <workItem from="1676194969578" duration="4940000" />
-      <workItem from="1676276188996" duration="1114000" />
-      <workItem from="1676284849883" duration="10327000" />
-      <workItem from="1676369533105" duration="7696000" />
-      <workItem from="1676492884143" duration="800000" />
-      <workItem from="1676493768657" duration="1278000" />
-      <workItem from="1676534954184" duration="708000" />
-      <workItem from="1676629492197" duration="174000" />
-      <workItem from="1676638199237" duration="628000" />
-      <workItem from="1676889704624" duration="7862000" />
-      <workItem from="1676927078942" duration="1236000" />
-      <workItem from="1677509760217" duration="6729000" />
-      <workItem from="1677668102957" duration="5420000" />
-      <workItem from="1677753648168" duration="2758000" />
-      <workItem from="1677830019966" duration="8915000" />
-      <workItem from="1678179266181" duration="1601000" />
-      <workItem from="1678263164061" duration="4406000" />
-      <workItem from="1678368936917" duration="1406000" />
-      <workItem from="1678376437959" duration="1212000" />
-      <workItem from="1678448425428" duration="1839000" />
-      <workItem from="1678463753275" duration="2857000" />
-      <workItem from="1678693930259" duration="4858000" />
-      <workItem from="1678780085013" duration="1910000" />
-      <workItem from="1678783592600" duration="3392000" />
-      <workItem from="1678865989006" duration="458000" />
-      <workItem from="1679239726900" duration="1742000" />
-      <workItem from="1679407976373" duration="355000" />
-      <workItem from="1679999550907" duration="9000" />
-      <workItem from="1681476028080" duration="7434000" />
-      <workItem from="1681673639441" duration="3012000" />
-      <workItem from="1681715570781" duration="7024000" />
-      <workItem from="1681735636151" duration="2107000" />
-      <workItem from="1681756383546" duration="3483000" />
-      <workItem from="1681800921423" duration="3953000" />
-      <workItem from="1681831937438" duration="2799000" />
-      <workItem from="1681902885302" duration="9595000" />
-      <workItem from="1681978855713" duration="19000" />
-      <workItem from="1681978940125" duration="21286000" />
-      <workItem from="1682059420961" duration="2502000" />
-      <workItem from="1682066315669" duration="16767000" />
-      <workItem from="1682154678345" duration="8511000" />
-      <workItem from="1682179739744" duration="887000" />
-      <workItem from="1682321926846" duration="437000" />
-      <workItem from="1682333643813" duration="2700000" />
-      <workItem from="1682493624347" duration="1555000" />
-      <workItem from="1683041906565" duration="7000" />
-      <workItem from="1683042034287" duration="1286000" />
-      <workItem from="1683569075517" duration="2308000" />
-      <workItem from="1683700935505" duration="3678000" />
-      <workItem from="1683732598655" duration="3204000" />
-      <workItem from="1683742706952" duration="1832000" />
-      <workItem from="1683790672652" duration="4274000" />
-      <workItem from="1683822681847" duration="2492000" />
-      <workItem from="1683875494418" duration="1970000" />
-      <workItem from="1683968733976" duration="12706000" />
-      <workItem from="1683995450757" duration="123000" />
-      <workItem from="1683995580519" duration="3723000" />
-      <workItem from="1684138731449" duration="2790000" />
-      <workItem from="1684157673733" duration="2429000" />
-      <workItem from="1684160491390" duration="2609000" />
-      <workItem from="1684168978139" duration="1321000" />
-      <workItem from="1684185487445" duration="1182000" />
-      <workItem from="1684220510101" duration="20000" />
-      <workItem from="1684220799271" duration="6662000" />
-      <workItem from="1684313805587" duration="1017000" />
-      <workItem from="1686306751196" duration="1699000" />
-      <workItem from="1686346712390" duration="4335000" />
-      <workItem from="1686515207041" duration="11314000" />
-      <workItem from="1686762258739" duration="8598000" />
-      <workItem from="1686856691543" duration="4853000" />
-      <workItem from="1687291640452" duration="5000" />
-      <workItem from="1687330038822" duration="817000" />
-      <workItem from="1687335084245" duration="22000" />
-      <workItem from="1687340305362" duration="9588000" />
-      <workItem from="1687417655964" duration="1837000" />
-      <workItem from="1687419508232" duration="316000" />
-      <workItem from="1687437242184" duration="1725000" />
-      <workItem from="1687443439997" duration="8781000" />
-      <workItem from="1687683453013" duration="11805000" />
-      <workItem from="1687723801083" duration="3816000" />
-      <workItem from="1687760769808" duration="24533000" />
-      <workItem from="1687804392549" duration="94000" />
-      <workItem from="1687804720435" duration="1042000" />
-      <workItem from="1687847037404" duration="27855000" />
-      <workItem from="1687933816656" duration="2104000" />
-      <workItem from="1687935927450" duration="4296000" />
-      <workItem from="1687940234802" duration="660000" />
-      <workItem from="1687940900929" duration="11666000" />
-      <workItem from="1688036639011" duration="500000" />
-      <workItem from="1688042210097" duration="4708000" />
-      <workItem from="1688128994721" duration="1062000" />
-      <workItem from="1688133783351" duration="4909000" />
-      <workItem from="1688145673381" duration="371000" />
-      <workItem from="1688328773559" duration="2091000" />
-      <workItem from="1688365877527" duration="17109000" />
-      <workItem from="1688452332375" duration="15232000" />
-      <workItem from="1688470849480" duration="282000" />
-      <workItem from="1688473827325" duration="7108000" />
-      <workItem from="1688480957767" duration="6117000" />
-      <workItem from="1688491404658" duration="31000" />
-      <workItem from="1688500162398" duration="1275000" />
-      <workItem from="1688539441226" duration="28121000" />
-      <workItem from="1688581319660" duration="605000" />
-      <workItem from="1688630026520" duration="6817000" />
-      <workItem from="1688668790291" duration="553000" />
-      <workItem from="1688713084204" duration="558000" />
-      <workItem from="1688997242091" duration="599000" />
-      <workItem from="1689019757599" duration="2114000" />
-      <workItem from="1689057488774" duration="8254000" />
-      <workItem from="1689077710717" duration="601000" />
-      <workItem from="1689082913283" duration="8054000" />
-      <workItem from="1689145454082" duration="4792000" />
-      <workItem from="1689173699417" duration="4998000" />
-      <workItem from="1689251972447" duration="7160000" />
-      <workItem from="1689320382184" duration="1203000" />
-      <workItem from="1689336727755" duration="2101000" />
-      <workItem from="1689597813602" duration="5460000" />
-      <workItem from="1689663103312" duration="7581000" />
-      <workItem from="1689684002555" duration="29000" />
-      <workItem from="1690015899078" duration="5184000" />
-      <workItem from="1690029525199" duration="3576000" />
-      <workItem from="1690047443102" duration="696000" />
-      <workItem from="1690203826282" duration="19198000" />
-      <workItem from="1690266948722" duration="13335000" />
-      <workItem from="1690353648253" duration="10097000" />
-      <workItem from="1690456827953" duration="599000" />
-      <workItem from="1690547486625" duration="3201000" />
-      <workItem from="1690798949038" duration="5043000" />
-      <workItem from="1690806175986" duration="3817000" />
-      <workItem from="1691345204584" duration="1451000" />
-      <workItem from="1691397878338" duration="5000" />
-      <workItem from="1691412505131" duration="9930000" />
-      <workItem from="1691431983487" duration="5702000" />
-      <workItem from="1691482390555" duration="16727000" />
-      <workItem from="1691563994958" duration="3161000" />
-      <workItem from="1691571786443" duration="1490000" />
-      <workItem from="1691583695694" duration="537000" />
-      <workItem from="1691664195563" duration="12714000" />
-      <workItem from="1691756719846" duration="5416000" />
-      <workItem from="1691763964200" duration="10358000" />
-      <workItem from="1691995277388" duration="21686000" />
-      <workItem from="1692045802731" duration="1461000" />
-      <workItem from="1692048160136" duration="1413000" />
-      <workItem from="1692106005526" duration="703000" />
-      <workItem from="1692126647786" duration="2088000" />
-      <workItem from="1692172577773" duration="10273000" />
-      <workItem from="1692188443493" duration="7680000" />
-      <workItem from="1692253701148" duration="20793000" />
-      <workItem from="1692345824712" duration="17762000" />
-      <workItem from="1692599861467" duration="27257000" />
-      <workItem from="1692645266350" duration="3238000" />
-      <workItem from="1692685824724" duration="17692000" />
-      <workItem from="1692710790501" duration="2873000" />
-      <workItem from="1692732219522" duration="402000" />
-      <workItem from="1692772848998" duration="11957000" />
-      <workItem from="1692795506142" duration="370000" />
-      <workItem from="1692795882804" duration="9010000" />
-      <workItem from="1692806668758" duration="7398000" />
-      <workItem from="1692815325393" duration="5882000" />
-      <workItem from="1692858824878" duration="530000" />
-      <workItem from="1692859375048" duration="663000" />
-      <workItem from="1692860045343" duration="17127000" />
-      <workItem from="1693212787610" duration="667000" />
-      <workItem from="1693213460396" duration="6952000" />
-      <workItem from="1693226225100" duration="1623000" />
-      <workItem from="1693240428089" duration="3885000" />
-      <workItem from="1693291800769" duration="14021000" />
-      <workItem from="1693318207467" duration="601000" />
-      <workItem from="1693380829083" duration="3976000" />
-      <workItem from="1693401183663" duration="680000" />
-      <workItem from="1693406057180" duration="231000" />
-      <workItem from="1693406293095" duration="1718000" />
-      <workItem from="1693409908745" duration="1421000" />
-      <workItem from="1693476470309" duration="1270000" />
-      <workItem from="1693489620790" duration="5436000" />
-      <workItem from="1693506385560" duration="632000" />
-      <workItem from="1693546957819" duration="5215000" />
-      <workItem from="1693809517086" duration="2349000" />
-      <workItem from="1693845663065" duration="174000" />
-      <workItem from="1693896966056" duration="13179000" />
-      <workItem from="1694004691266" duration="6060000" />
-      <workItem from="1694030920174" duration="6891000" />
-      <workItem from="1694069771395" duration="10100000" />
-      <workItem from="1694344560308" duration="29000" />
-      <workItem from="1694414416922" duration="11537000" />
-      <workItem from="1694462023491" duration="2697000" />
-      <workItem from="1694499928389" duration="2577000" />
-      <workItem from="1694587849959" duration="1575000" />
-      <workItem from="1694608032968" duration="9733000" />
-      <workItem from="1694689826416" duration="399000" />
-      <workItem from="1694690445301" duration="2131000" />
-      <workItem from="1694721364193" duration="1201000" />
-      <workItem from="1694796411443" duration="2000" />
-      <workItem from="1694796938071" duration="2979000" />
-      <workItem from="1694852052729" duration="9388000" />
-      <workItem from="1694877093508" duration="8097000" />
-      <workItem from="1695020261488" duration="19970000" />
-      <workItem from="1695109081459" duration="5061000" />
-      <workItem from="1695147425004" duration="2244000" />
-      <workItem from="1695196772111" duration="2158000" />
-      <workItem from="1695227274084" duration="2866000" />
-      <workItem from="1695236806134" duration="607000" />
-      <workItem from="1695279298859" duration="1970000" />
-      <workItem from="1695306416476" duration="4201000" />
-      <workItem from="1695366460259" duration="17395000" />
-      <workItem from="1695752204912" duration="4842000" />
-      <workItem from="1695888913853" duration="7038000" />
-      <workItem from="1696062297677" duration="3418000" />
-      <workItem from="1696275387120" duration="1402000" />
-      <workItem from="1696928279344" duration="1442000" />
-      <workItem from="1696930769823" duration="1488000" />
-      <workItem from="1697014627489" duration="3278000" />
-      <workItem from="1699355305446" duration="572000" />
-      <workItem from="1699474527077" duration="42000" />
-      <workItem from="1699947405238" duration="1488000" />
-      <workItem from="1700239957013" duration="383000" />
-      <workItem from="1700724875045" duration="1439000" />
-      <workItem from="1702629200986" duration="1255000" />
-      <workItem from="1703006353012" duration="1633000" />
-      <workItem from="1703057509971" duration="4635000" />
-=======
     </task>
     <task id="LOCAL-00303" summary="Minimal bug fixes">
       <created>1654855224670</created>
@@ -1500,354 +1038,273 @@
       <option name="presentableId" value="LOCAL-00309" />
       <option name="project" value="LOCAL" />
       <updated>1655840047569</updated>
->>>>>>> 8e8f9eb2
-    </task>
-    <task id="LOCAL-00436" summary="GUI enhancements&#10;Fix bug in the OPF time steps">
-      <created>1688544358055</created>
-      <option name="number" value="00436" />
-      <option name="presentableId" value="LOCAL-00436" />
-      <option name="project" value="LOCAL" />
-      <updated>1688544358055</updated>
-    </task>
-    <task id="LOCAL-00437" summary="Refactored the linear ATC calculation">
-      <created>1688550551903</created>
-      <option name="number" value="00437" />
-      <option name="presentableId" value="LOCAL-00437" />
-      <option name="project" value="LOCAL" />
-      <updated>1688550551903</updated>
-    </task>
-    <task id="LOCAL-00438" summary="Modifications to correctly work with the ZIP model and import from PSSe">
-      <created>1688556960092</created>
-      <option name="number" value="00438" />
-      <option name="presentableId" value="LOCAL-00438" />
-      <option name="project" value="LOCAL" />
-      <updated>1688556960092</updated>
-    </task>
-    <task id="LOCAL-00439" summary="More typings">
-      <created>1688561658932</created>
-      <option name="number" value="00439" />
-      <option name="presentableId" value="LOCAL-00439" />
-      <option name="project" value="LOCAL" />
-      <updated>1688561658932</updated>
-    </task>
-    <task id="LOCAL-00440" summary="Reordered the OPF results to be clearer">
-      <created>1688565817390</created>
-      <option name="number" value="00440" />
-      <option name="presentableId" value="LOCAL-00440" />
-      <option name="project" value="LOCAL" />
-      <updated>1688565817390</updated>
-    </task>
-    <task id="LOCAL-00441" summary="More typings">
-      <created>1688573324429</created>
-      <option name="number" value="00441" />
-      <option name="presentableId" value="LOCAL-00441" />
-      <option name="project" value="LOCAL" />
-      <updated>1688573324429</updated>
-    </task>
-    <task id="LOCAL-00442" summary="updated copyright&#10;Improved warnings">
-      <created>1688659860849</created>
-      <option name="number" value="00442" />
-      <option name="presentableId" value="LOCAL-00442" />
-      <option name="project" value="LOCAL" />
-      <updated>1688659860849</updated>
-    </task>
-    <task id="LOCAL-00443" summary="Adaptations to new newton version">
-      <created>1689074817527</created>
-      <option name="number" value="00443" />
-      <option name="presentableId" value="LOCAL-00443" />
-      <option name="project" value="LOCAL" />
-      <updated>1689074817527</updated>
-    </task>
-    <task id="LOCAL-00444" summary="added generator to battery conversion">
-      <created>1689184637451</created>
-      <option name="number" value="00444" />
-      <option name="presentableId" value="LOCAL-00444" />
-      <option name="project" value="LOCAL" />
-      <updated>1689184637452</updated>
-    </task>
-    <task id="LOCAL-00445" summary="fixed buses not beign added to investments&#10;Fixed bug in storage selection">
-      <created>1689252500250</created>
-      <option name="number" value="00445" />
-      <option name="presentableId" value="LOCAL-00445" />
-      <option name="project" value="LOCAL" />
-      <updated>1689252500250</updated>
-    </task>
-    <task id="LOCAL-00446" summary="Fixed bug in storage selection">
-      <created>1689253351759</created>
-      <option name="number" value="00446" />
-      <option name="presentableId" value="LOCAL-00446" />
-      <option name="project" value="LOCAL" />
-      <updated>1689253351759</updated>
-    </task>
-    <task id="LOCAL-00447" summary="Added object selection dialogue when adding investments and contingencies">
-      <created>1689255894352</created>
-      <option name="number" value="00447" />
-      <option name="presentableId" value="LOCAL-00447" />
-      <option name="project" value="LOCAL" />
-      <updated>1689255894352</updated>
-    </task>
-    <task id="LOCAL-00448" summary="Fixed stochastic power flow">
-      <created>1690021145243</created>
-      <option name="number" value="00448" />
-      <option name="presentableId" value="LOCAL-00448" />
-      <option name="project" value="LOCAL" />
-      <updated>1690021145243</updated>
-    </task>
-    <task id="LOCAL-00449" summary="Refactored MultiCircuit into devices and numericalcircuit into data structures&#10;also, added deep copy to the data structures">
-      <created>1690207900459</created>
-      <option name="number" value="00449" />
-      <option name="presentableId" value="LOCAL-00449" />
-      <option name="project" value="LOCAL" />
-      <updated>1690207900459</updated>
-    </task>
-    <task id="LOCAL-00450" summary="Dummy investments evaluation classes">
-      <created>1690214605517</created>
-      <option name="number" value="00450" />
-      <option name="presentableId" value="LOCAL-00450" />
-      <option name="project" value="LOCAL" />
-      <updated>1690214605517</updated>
-    </task>
-    <task id="LOCAL-00451" summary="Added special plots">
-      <created>1690223884237</created>
-      <option name="number" value="00451" />
-      <option name="presentableId" value="LOCAL-00451" />
-      <option name="project" value="LOCAL" />
-      <updated>1690223884237</updated>
-    </task>
-    <task id="LOCAL-00452" summary="Added hyperopt evaluation">
-      <created>1690226730625</created>
-      <option name="number" value="00452" />
-      <option name="presentableId" value="LOCAL-00452" />
-      <option name="project" value="LOCAL" />
-      <updated>1690226730625</updated>
-    </task>
-    <task id="LOCAL-00453" summary="added mvrsm and overload criteria">
-      <created>1690269488406</created>
-      <option name="number" value="00453" />
-      <option name="presentableId" value="LOCAL-00453" />
-      <option name="project" value="LOCAL" />
-      <updated>1690269488406</updated>
-    </task>
-    <task id="LOCAL-00454" summary="added hyperopt as requirement">
-      <created>1690269531781</created>
-      <option name="number" value="00454" />
-      <option name="presentableId" value="LOCAL-00454" />
-      <option name="project" value="LOCAL" />
-      <updated>1690269531781</updated>
-    </task>
-    <task id="LOCAL-00455" summary="Fixed bug with LODF based contingencies">
-      <created>1690274908830</created>
-      <option name="number" value="00455" />
-      <option name="presentableId" value="LOCAL-00455" />
-      <option name="project" value="LOCAL" />
-      <updated>1690274908830</updated>
-    </task>
-    <task id="LOCAL-00456" summary="Included improvements in linear contingency creation">
-      <created>1690375871777</created>
-      <option name="number" value="00456" />
-      <option name="presentableId" value="LOCAL-00456" />
-      <option name="project" value="LOCAL" />
-      <updated>1690375871777</updated>
-    </task>
-    <task id="LOCAL-00457" summary="Improvements in creating and using linear multi-contingencies">
-      <created>1690387635323</created>
-      <option name="number" value="00457" />
-      <option name="presentableId" value="LOCAL-00457" />
-      <option name="project" value="LOCAL" />
-      <updated>1690387635323</updated>
-    </task>
-    <task id="LOCAL-00458" summary="Adapted newer newton changes">
-      <created>1690550938413</created>
-      <option name="number" value="00458" />
-      <option name="presentableId" value="LOCAL-00458" />
-      <option name="project" value="LOCAL" />
-      <updated>1690550938413</updated>
-    </task>
-    <task id="LOCAL-00459" summary="major changes to add cluster expansion">
-      <created>1690803543628</created>
-      <option name="number" value="00459" />
-      <option name="presentableId" value="LOCAL-00459" />
-      <option name="project" value="LOCAL" />
-      <updated>1690803543628</updated>
-    </task>
-    <task id="LOCAL-00460" summary="minor changes in the MVRSM formatting and types">
-      <created>1690818837552</created>
-      <option name="number" value="00460" />
-      <option name="presentableId" value="LOCAL-00460" />
-      <option name="project" value="LOCAL" />
-      <updated>1690818837552</updated>
-    </task>
-    <task id="LOCAL-00461" summary="Fixed bug when reading legacy excel model files">
-      <created>1691414875921</created>
-      <option name="number" value="00461" />
-      <option name="presentableId" value="LOCAL-00461" />
-      <option name="project" value="LOCAL" />
-      <updated>1691414875922</updated>
-    </task>
-    <task id="LOCAL-00462" summary="Added options to add catalogue devices for the line and transformer">
-      <created>1691425464905</created>
-      <option name="number" value="00462" />
-      <option name="presentableId" value="LOCAL-00462" />
-      <option name="project" value="LOCAL" />
-      <updated>1691425464905</updated>
-    </task>
-    <task id="LOCAL-00463" summary="Added line splitting">
-      <created>1691438246728</created>
-      <option name="number" value="00463" />
-      <option name="presentableId" value="LOCAL-00463" />
-      <option name="project" value="LOCAL" />
-      <updated>1691438246728</updated>
-    </task>
-    <task id="LOCAL-00464" summary="added arrows to the lines (line and transformer for now)">
-      <created>1691495594256</created>
-      <option name="number" value="00464" />
-      <option name="presentableId" value="LOCAL-00464" />
-      <option name="project" value="LOCAL" />
-      <updated>1691495594257</updated>
-    </task>
-    <task id="LOCAL-00465" summary="more work with having a common line template for the GUI drawing">
-      <created>1691503308488</created>
-      <option name="number" value="00465" />
-      <option name="presentableId" value="LOCAL-00465" />
-      <option name="project" value="LOCAL" />
-      <updated>1691503308488</updated>
-    </task>
-    <task id="LOCAL-00466" summary="Improved arrows and fixed some signs bug in the OPF visualization">
-      <created>1691572267698</created>
-      <option name="number" value="00466" />
-      <option name="presentableId" value="LOCAL-00466" />
-      <option name="project" value="LOCAL" />
-      <updated>1691572267699</updated>
-    </task>
-    <task id="LOCAL-00467" summary="Refactoring the map widget">
-      <created>1691667830056</created>
-      <option name="number" value="00467" />
-      <option name="presentableId" value="LOCAL-00467" />
-      <option name="project" value="LOCAL" />
-      <updated>1691667830057</updated>
-    </task>
-    <task id="LOCAL-00468" summary="Refactoring the map widget (2)">
-      <created>1691673020698</created>
-      <option name="number" value="00468" />
-      <option name="presentableId" value="LOCAL-00468" />
-      <option name="project" value="LOCAL" />
-      <updated>1691673020698</updated>
-    </task>
-    <task id="LOCAL-00469" summary="Fixed the default tiles to be gray and red when errors">
-      <created>1691775113176</created>
-      <option name="number" value="00469" />
-      <option name="presentableId" value="LOCAL-00469" />
-      <option name="project" value="LOCAL" />
-      <updated>1691775113176</updated>
-    </task>
-    <task id="LOCAL-00470" summary="Added color to some object tags&#10;Added color as an item delegate">
-      <created>1692022876924</created>
-      <option name="number" value="00470" />
-      <option name="presentableId" value="LOCAL-00470" />
-      <option name="project" value="LOCAL" />
-      <updated>1692022876924</updated>
-    </task>
-    <task id="LOCAL-00471" summary="added matpower to dictionary structure">
-      <created>1692131285086</created>
-      <option name="number" value="00471" />
-      <option name="presentableId" value="LOCAL-00471" />
-      <option name="project" value="LOCAL" />
-      <updated>1692131285086</updated>
-    </task>
-    <task id="LOCAL-00472" summary="Separated the cascading GUI">
-      <created>1692266726637</created>
-      <option name="number" value="00472" />
-      <option name="presentableId" value="LOCAL-00472" />
-      <option name="project" value="LOCAL" />
-      <updated>1692266726638</updated>
-    </task>
-    <task id="LOCAL-00473" summary="Implemented the base decoupling of diagrams">
-      <created>1692289033527</created>
-      <option name="number" value="00473" />
-      <option name="presentableId" value="LOCAL-00473" />
-      <option name="project" value="LOCAL" />
-      <updated>1692289033527</updated>
-    </task>
-<<<<<<< HEAD
-    <task id="LOCAL-00474" summary="Moved sliders to the designer tab">
-      <created>1692616472293</created>
-      <option name="number" value="00474" />
-      <option name="presentableId" value="LOCAL-00474" />
-      <option name="project" value="LOCAL" />
-      <updated>1692616472293</updated>
-    </task>
-    <task id="LOCAL-00475" summary="added CGMES trasnsformer and line conversions">
-      <created>1692618460212</created>
-      <option name="number" value="00475" />
-      <option name="presentableId" value="LOCAL-00475" />
-      <option name="project" value="LOCAL" />
-      <updated>1692618460212</updated>
-    </task>
-    <task id="LOCAL-00476" summary="Refactored IO&#10;Massive work in getting to save the diagrams in the files (WIP)">
-      <created>1692649138429</created>
-      <option name="number" value="00476" />
-      <option name="presentableId" value="LOCAL-00476" />
-      <option name="project" value="LOCAL" />
-      <updated>1692649138429</updated>
-    </task>
-    <task id="LOCAL-00477" summary="split the Main gui into several subclasses">
-      <created>1692704503136</created>
-      <option name="number" value="00477" />
-      <option name="presentableId" value="LOCAL-00477" />
-      <option name="project" value="LOCAL" />
-      <updated>1692704503136</updated>
-    </task>
-    <task id="LOCAL-00478" summary="optimized imports">
-      <created>1692708565675</created>
-      <option name="number" value="00478" />
-      <option name="presentableId" value="LOCAL-00478" />
-      <option name="project" value="LOCAL" />
-      <updated>1692708565675</updated>
-    </task>
-    <task id="LOCAL-00479" summary="Corrected many PySide6 usages">
-      <created>1692720330690</created>
-      <option name="number" value="00479" />
-      <option name="presentableId" value="LOCAL-00479" />
-      <option name="project" value="LOCAL" />
-      <updated>1692720330690</updated>
-    </task>
-    <task id="LOCAL-00480" summary="managed to make a BusBranchEditor draw a diagram without using the circuit-stored data">
-      <created>1692814978278</created>
-      <option name="number" value="00480" />
-      <option name="presentableId" value="LOCAL-00480" />
-      <option name="project" value="LOCAL" />
-      <updated>1692814978279</updated>
-    </task>
-    <task id="LOCAL-00481" summary="Fixed multiple inheritance and passed to a single inheritance model">
-      <created>1692816096492</created>
-      <option name="number" value="00481" />
-      <option name="presentableId" value="LOCAL-00481" />
-      <option name="project" value="LOCAL" />
-      <updated>1692816096492</updated>
-    </task>
-    <task id="LOCAL-00482" summary="more work to load stored diagrams">
-      <created>1692821188440</created>
-      <option name="number" value="00482" />
-      <option name="presentableId" value="LOCAL-00482" />
-      <option name="project" value="LOCAL" />
-      <updated>1692821188440</updated>
-    </task>
-    <task id="LOCAL-00483" summary="set the diagrams listview as a model">
-      <created>1692864394626</created>
-      <option name="number" value="00483" />
-      <option name="presentableId" value="LOCAL-00483" />
-      <option name="project" value="LOCAL" />
-      <updated>1692864394626</updated>
-    </task>
-    <task id="LOCAL-00484" summary="Seem to have tamed the CGMES boundary set -&gt; model duality">
-      <created>1693298903267</created>
-      <option name="number" value="00484" />
-      <option name="presentableId" value="LOCAL-00484" />
-      <option name="project" value="LOCAL" />
-      <updated>1693298903267</updated>
-    </task>
-    <option name="localTasksCounter" value="526" />
-=======
+    </task>
+    <task id="LOCAL-00310" summary="implemented newtonPA time series">
+      <created>1656059954202</created>
+      <option name="number" value="00310" />
+      <option name="presentableId" value="LOCAL-00310" />
+      <option name="project" value="LOCAL" />
+      <updated>1656059954202</updated>
+    </task>
+    <task id="LOCAL-00311" summary="parallel threads in newton_pa">
+      <created>1656068672004</created>
+      <option name="number" value="00311" />
+      <option name="presentableId" value="LOCAL-00311" />
+      <option name="project" value="LOCAL" />
+      <updated>1656068672004</updated>
+    </task>
+    <task id="LOCAL-00312" summary="implemented sparse profiles in the json v3 export">
+      <created>1656757347766</created>
+      <option name="number" value="00312" />
+      <option name="presentableId" value="LOCAL-00312" />
+      <option name="project" value="LOCAL" />
+      <updated>1656757347774</updated>
+    </task>
+    <task id="LOCAL-00313" summary="moved the Gui package out as GridCalGui and refactored all that was necessary">
+      <created>1656759710081</created>
+      <option name="number" value="00313" />
+      <option name="presentableId" value="LOCAL-00313" />
+      <option name="project" value="LOCAL" />
+      <updated>1656759710081</updated>
+    </task>
+    <task id="LOCAL-00314" summary="Some more refactoring of missing imports">
+      <created>1656760923750</created>
+      <option name="number" value="00314" />
+      <option name="presentableId" value="LOCAL-00314" />
+      <option name="project" value="LOCAL" />
+      <updated>1656760923751</updated>
+    </task>
+    <task id="LOCAL-00315" summary="refactoring changes">
+      <created>1656838027113</created>
+      <option name="number" value="00315" />
+      <option name="presentableId" value="LOCAL-00315" />
+      <option name="project" value="LOCAL" />
+      <updated>1656838027114</updated>
+    </task>
+    <task id="LOCAL-00316" summary="Implemented profile sparsity in the ejson v3">
+      <created>1656844513018</created>
+      <option name="number" value="00316" />
+      <option name="presentableId" value="LOCAL-00316" />
+      <option name="project" value="LOCAL" />
+      <updated>1656844513019</updated>
+    </task>
+    <task id="LOCAL-00317" summary="added the newtonpa time series error reading">
+      <created>1657011725858</created>
+      <option name="number" value="00317" />
+      <option name="presentableId" value="LOCAL-00317" />
+      <option name="project" value="LOCAL" />
+      <updated>1657011725858</updated>
+    </task>
+    <task id="LOCAL-00318" summary="Added if condition to prevent bug with time series">
+      <created>1658234803791</created>
+      <option name="number" value="00318" />
+      <option name="presentableId" value="LOCAL-00318" />
+      <option name="project" value="LOCAL" />
+      <updated>1658234803791</updated>
+    </task>
+    <task id="LOCAL-00319" summary="4.5.5">
+      <created>1658390864104</created>
+      <option name="number" value="00319" />
+      <option name="presentableId" value="LOCAL-00319" />
+      <option name="project" value="LOCAL" />
+      <updated>1658390864104</updated>
+    </task>
+    <task id="LOCAL-00320" summary="Improved newtonpa integration">
+      <created>1658852227239</created>
+      <option name="number" value="00320" />
+      <option name="presentableId" value="LOCAL-00320" />
+      <option name="project" value="LOCAL" />
+      <updated>1658852227240</updated>
+    </task>
+    <task id="LOCAL-00321" summary="Derivatives investigation">
+      <created>1659088731980</created>
+      <option name="number" value="00321" />
+      <option name="presentableId" value="LOCAL-00321" />
+      <option name="project" value="LOCAL" />
+      <updated>1659088731981</updated>
+    </task>
+    <task id="LOCAL-00322" summary="added newton pa support for clustering time series">
+      <created>1659101561988</created>
+      <option name="number" value="00322" />
+      <option name="presentableId" value="LOCAL-00322" />
+      <option name="project" value="LOCAL" />
+      <updated>1659101561988</updated>
+    </task>
+    <task id="LOCAL-00323" summary="Worked on new expressions">
+      <created>1659198521514</created>
+      <option name="number" value="00323" />
+      <option name="presentableId" value="LOCAL-00323" />
+      <option name="project" value="LOCAL" />
+      <updated>1659198521515</updated>
+    </task>
+    <task id="LOCAL-00324" summary="added negative and zero sequence magnitudes to the branches">
+      <created>1659278447975</created>
+      <option name="number" value="00324" />
+      <option name="presentableId" value="LOCAL-00324" />
+      <option name="project" value="LOCAL" />
+      <updated>1659278447975</updated>
+    </task>
+    <task id="LOCAL-00325" summary="Added DPI support">
+      <created>1659344870126</created>
+      <option name="number" value="00325" />
+      <option name="presentableId" value="LOCAL-00325" />
+      <option name="project" value="LOCAL" />
+      <updated>1659344870126</updated>
+    </task>
+    <task id="LOCAL-00326" summary="Added sequence components to the generator and battery&#10;Modelled the south island of new zealand as per arrillaga's book">
+      <created>1659437894876</created>
+      <option name="number" value="00326" />
+      <option name="presentableId" value="LOCAL-00326" />
+      <option name="project" value="LOCAL" />
+      <updated>1659437894877</updated>
+    </task>
+    <task id="LOCAL-00327" summary="Fixed the matpower expression making the new derivatives exact as matpowers'">
+      <created>1659531463759</created>
+      <option name="number" value="00327" />
+      <option name="presentableId" value="LOCAL-00327" />
+      <option name="project" value="LOCAL" />
+      <updated>1659531463759</updated>
+    </task>
+    <task id="LOCAL-00328" summary="Merged the unbalanced short circuit and removed the sympy import">
+      <created>1660324468177</created>
+      <option name="number" value="00328" />
+      <option name="presentableId" value="LOCAL-00328" />
+      <option name="project" value="LOCAL" />
+      <updated>1660324468178</updated>
+    </task>
+    <task id="LOCAL-00329" summary="Integrated the new short circuit logic in the GUI">
+      <created>1660327016158</created>
+      <option name="number" value="00329" />
+      <option name="presentableId" value="LOCAL-00329" />
+      <option name="project" value="LOCAL" />
+      <updated>1660327016158</updated>
+    </task>
+    <task id="LOCAL-00330" summary="Refactored the short circuit functions">
+      <created>1660327579581</created>
+      <option name="number" value="00330" />
+      <option name="presentableId" value="LOCAL-00330" />
+      <option name="project" value="LOCAL" />
+      <updated>1660327579582</updated>
+    </task>
+    <task id="LOCAL-00331" summary="added docstrings and deleted commented code">
+      <created>1660328109870</created>
+      <option name="number" value="00331" />
+      <option name="presentableId" value="LOCAL-00331" />
+      <option name="project" value="LOCAL" />
+      <updated>1660328109870</updated>
+    </task>
+    <task id="LOCAL-00332" summary="completely refactored the ShortCircuitResults object to properly represent the sequence results">
+      <created>1660568962484</created>
+      <option name="number" value="00332" />
+      <option name="presentableId" value="LOCAL-00332" />
+      <option name="project" value="LOCAL" />
+      <updated>1660568962485</updated>
+    </task>
+    <task id="LOCAL-00333" summary="Added icons to the results tree view">
+      <created>1660571615657</created>
+      <option name="number" value="00333" />
+      <option name="presentableId" value="LOCAL-00333" />
+      <option name="project" value="LOCAL" />
+      <updated>1660571615657</updated>
+    </task>
+    <task id="LOCAL-00334" summary="major refactor in the short circuit study">
+      <created>1660636533200</created>
+      <option name="number" value="00334" />
+      <option name="presentableId" value="LOCAL-00334" />
+      <option name="project" value="LOCAL" />
+      <updated>1660636533201</updated>
+    </task>
+    <task id="LOCAL-00335" summary="Set the SC loading values to display in %">
+      <created>1660640003161</created>
+      <option name="number" value="00335" />
+      <option name="presentableId" value="LOCAL-00335" />
+      <option name="project" value="LOCAL" />
+      <updated>1660640003162</updated>
+    </task>
+    <task id="LOCAL-00336" summary="fixed issue with no-slack islands">
+      <created>1660895719767</created>
+      <option name="number" value="00336" />
+      <option name="presentableId" value="LOCAL-00336" />
+      <option name="project" value="LOCAL" />
+      <updated>1660895719768</updated>
+    </task>
+    <task id="LOCAL-00337" summary="Minor refactor of the newer get admmitance functions in generatorDate and BatteryData">
+      <created>1660908328753</created>
+      <option name="number" value="00337" />
+      <option name="presentableId" value="LOCAL-00337" />
+      <option name="project" value="LOCAL" />
+      <updated>1660908328753</updated>
+    </task>
+    <task id="LOCAL-00338" summary="Made the short circuit vastly more efficient by avoiding Y inversions">
+      <created>1660923842529</created>
+      <option name="number" value="00338" />
+      <option name="presentableId" value="LOCAL-00338" />
+      <option name="project" value="LOCAL" />
+      <updated>1660923842529</updated>
+    </task>
+    <task id="LOCAL-00339" summary="slight refactor">
+      <created>1660924026298</created>
+      <option name="number" value="00339" />
+      <option name="presentableId" value="LOCAL-00339" />
+      <option name="project" value="LOCAL" />
+      <updated>1660924026298</updated>
+    </task>
+    <task id="LOCAL-00340" summary="slight refactor">
+      <created>1661166574525</created>
+      <option name="number" value="00340" />
+      <option name="presentableId" value="LOCAL-00340" />
+      <option name="project" value="LOCAL" />
+      <updated>1661166574526</updated>
+    </task>
+    <task id="LOCAL-00341" summary="Modified the text of some results' naming">
+      <created>1661846548882</created>
+      <option name="number" value="00341" />
+      <option name="presentableId" value="LOCAL-00341" />
+      <option name="project" value="LOCAL" />
+      <updated>1661846548883</updated>
+    </task>
+    <task id="LOCAL-00342" summary="Fixed short circuit indexing bug in islands">
+      <created>1661863735026</created>
+      <option name="number" value="00342" />
+      <option name="presentableId" value="LOCAL-00342" />
+      <option name="project" value="LOCAL" />
+      <updated>1661863735027</updated>
+    </task>
+    <task id="LOCAL-00343" summary="Merged devel with devel_REE (successfully)">
+      <created>1662028943800</created>
+      <option name="number" value="00343" />
+      <option name="presentableId" value="LOCAL-00343" />
+      <option name="project" value="LOCAL" />
+      <updated>1662028943800</updated>
+    </task>
+    <task id="LOCAL-00344" summary="updated version">
+      <created>1662028986050</created>
+      <option name="number" value="00344" />
+      <option name="presentableId" value="LOCAL-00344" />
+      <option name="project" value="LOCAL" />
+      <updated>1662028986050</updated>
+    </task>
+    <task id="LOCAL-00345" summary="Updated the version file">
+      <created>1662029493419</created>
+      <option name="number" value="00345" />
+      <option name="presentableId" value="LOCAL-00345" />
+      <option name="project" value="LOCAL" />
+      <updated>1662029493419</updated>
+    </task>
+    <task id="LOCAL-00346" summary="Added losses % to the power flow time series&#10;Minor refactors of the GUI">
+      <created>1662042947521</created>
+      <option name="number" value="00346" />
+      <option name="presentableId" value="LOCAL-00346" />
+      <option name="project" value="LOCAL" />
+      <updated>1662042947521</updated>
+    </task>
+    <task id="LOCAL-00347" summary="csc sparse branch derivatives">
+      <created>1662061867029</created>
+      <option name="number" value="00347" />
+      <option name="presentableId" value="LOCAL-00347" />
+      <option name="project" value="LOCAL" />
+      <updated>1662061867029</updated>
+    </task>
     <task id="LOCAL-00348" summary="Removed incorrect import">
       <created>1695715614170</created>
       <option name="number" value="00348" />
@@ -1877,7 +1334,6 @@
       <updated>1695743235050</updated>
     </task>
     <option name="localTasksCounter" value="352" />
->>>>>>> 8e8f9eb2
     <servers />
   </component>
   <component name="TypeScriptGeneratedFilesManager">
@@ -1904,53 +1360,13 @@
         </entry>
         <entry key="MAIN">
           <value>
-<<<<<<< HEAD
-            <State>
-              <option name="COLUMN_ID_WIDTH">
-                <map>
-                  <entry key="Table.Default.Author.ColumnIdWidth" value="82" />
-                  <entry key="Table.Default.Date.ColumnIdWidth" value="65" />
-                  <entry key="Table.Space.CommitStatus.ColumnIdWidth" value="32" />
-                </map>
-              </option>
-            </State>
-=======
             <State />
->>>>>>> 8e8f9eb2
           </value>
         </entry>
       </map>
     </option>
   </component>
   <component name="VcsManagerConfiguration">
-<<<<<<< HEAD
-    <MESSAGE value="Added some functions to the line and transformer to read p.u values&#10;Modified docstrings in some objects&#10;Changed some object constructor parameter names" />
-    <MESSAGE value="5.0.0a8" />
-    <MESSAGE value="Implemented the GUI relocation for lines&#10;Implemented the InjectionTemplate object" />
-    <MESSAGE value="Made some property name changes" />
-    <MESSAGE value="Adapter the gridcal file format open to seek for older properties that are registered as such" />
-    <MESSAGE value="5.0.0a10" />
-    <MESSAGE value="minor bug fixes" />
-    <MESSAGE value="added get_bus_indices to the generator, load and shunt data structures" />
-    <MESSAGE value="Fixed issues when installing a fresh package" />
-    <MESSAGE value="Added Vnom in BusData" />
-    <MESSAGE value="Added vcc transformer analysis rule" />
-    <MESSAGE value="improved the analysis settings GUI" />
-    <MESSAGE value="Improved layout and colouring for the BusViewerWidget" />
-    <MESSAGE value="removed active from EditableDevice and moved it to ParentBranchTemplate and InjectionTemplate" />
-    <MESSAGE value="refactored raw strings (WIP)" />
-    <MESSAGE value="improved the GUI representation by taking the start and end sliders to a separated dialogue" />
-    <MESSAGE value="started the var registry in the results" />
-    <MESSAGE value="Fixed bugs with the new location of DeviceType&#10;&#10;Fixed bugs related to get_selected_buses()" />
-    <MESSAGE value="minimal improvement in fcn synthax" />
-    <MESSAGE value="Wrote some more README.md" />
-    <MESSAGE value="5.0.0a20" />
-    <MESSAGE value="fixed opf formulation indexing in HVDC devices" />
-    <MESSAGE value="minimal refactoring changes in reliability_study_run.py" />
-    <MESSAGE value="fixed broken tests (newton equivalence and tutorials)" />
-    <MESSAGE value="implemented results transposition" />
-    <option name="LAST_COMMIT_MESSAGE" value="implemented results transposition" />
-=======
     <MESSAGE value="Fixed the matpower expression making the new derivatives exact as matpowers'" />
     <MESSAGE value="Merged the unbalanced short circuit and removed the sympy import" />
     <MESSAGE value="Integrated the new short circuit logic in the GUI" />
@@ -1977,7 +1393,6 @@
     <MESSAGE value="raw descriptions" />
     <MESSAGE value="minimal width adjustment for windows" />
     <option name="LAST_COMMIT_MESSAGE" value="minimal width adjustment for windows" />
->>>>>>> 8e8f9eb2
   </component>
   <component name="XDebuggerManager">
     <breakpoint-manager>
@@ -2168,13 +1583,6 @@
           <option name="timeStamp" value="690" />
         </line-breakpoint>
         <line-breakpoint enabled="true" suspend="THREAD" type="python-line">
-<<<<<<< HEAD
-          <url>file://$PROJECT_DIR$/src/GridCal/Engine/Core/DataStructures/generator_data.py</url>
-          <line>245</line>
-          <option name="timeStamp" value="740" />
-        </line-breakpoint>
-        <line-breakpoint enabled="true" suspend="THREAD" type="python-line">
-=======
           <url>file://$PROJECT_DIR$/src/GridCal/Gui/Session/results_model.py</url>
           <line>165</line>
           <option name="timeStamp" value="729" />
@@ -2190,20 +1598,16 @@
           <option name="timeStamp" value="802" />
         </line-breakpoint>
         <line-breakpoint enabled="true" suspend="THREAD" type="python-line">
->>>>>>> 8e8f9eb2
           <url>file://$PROJECT_DIR$/src/research/state_estimation/5_bus_se.py</url>
           <line>34</line>
           <option name="timeStamp" value="848" />
         </line-breakpoint>
         <line-breakpoint enabled="true" suspend="THREAD" type="python-line">
-<<<<<<< HEAD
-=======
           <url>file://$PROJECT_DIR$/src/tests/test_state_estimation.py</url>
           <line>56</line>
           <option name="timeStamp" value="850" />
         </line-breakpoint>
         <line-breakpoint enabled="true" suspend="THREAD" type="python-line">
->>>>>>> 8e8f9eb2
           <url>file://$PROJECT_DIR$/src/research/PTDF/PTDF_ku_leuven.py</url>
           <line>137</line>
           <option name="timeStamp" value="854" />
@@ -2214,8 +1618,6 @@
           <option name="timeStamp" value="860" />
         </line-breakpoint>
         <line-breakpoint enabled="true" suspend="THREAD" type="python-line">
-<<<<<<< HEAD
-=======
           <url>file://$PROJECT_DIR$/src/GridCal/Gui/Visualization/visualization.py</url>
           <line>55</line>
           <option name="timeStamp" value="934" />
@@ -2226,7 +1628,6 @@
           <option name="timeStamp" value="994" />
         </line-breakpoint>
         <line-breakpoint enabled="true" suspend="THREAD" type="python-line">
->>>>>>> 8e8f9eb2
           <url>file://$PROJECT_DIR$/src/GridCal/Engine/Simulations/PowerFlow/NumericalMethods/jacobian_based_power_flow.py</url>
           <line>551</line>
           <option name="timeStamp" value="995" />
@@ -2237,16 +1638,6 @@
           <option name="timeStamp" value="996" />
         </line-breakpoint>
         <line-breakpoint enabled="true" suspend="THREAD" type="python-line">
-<<<<<<< HEAD
-          <url>file://$PROJECT_DIR$/src/GridCal/Engine/Core/admittance_matrices.py</url>
-          <line>398</line>
-          <option name="timeStamp" value="1032" />
-        </line-breakpoint>
-        <line-breakpoint enabled="true" suspend="THREAD" type="python-line">
-          <url>file://$PROJECT_DIR$/src/GridCal/Engine/Core/admittance_matrices.py</url>
-          <line>456</line>
-          <option name="timeStamp" value="1034" />
-=======
           <url>file://$PROJECT_DIR$/src/tests/test_opf_time_series.py</url>
           <line>54</line>
           <option name="timeStamp" value="1008" />
@@ -2260,7 +1651,6 @@
           <url>file://$PROJECT_DIR$/src/GridCal/Gui/Main/GridCalMain.py</url>
           <line>116</line>
           <option name="timeStamp" value="1127" />
->>>>>>> 8e8f9eb2
         </line-breakpoint>
         <line-breakpoint enabled="true" suspend="THREAD" type="python-line">
           <url>file://$PROJECT_DIR$/src/research/derivatives_and_jacobian/branch_power_2.py</url>
@@ -2293,166 +1683,6 @@
           <option name="timeStamp" value="1145" />
         </line-breakpoint>
         <line-breakpoint enabled="true" suspend="THREAD" type="python-line">
-<<<<<<< HEAD
-          <url>file://$PROJECT_DIR$/examples/modelchain_example.py</url>
-          <line>89</line>
-          <option name="timeStamp" value="1188" />
-        </line-breakpoint>
-        <line-breakpoint enabled="true" suspend="THREAD" type="python-line">
-          <url>file://$PROJECT_DIR$/examples/modelchain_example.py</url>
-          <line>230</line>
-          <option name="timeStamp" value="1189" />
-        </line-breakpoint>
-        <line-breakpoint enabled="true" suspend="THREAD" type="python-line">
-          <url>file://$PROJECT_DIR$/examples/modelchain_example.py</url>
-          <line>315</line>
-          <option name="timeStamp" value="1191" />
-        </line-breakpoint>
-        <line-breakpoint enabled="true" suspend="THREAD" type="python-line">
-          <url>file://$PROJECT_DIR$/examples/weather_data.py</url>
-          <line>23</line>
-          <option name="timeStamp" value="1193" />
-        </line-breakpoint>
-        <line-breakpoint enabled="true" suspend="THREAD" type="python-line">
-          <url>file://$PROJECT_DIR$/examples/weather_data.py</url>
-          <line>21</line>
-          <option name="timeStamp" value="1194" />
-        </line-breakpoint>
-        <line-breakpoint enabled="true" suspend="THREAD" type="python-line">
-          <url>file://$PROJECT_DIR$/examples/example_pvlib.py</url>
-          <line>33</line>
-          <option name="timeStamp" value="1197" />
-        </line-breakpoint>
-        <line-breakpoint enabled="true" suspend="THREAD" type="python-line">
-          <url>file://$PROJECT_DIR$/examples/example_pvlib.py</url>
-          <line>36</line>
-          <option name="timeStamp" value="1198" />
-        </line-breakpoint>
-        <line-breakpoint enabled="true" suspend="THREAD" type="python-line">
-          <url>file://$PROJECT_DIR$/src/GridCal/Engine/Core/DataStructures/numerical_circuit.py</url>
-          <line>681</line>
-          <option name="timeStamp" value="1202" />
-        </line-breakpoint>
-        <line-breakpoint enabled="true" suspend="THREAD" type="python-line">
-          <url>file://$PROJECT_DIR$/src/GridCal/Gui/MapWidget/Layers/map_layer.py</url>
-          <line>86</line>
-          <option name="timeStamp" value="1242" />
-        </line-breakpoint>
-        <line-breakpoint enabled="true" suspend="THREAD" type="python-line">
-          <url>file://$PROJECT_DIR$/src/GridCal/Gui/MapWidget/map_widget.py</url>
-          <line>562</line>
-          <option name="timeStamp" value="1248" />
-        </line-breakpoint>
-        <line-breakpoint enabled="true" suspend="THREAD" type="python-line">
-          <url>file://$PROJECT_DIR$/src/GridCal/Gui/MapWidget/map_widget.py</url>
-          <line>819</line>
-          <option name="timeStamp" value="1252" />
-        </line-breakpoint>
-        <line-breakpoint enabled="true" suspend="THREAD" type="python-line">
-          <url>file://$PROJECT_DIR$/src/GridCal/Gui/MapWidget/map_widget.py</url>
-          <line>702</line>
-          <option name="timeStamp" value="1257" />
-        </line-breakpoint>
-        <line-breakpoint enabled="true" suspend="THREAD" type="python-line">
-          <url>file://$PROJECT_DIR$/src/GridCal/Gui/MapWidget/map_widget.py</url>
-          <line>832</line>
-          <option name="timeStamp" value="1258" />
-        </line-breakpoint>
-        <line-breakpoint enabled="true" suspend="THREAD" type="python-line">
-          <url>file://$PROJECT_DIR$/src/GridCal/Engine/Core/Compilers/circuit_to_optimods.py</url>
-          <line>79</line>
-          <option name="timeStamp" value="1269" />
-        </line-breakpoint>
-        <line-breakpoint enabled="true" suspend="THREAD" type="python-line">
-          <url>file://$PROJECT_DIR$/src/GridCal/Engine/Core/DataStructures/numerical_circuit.py</url>
-          <line>1484</line>
-          <option name="timeStamp" value="1271" />
-        </line-breakpoint>
-        <line-breakpoint enabled="true" suspend="THREAD" type="python-line">
-          <url>file://$PROJECT_DIR$/src/GridCal/Engine/Core/DataStructures/numerical_circuit.py</url>
-          <line>1129</line>
-          <option name="timeStamp" value="1272" />
-        </line-breakpoint>
-        <line-breakpoint enabled="true" suspend="THREAD" type="python-line">
-          <url>file://$PROJECT_DIR$/src/GridCal/Engine/Core/DataStructures/numerical_circuit.py</url>
-          <line>1140</line>
-          <option name="timeStamp" value="1273" />
-        </line-breakpoint>
-        <line-breakpoint enabled="true" suspend="THREAD" type="python-line">
-          <url>file://$PROJECT_DIR$/src/GridCal/Engine/Core/DataStructures/numerical_circuit.py</url>
-          <line>1130</line>
-          <option name="timeStamp" value="1274" />
-        </line-breakpoint>
-        <line-breakpoint enabled="true" suspend="THREAD" type="python-line">
-          <url>file://$PROJECT_DIR$/src/GridCal/Engine/Core/DataStructures/numerical_circuit.py</url>
-          <line>1148</line>
-          <option name="timeStamp" value="1327" />
-        </line-breakpoint>
-        <line-breakpoint enabled="true" suspend="THREAD" type="python-line">
-          <url>file://$PROJECT_DIR$/src/GridCal/Engine/Core/DataStructures/numerical_circuit.py</url>
-          <line>1151</line>
-          <option name="timeStamp" value="1328" />
-        </line-breakpoint>
-        <line-breakpoint enabled="true" suspend="THREAD" type="python-line">
-          <url>file://$PROJECT_DIR$/src/GridCal/Engine/IO/gridcal/pack_unpack.py</url>
-          <line>611</line>
-          <option name="timeStamp" value="1346" />
-        </line-breakpoint>
-        <line-breakpoint enabled="true" suspend="THREAD" type="python-line">
-          <url>file://$PROJECT_DIR$/src/GridCal/Engine/IO/gridcal/pack_unpack.py</url>
-          <line>602</line>
-          <option name="timeStamp" value="1347" />
-        </line-breakpoint>
-        <line-breakpoint enabled="true" suspend="THREAD" type="python-line">
-          <url>file://$PROJECT_DIR$/src/GridCal/Engine/IO/gridcal/pack_unpack.py</url>
-          <line>607</line>
-          <option name="timeStamp" value="1348" />
-        </line-breakpoint>
-        <line-breakpoint enabled="true" suspend="THREAD" type="python-line">
-          <url>file://$PROJECT_DIR$/src/GridCal/Engine/Core/Devices/editable_device.py</url>
-          <line>202</line>
-          <option name="timeStamp" value="1351" />
-        </line-breakpoint>
-        <line-breakpoint enabled="true" suspend="THREAD" type="python-line">
-          <url>file://$PROJECT_DIR$/src/tutorials/5_node.py</url>
-          <line>45</line>
-          <option name="timeStamp" value="1352" />
-        </line-breakpoint>
-        <line-breakpoint enabled="true" suspend="THREAD" type="python-line">
-          <url>file://$PROJECT_DIR$/src/GridCalEngine/setup.py</url>
-          <line>8</line>
-          <option name="timeStamp" value="1353" />
-        </line-breakpoint>
-        <line-breakpoint enabled="true" suspend="THREAD" type="python-line">
-          <url>file://$PROJECT_DIR$/src/GridCal/templates.py</url>
-          <line>57</line>
-          <option name="timeStamp" value="1388" />
-        </line-breakpoint>
-        <line-breakpoint enabled="true" suspend="THREAD" type="python-line">
-          <url>file://$PROJECT_DIR$/src/GridCalEngine/Core/Devices/Branches/templates/overhead_line_type.py</url>
-          <line>282</line>
-          <option name="timeStamp" value="1390" />
-        </line-breakpoint>
-        <line-breakpoint enabled="true" suspend="THREAD" type="python-line">
-          <url>file://$PROJECT_DIR$/src/GridCalEngine/Core/Devices/Branches/templates/overhead_line_type.py</url>
-          <line>286</line>
-          <option name="timeStamp" value="1391" />
-        </line-breakpoint>
-        <line-breakpoint enabled="true" suspend="THREAD" type="python-line">
-          <url>file://$PROJECT_DIR$/src/GridCal/Gui/GridEditorWidget/Branches/line_editor.py</url>
-          <line>192</line>
-          <option name="timeStamp" value="1393" />
-        </line-breakpoint>
-        <line-breakpoint enabled="true" suspend="THREAD" type="python-line">
-          <url>file://$PROJECT_DIR$/src/GridCalEngine/Simulations/OPF/linear_opf_ts.py</url>
-          <line>1177</line>
-          <option name="timeStamp" value="1395" />
-        </line-breakpoint>
-        <line-breakpoint enabled="true" suspend="THREAD" type="python-line">
-          <url>file://$PROJECT_DIR$/src/GridCalEngine/Simulations/OPF/linear_opf_ts.py</url>
-          <line>1172</line>
-          <option name="timeStamp" value="1396" />
-=======
           <url>file://$PROJECT_DIR$/src/tests/test_unbalanced_faults.py</url>
           <line>69</line>
           <option name="timeStamp" value="1174" />
@@ -2466,284 +1696,8 @@
           <url>file://$PROJECT_DIR$/src/tests/test_ptdf.py</url>
           <line>419</line>
           <option name="timeStamp" value="1176" />
->>>>>>> 8e8f9eb2
         </line-breakpoint>
       </breakpoints>
     </breakpoint-manager>
-    <watches-manager>
-      <configuration name="PythonConfigurationType">
-        <watch expression="case_['gencost'][0]['costtype']" />
-      </configuration>
-    </watches-manager>
-  </component>
-<<<<<<< HEAD
-  <component name="com.intellij.coverage.CoverageDataManagerImpl">
-    <SUITE FILE_PATH="coverage/GridCal$line_example.coverage" NAME="line_example Coverage Results" MODIFIED="1619379775789" SOURCE_PROVIDER="com.intellij.coverage.DefaultCoverageFileProvider" RUNNER="coverage.py" COVERAGE_BY_TEST_ENABLED="true" COVERAGE_TRACING_ENABLED="false" WORKING_DIRECTORY="$PROJECT_DIR$/src/research/per_unit" />
-    <SUITE FILE_PATH="coverage/GridCal$pytest_for_src_tests_test_tutorials_test_define_grid_from_scratch_without_profiles.coverage" NAME="pytest for src.tests.test_tutorials.test_define_grid_from_scratch_without_profiles Coverage Results" MODIFIED="1662359418874" SOURCE_PROVIDER="com.intellij.coverage.DefaultCoverageFileProvider" RUNNER="coverage.py" COVERAGE_BY_TEST_ENABLED="true" COVERAGE_TRACING_ENABLED="false" WORKING_DIRECTORY="$PROJECT_DIR$/src/tests" />
-    <SUITE FILE_PATH="coverage/GridCal$Nosetests_in_admittance_matrix_test_py.coverage" NAME="Nosetests in admittance_matrix_test.py Coverage Results" MODIFIED="1609500304123" SOURCE_PROVIDER="com.intellij.coverage.DefaultCoverageFileProvider" RUNNER="coverage.py" COVERAGE_BY_TEST_ENABLED="true" COVERAGE_TRACING_ENABLED="false" WORKING_DIRECTORY="$PROJECT_DIR$/src/tests" />
-    <SUITE FILE_PATH="coverage/GridCal$Nosetests_for_tests_test_opf_time_series_test_opf_ts.coverage" NAME="Nosetests for tests.test_opf_time_series.test_opf_ts Coverage Results" MODIFIED="1648735923728" SOURCE_PROVIDER="com.intellij.coverage.DefaultCoverageFileProvider" RUNNER="coverage.py" COVERAGE_BY_TEST_ENABLED="true" COVERAGE_TRACING_ENABLED="false" WORKING_DIRECTORY="$PROJECT_DIR$/src/tests" />
-    <SUITE FILE_PATH="coverage/GridCal$Nosetests_for_test_ptdf_test_ptdf_ieee14_definition.coverage" NAME="Nosetests for test_ptdf.test_ptdf_ieee14_definition Coverage Results" MODIFIED="1701814601492" SOURCE_PROVIDER="com.intellij.coverage.DefaultCoverageFileProvider" RUNNER="coverage.py" COVERAGE_BY_TEST_ENABLED="true" COVERAGE_TRACING_ENABLED="false" WORKING_DIRECTORY="$PROJECT_DIR$/src/tests" />
-    <SUITE FILE_PATH="coverage/GridCal$GeneralDialogues.coverage" NAME="GeneralDialogues Coverage Results" MODIFIED="1691434271342" SOURCE_PROVIDER="com.intellij.coverage.DefaultCoverageFileProvider" RUNNER="coverage.py" COVERAGE_BY_TEST_ENABLED="true" COVERAGE_TRACING_ENABLED="false" WORKING_DIRECTORY="$PROJECT_DIR$/src/GridCal/Gui" />
-    <SUITE FILE_PATH="coverage/GridCal$mips.coverage" NAME="mips Coverage Results" MODIFIED="1702414375626" SOURCE_PROVIDER="com.intellij.coverage.DefaultCoverageFileProvider" RUNNER="coverage.py" COVERAGE_BY_TEST_ENABLED="true" COVERAGE_TRACING_ENABLED="false" WORKING_DIRECTORY="" />
-    <SUITE FILE_PATH="coverage/GridCal$vispy_graph.coverage" NAME="vispy_graph Coverage Results" MODIFIED="1647609573310" SOURCE_PROVIDER="com.intellij.coverage.DefaultCoverageFileProvider" RUNNER="coverage.py" COVERAGE_BY_TEST_ENABLED="true" COVERAGE_TRACING_ENABLED="false" WORKING_DIRECTORY="$PROJECT_DIR$/src/research/visualization" />
-    <SUITE FILE_PATH="coverage/GridCal$branch_power_2.coverage" NAME="branch_power_2 Coverage Results" MODIFIED="1659531074876" SOURCE_PROVIDER="com.intellij.coverage.DefaultCoverageFileProvider" RUNNER="coverage.py" COVERAGE_BY_TEST_ENABLED="true" COVERAGE_TRACING_ENABLED="false" WORKING_DIRECTORY="$PROJECT_DIR$/src/research/derivatives_and_jacobian" />
-    <SUITE FILE_PATH="coverage/GridCal$slicing_experiments.coverage" NAME="slicing_experiments Coverage Results" MODIFIED="1617653333027" SOURCE_PROVIDER="com.intellij.coverage.DefaultCoverageFileProvider" RUNNER="coverage.py" COVERAGE_BY_TEST_ENABLED="true" COVERAGE_TRACING_ENABLED="false" WORKING_DIRECTORY="$PROJECT_DIR$/src/research" />
-    <SUITE FILE_PATH="coverage/GridCal$PTDF_research3.coverage" NAME="PTDF_research3 Coverage Results" MODIFIED="1601466744244" SOURCE_PROVIDER="com.intellij.coverage.DefaultCoverageFileProvider" RUNNER="coverage.py" COVERAGE_BY_TEST_ENABLED="true" COVERAGE_TRACING_ENABLED="false" WORKING_DIRECTORY="$PROJECT_DIR$/src/research/PTDF" />
-    <SUITE FILE_PATH="coverage/GridCal$pulp.coverage" NAME="pulp Coverage Results" MODIFIED="1642610724509" SOURCE_PROVIDER="com.intellij.coverage.DefaultCoverageFileProvider" RUNNER="coverage.py" COVERAGE_BY_TEST_ENABLED="true" COVERAGE_TRACING_ENABLED="false" WORKING_DIRECTORY="$PROJECT_DIR$/src/GridCal/ThirdParty/pulp" />
-    <SUITE FILE_PATH="coverage/GridCal$ntc_opf_black_box.coverage" NAME="ntc_opf_black_box Coverage Results" MODIFIED="1631801064353" SOURCE_PROVIDER="com.intellij.coverage.DefaultCoverageFileProvider" RUNNER="coverage.py" COVERAGE_BY_TEST_ENABLED="true" COVERAGE_TRACING_ENABLED="false" WORKING_DIRECTORY="$PROJECT_DIR$/src/GridCal/Engine/Simulations/OPF" />
-    <SUITE FILE_PATH="coverage/GridCal$h5_interface.coverage" NAME="h5_interface Coverage Results" MODIFIED="1618952414625" SOURCE_PROVIDER="com.intellij.coverage.DefaultCoverageFileProvider" RUNNER="coverage.py" COVERAGE_BY_TEST_ENABLED="true" COVERAGE_TRACING_ENABLED="false" WORKING_DIRECTORY="$PROJECT_DIR$/src/GridCal/Engine/IO" />
-    <SUITE FILE_PATH="coverage/GridCal$ACPTDF_research.coverage" NAME="ACPTDF_research Coverage Results" MODIFIED="1601989123437" SOURCE_PROVIDER="com.intellij.coverage.DefaultCoverageFileProvider" RUNNER="coverage.py" COVERAGE_BY_TEST_ENABLED="true" COVERAGE_TRACING_ENABLED="false" WORKING_DIRECTORY="$PROJECT_DIR$/src/research/PTDF" />
-    <SUITE FILE_PATH="coverage/GridCal$jacobian_based_acdc_power_flow__1_.coverage" NAME="jacobian_based_acdc_power_flow (1) Coverage Results" MODIFIED="1609455735388" SOURCE_PROVIDER="com.intellij.coverage.DefaultCoverageFileProvider" RUNNER="coverage.py" COVERAGE_BY_TEST_ENABLED="true" COVERAGE_TRACING_ENABLED="false" WORKING_DIRECTORY="$PROJECT_DIR$/src/GridCal/Engine/Simulations/PowerFlow" />
-    <SUITE FILE_PATH="coverage/GridCal$RosetaExplorer.coverage" NAME="RosetaExplorer Coverage Results" MODIFIED="1692881955157" SOURCE_PROVIDER="com.intellij.coverage.DefaultCoverageFileProvider" RUNNER="coverage.py" COVERAGE_BY_TEST_ENABLED="true" COVERAGE_TRACING_ENABLED="false" WORKING_DIRECTORY="$PROJECT_DIR$/src/GridCal/Gui/RosetaExplorer" />
-    <SUITE FILE_PATH="coverage/GridCal$Nosetests_in_test_load_all_grids_py.coverage" NAME="Nosetests in test_load_all_grids.py Coverage Results" MODIFIED="1598802785581" SOURCE_PROVIDER="com.intellij.coverage.DefaultCoverageFileProvider" RUNNER="coverage.py" COVERAGE_BY_TEST_ENABLED="true" COVERAGE_TRACING_ENABLED="false" WORKING_DIRECTORY="$PROJECT_DIR$/src/tests" />
-    <SUITE FILE_PATH="coverage/GridCal$asd_power_flow.coverage" NAME="asd_power_flow Coverage Results" MODIFIED="1598789868769" SOURCE_PROVIDER="com.intellij.coverage.DefaultCoverageFileProvider" RUNNER="coverage.py" COVERAGE_BY_TEST_ENABLED="true" COVERAGE_TRACING_ENABLED="false" WORKING_DIRECTORY="$PROJECT_DIR$/src/research/power_flow/asd" />
-    <SUITE FILE_PATH="coverage/GridCal$rectangular_nr1.coverage" NAME="rectangular_nr1 Coverage Results" MODIFIED="1602866013486" SOURCE_PROVIDER="com.intellij.coverage.DefaultCoverageFileProvider" RUNNER="coverage.py" COVERAGE_BY_TEST_ENABLED="true" COVERAGE_TRACING_ENABLED="false" WORKING_DIRECTORY="$PROJECT_DIR$/src/research/power_flow/rectangular" />
-    <SUITE FILE_PATH="coverage/GridCal$Nosetests_for_tests_test_power_flow_test_ieee_grids.coverage" NAME="Nosetests for tests.test_power_flow.test_ieee_grids Coverage Results" MODIFIED="1602926441076" SOURCE_PROVIDER="com.intellij.coverage.DefaultCoverageFileProvider" RUNNER="coverage.py" COVERAGE_BY_TEST_ENABLED="true" COVERAGE_TRACING_ENABLED="false" WORKING_DIRECTORY="$PROJECT_DIR$/src/tests" />
-    <SUITE FILE_PATH="coverage/GridCal$Nosetests_in_test_api_dcopf_py.coverage" NAME="Nosetests in test_api_dcopf.py Coverage Results" MODIFIED="1609500321255" SOURCE_PROVIDER="com.intellij.coverage.DefaultCoverageFileProvider" RUNNER="coverage.py" COVERAGE_BY_TEST_ENABLED="true" COVERAGE_TRACING_ENABLED="false" WORKING_DIRECTORY="$PROJECT_DIR$/src/tests" />
-    <SUITE FILE_PATH="coverage/GridCal$qrangeslider.coverage" NAME="custom_qrangeslider Coverage Results" MODIFIED="1692615778925" SOURCE_PROVIDER="com.intellij.coverage.DefaultCoverageFileProvider" RUNNER="coverage.py" COVERAGE_BY_TEST_ENABLED="true" COVERAGE_TRACING_ENABLED="false" WORKING_DIRECTORY="$PROJECT_DIR$/src/GridCal/Gui/Main" />
-    <SUITE FILE_PATH="coverage/GridCal$setup__to_newton_venv_.coverage" NAME="setup (to newton venv) Coverage Results" MODIFIED="1678561959438" SOURCE_PROVIDER="com.intellij.coverage.DefaultCoverageFileProvider" RUNNER="coverage.py" COVERAGE_BY_TEST_ENABLED="true" COVERAGE_TRACING_ENABLED="false" WORKING_DIRECTORY="$PROJECT_DIR$/src" />
-    <SUITE FILE_PATH="coverage/GridCal$object_plot_analysis.coverage" NAME="object_plot_analysis Coverage Results" MODIFIED="1689665184050" SOURCE_PROVIDER="com.intellij.coverage.DefaultCoverageFileProvider" RUNNER="coverage.py" COVERAGE_BY_TEST_ENABLED="true" COVERAGE_TRACING_ENABLED="false" WORKING_DIRECTORY="$PROJECT_DIR$/src/GridCal/Gui/Analysis" />
-    <SUITE FILE_PATH="coverage/GridCal$state_estimation_run.coverage" NAME="state_estimation_run Coverage Results" MODIFIED="1686560691518" SOURCE_PROVIDER="com.intellij.coverage.DefaultCoverageFileProvider" RUNNER="coverage.py" COVERAGE_BY_TEST_ENABLED="true" COVERAGE_TRACING_ENABLED="false" WORKING_DIRECTORY="$PROJECT_DIR$/examples" />
-    <SUITE FILE_PATH="coverage/GridCal$ConsoleWidget.coverage" NAME="ConsoleWidget Coverage Results" MODIFIED="1691433509977" SOURCE_PROVIDER="com.intellij.coverage.DefaultCoverageFileProvider" RUNNER="coverage.py" COVERAGE_BY_TEST_ENABLED="true" COVERAGE_TRACING_ENABLED="false" WORKING_DIRECTORY="$PROJECT_DIR$/src/GridCal/Gui" />
-    <SUITE FILE_PATH="coverage/GridCal$psse_parser.coverage" NAME="psse_parser Coverage Results" MODIFIED="1594285082315" SOURCE_PROVIDER="com.intellij.coverage.DefaultCoverageFileProvider" RUNNER="coverage.py" COVERAGE_BY_TEST_ENABLED="true" COVERAGE_TRACING_ENABLED="false" WORKING_DIRECTORY="$PROJECT_DIR$/src/GridCal/Engine/IO" />
-    <SUITE FILE_PATH="coverage/GridCal$cpf_run.coverage" NAME="cpf_run Coverage Results" MODIFIED="1696337146142" SOURCE_PROVIDER="com.intellij.coverage.DefaultCoverageFileProvider" RUNNER="coverage.py" COVERAGE_BY_TEST_ENABLED="true" COVERAGE_TRACING_ENABLED="false" WORKING_DIRECTORY="$PROJECT_DIR$/examples" />
-    <SUITE FILE_PATH="coverage/GridCal$defining_a_grid_from_scratch_with_profiles.coverage" NAME="defining_a_grid_from_scratch_with_profiles Coverage Results" MODIFIED="1616960070909" SOURCE_PROVIDER="com.intellij.coverage.DefaultCoverageFileProvider" RUNNER="coverage.py" COVERAGE_BY_TEST_ENABLED="true" COVERAGE_TRACING_ENABLED="false" WORKING_DIRECTORY="$PROJECT_DIR$/src/Tutorials" />
-    <SUITE FILE_PATH="coverage/GridCal$reactive_power_curve.coverage" NAME="reactive_power_curve Coverage Results" MODIFIED="1606723746932" SOURCE_PROVIDER="com.intellij.coverage.DefaultCoverageFileProvider" RUNNER="coverage.py" COVERAGE_BY_TEST_ENABLED="true" COVERAGE_TRACING_ENABLED="false" WORKING_DIRECTORY="$PROJECT_DIR$/src/research/generator" />
-    <SUITE FILE_PATH="coverage/GridCal$jacobian_lynn_cartesian.coverage" NAME="jacobian_lynn_cartesian Coverage Results" MODIFIED="1636237324758" SOURCE_PROVIDER="com.intellij.coverage.DefaultCoverageFileProvider" RUNNER="coverage.py" COVERAGE_BY_TEST_ENABLED="true" COVERAGE_TRACING_ENABLED="false" WORKING_DIRECTORY="$PROJECT_DIR$/src/research/jacobian" />
-    <SUITE FILE_PATH="coverage/GridCal$gis_dialogue.coverage" NAME="gis_dialogue Coverage Results" MODIFIED="1626280186232" SOURCE_PROVIDER="com.intellij.coverage.DefaultCoverageFileProvider" RUNNER="coverage.py" COVERAGE_BY_TEST_ENABLED="true" COVERAGE_TRACING_ENABLED="false" WORKING_DIRECTORY="$PROJECT_DIR$/src/GridCal/Gui/GIS" />
-    <SUITE FILE_PATH="coverage/GridCal$cim_parser.coverage" NAME="cim_parser Coverage Results" MODIFIED="1615738108202" SOURCE_PROVIDER="com.intellij.coverage.DefaultCoverageFileProvider" RUNNER="coverage.py" COVERAGE_BY_TEST_ENABLED="true" COVERAGE_TRACING_ENABLED="false" WORKING_DIRECTORY="$PROJECT_DIR$/src/GridCal/Engine/IO/cim" />
-    <SUITE FILE_PATH="coverage/GridCal$dc_linear_opf.coverage" NAME="dc_linear_opf Coverage Results" MODIFIED="1700222449462" SOURCE_PROVIDER="com.intellij.coverage.DefaultCoverageFileProvider" RUNNER="coverage.py" COVERAGE_BY_TEST_ENABLED="true" COVERAGE_TRACING_ENABLED="false" WORKING_DIRECTORY="$PROJECT_DIR$/examples" />
-    <SUITE FILE_PATH="coverage/GridCal$Nosetests_in_test_branch_tolerance_py.coverage" NAME="Nosetests in test_branch_tolerance.py Coverage Results" MODIFIED="1602949779672" SOURCE_PROVIDER="com.intellij.coverage.DefaultCoverageFileProvider" RUNNER="coverage.py" COVERAGE_BY_TEST_ENABLED="true" COVERAGE_TRACING_ENABLED="false" WORKING_DIRECTORY="$PROJECT_DIR$/src/tests" />
-    <SUITE FILE_PATH="coverage/GridCal$Nosetests_in_test_unbalanced_faults_py.coverage" NAME="Nosetests in test_unbalanced_faults.py Coverage Results" MODIFIED="1661172842063" SOURCE_PROVIDER="com.intellij.coverage.DefaultCoverageFileProvider" RUNNER="coverage.py" COVERAGE_BY_TEST_ENABLED="true" COVERAGE_TRACING_ENABLED="false" WORKING_DIRECTORY="$PROJECT_DIR$/src/tests" />
-    <SUITE FILE_PATH="coverage/GridCal$Nosetests_in_test_generator_q_control_py.coverage" NAME="Nosetests in test_generator_q_control.py Coverage Results" MODIFIED="1632998665178" SOURCE_PROVIDER="com.intellij.coverage.DefaultCoverageFileProvider" RUNNER="coverage.py" COVERAGE_BY_TEST_ENABLED="true" COVERAGE_TRACING_ENABLED="false" WORKING_DIRECTORY="$PROJECT_DIR$/src/tests" />
-    <SUITE FILE_PATH="coverage/GridCal$Nosetests_in_test_api_py.coverage" NAME="Nosetests in test_api.py Coverage Results" MODIFIED="1598803532944" SOURCE_PROVIDER="com.intellij.coverage.DefaultCoverageFileProvider" RUNNER="coverage.py" COVERAGE_BY_TEST_ENABLED="true" COVERAGE_TRACING_ENABLED="false" WORKING_DIRECTORY="$PROJECT_DIR$/src/tests" />
-    <SUITE FILE_PATH="coverage/GridCal$v3_pv.coverage" NAME="v3_pv Coverage Results" MODIFIED="1597644265099" SOURCE_PROVIDER="com.intellij.coverage.DefaultCoverageFileProvider" RUNNER="coverage.py" COVERAGE_BY_TEST_ENABLED="true" COVERAGE_TRACING_ENABLED="false" WORKING_DIRECTORY="$PROJECT_DIR$/src/research/power_flow/asd/josep" />
-    <SUITE FILE_PATH="coverage/GridCal$jacobian_gomez_exposito.coverage" NAME="jacobian_gomez_exposito Coverage Results" MODIFIED="1630393278911" SOURCE_PROVIDER="com.intellij.coverage.DefaultCoverageFileProvider" RUNNER="coverage.py" COVERAGE_BY_TEST_ENABLED="true" COVERAGE_TRACING_ENABLED="false" WORKING_DIRECTORY="$PROJECT_DIR$/src/research/jacobian" />
-    <SUITE FILE_PATH="coverage/GridCal$raw_to_cgmes_mapping.coverage" NAME="raw_to_cgmes_mapping Coverage Results" MODIFIED="1693562939167" SOURCE_PROVIDER="com.intellij.coverage.DefaultCoverageFileProvider" RUNNER="coverage.py" COVERAGE_BY_TEST_ENABLED="true" COVERAGE_TRACING_ENABLED="false" WORKING_DIRECTORY="$PROJECT_DIR$/src/tests" />
-    <SUITE FILE_PATH="coverage/GridCal$Nosetests_in_test_transformer_regulator_py.coverage" NAME="Nosetests in test_transformer_regulator.py Coverage Results" MODIFIED="1609501457225" SOURCE_PROVIDER="com.intellij.coverage.DefaultCoverageFileProvider" RUNNER="coverage.py" COVERAGE_BY_TEST_ENABLED="true" COVERAGE_TRACING_ENABLED="false" WORKING_DIRECTORY="$PROJECT_DIR$/src/tests" />
-    <SUITE FILE_PATH="coverage/GridCal$se_editor.coverage" NAME="se_editor Coverage Results" MODIFIED="1641039459694" SOURCE_PROVIDER="com.intellij.coverage.DefaultCoverageFileProvider" RUNNER="coverage.py" COVERAGE_BY_TEST_ENABLED="true" COVERAGE_TRACING_ENABLED="false" WORKING_DIRECTORY="$PROJECT_DIR$/src/research/qt_related" />
-    <SUITE FILE_PATH="coverage/GridCal$switch_reduction_dense.coverage" NAME="switch_reduction_dense Coverage Results" MODIFIED="1615742845150" SOURCE_PROVIDER="com.intellij.coverage.DefaultCoverageFileProvider" RUNNER="coverage.py" COVERAGE_BY_TEST_ENABLED="true" COVERAGE_TRACING_ENABLED="false" WORKING_DIRECTORY="$PROJECT_DIR$/src/research/grid_reduction/substation_reduction" />
-    <SUITE FILE_PATH="coverage/GridCal$ntc_opf.coverage" NAME="ntc_opf Coverage Results" MODIFIED="1631625673480" SOURCE_PROVIDER="com.intellij.coverage.DefaultCoverageFileProvider" RUNNER="coverage.py" COVERAGE_BY_TEST_ENABLED="true" COVERAGE_TRACING_ENABLED="false" WORKING_DIRECTORY="$PROJECT_DIR$/src/GridCal/Engine/Simulations/OPF" />
-    <SUITE FILE_PATH="coverage/GridCal$circuit_to_newton_pa.coverage" NAME="circuit_to_newton_pa Coverage Results" MODIFIED="1678466972615" SOURCE_PROVIDER="com.intellij.coverage.DefaultCoverageFileProvider" RUNNER="coverage.py" COVERAGE_BY_TEST_ENABLED="true" COVERAGE_TRACING_ENABLED="false" WORKING_DIRECTORY="$PROJECT_DIR$/src/GridCal/Engine/Core/Compilers" />
-    <SUITE FILE_PATH="coverage/GridCal$ExecuteGridCal__1_.coverage" NAME="ExecuteGridCal (1) Coverage Results" MODIFIED="1656838391612" SOURCE_PROVIDER="com.intellij.coverage.DefaultCoverageFileProvider" RUNNER="coverage.py" COVERAGE_BY_TEST_ENABLED="true" COVERAGE_TRACING_ENABLED="false" WORKING_DIRECTORY="$PROJECT_DIR$/src/GridCalGui" />
-    <SUITE FILE_PATH="coverage/GridCal$map_test_2.coverage" NAME="map_test_2 Coverage Results" MODIFIED="1598595010638" SOURCE_PROVIDER="com.intellij.coverage.DefaultCoverageFileProvider" RUNNER="coverage.py" COVERAGE_BY_TEST_ENABLED="true" COVERAGE_TRACING_ENABLED="false" WORKING_DIRECTORY="$PROJECT_DIR$/src/research/map" />
-    <SUITE FILE_PATH="coverage/GridCal$Nosetests_for_test_ptdf_test_lodf_ieee14_definition.coverage" NAME="Nosetests for test_ptdf.test_lodf_ieee14_definition Coverage Results" MODIFIED="1701814974059" SOURCE_PROVIDER="com.intellij.coverage.DefaultCoverageFileProvider" RUNNER="coverage.py" COVERAGE_BY_TEST_ENABLED="true" COVERAGE_TRACING_ENABLED="false" WORKING_DIRECTORY="$PROJECT_DIR$/src/tests" />
-    <SUITE FILE_PATH="coverage/GridCal$dc_opf.coverage" NAME="dc_opf Coverage Results" MODIFIED="1602504240684" SOURCE_PROVIDER="com.intellij.coverage.DefaultCoverageFileProvider" RUNNER="coverage.py" COVERAGE_BY_TEST_ENABLED="true" COVERAGE_TRACING_ENABLED="false" WORKING_DIRECTORY="$PROJECT_DIR$/src/GridCal/Engine/Simulations/OPF" />
-    <SUITE FILE_PATH="coverage/GridCal$make_wheels.coverage" NAME="make_wheels Coverage Results" MODIFIED="1694621489184" SOURCE_PROVIDER="com.intellij.coverage.DefaultCoverageFileProvider" RUNNER="coverage.py" COVERAGE_BY_TEST_ENABLED="true" COVERAGE_TRACING_ENABLED="false" WORKING_DIRECTORY="$PROJECT_DIR$/src" />
-    <SUITE FILE_PATH="coverage/GridCal$ExportDialogueController.coverage" NAME="ExportDialogueController Coverage Results" MODIFIED="1656340839439" SOURCE_PROVIDER="com.intellij.coverage.DefaultCoverageFileProvider" RUNNER="coverage.py" COVERAGE_BY_TEST_ENABLED="true" COVERAGE_TRACING_ENABLED="false" WORKING_DIRECTORY="$PROJECT_DIR$/src/GridCal/Gui/Main" />
-    <SUITE FILE_PATH="coverage/GridCal$dc_linear_opf_ts.coverage" NAME="dc_linear_opf_ts_example Coverage Results" MODIFIED="1688466918477" SOURCE_PROVIDER="com.intellij.coverage.DefaultCoverageFileProvider" RUNNER="coverage.py" COVERAGE_BY_TEST_ENABLED="true" COVERAGE_TRACING_ENABLED="false" WORKING_DIRECTORY="$PROJECT_DIR$/examples" />
-    <SUITE FILE_PATH="coverage/GridCal$Nosetests_in_test_islands_py.coverage" NAME="Nosetests in test_islands.py Coverage Results" MODIFIED="1694430898972" SOURCE_PROVIDER="com.intellij.coverage.DefaultCoverageFileProvider" RUNNER="coverage.py" COVERAGE_BY_TEST_ENABLED="true" COVERAGE_TRACING_ENABLED="false" WORKING_DIRECTORY="$PROJECT_DIR$/src/tests" />
-    <SUITE FILE_PATH="coverage/GridCal$.coverage" NAME=" Coverage Results" MODIFIED="1664278480650" SOURCE_PROVIDER="com.intellij.coverage.DefaultCoverageFileProvider" RUNNER="coverage.py" COVERAGE_BY_TEST_ENABLED="true" COVERAGE_TRACING_ENABLED="false" WORKING_DIRECTORY="$PROJECT_DIR$/src/tests" />
-    <SUITE FILE_PATH="coverage/GridCal$modelchain_example.coverage" NAME="modelchain_example Coverage Results" MODIFIED="1689614943658" SOURCE_PROVIDER="com.intellij.coverage.DefaultCoverageFileProvider" RUNNER="coverage.py" COVERAGE_BY_TEST_ENABLED="true" COVERAGE_TRACING_ENABLED="false" WORKING_DIRECTORY="$PROJECT_DIR$/examples" />
-    <SUITE FILE_PATH="coverage/GridCal$loss_factors_research2.coverage" NAME="loss_factors_research2 Coverage Results" MODIFIED="1649693493327" SOURCE_PROVIDER="com.intellij.coverage.DefaultCoverageFileProvider" RUNNER="coverage.py" COVERAGE_BY_TEST_ENABLED="true" COVERAGE_TRACING_ENABLED="false" WORKING_DIRECTORY="$PROJECT_DIR$/src/research/PTDF" />
-    <SUITE FILE_PATH="coverage/GridCal$load_designer.coverage" NAME="load_designer Coverage Results" MODIFIED="1689664865935" SOURCE_PROVIDER="com.intellij.coverage.DefaultCoverageFileProvider" RUNNER="coverage.py" COVERAGE_BY_TEST_ENABLED="true" COVERAGE_TRACING_ENABLED="false" WORKING_DIRECTORY="$PROJECT_DIR$/src/GridCal/Gui/LoadDesigner" />
-    <SUITE FILE_PATH="coverage/GridCal$update_gui_file__2_.coverage" NAME="update_gui_file (2) Coverage Results" MODIFIED="1627135162056" SOURCE_PROVIDER="com.intellij.coverage.DefaultCoverageFileProvider" RUNNER="coverage.py" COVERAGE_BY_TEST_ENABLED="true" COVERAGE_TRACING_ENABLED="false" WORKING_DIRECTORY="$PROJECT_DIR$/src/GridCal/Gui/AboutDialogue" />
-    <SUITE FILE_PATH="coverage/GridCal$switch_reduction_sparse.coverage" NAME="switch_reduction_sparse Coverage Results" MODIFIED="1615742705813" SOURCE_PROVIDER="com.intellij.coverage.DefaultCoverageFileProvider" RUNNER="coverage.py" COVERAGE_BY_TEST_ENABLED="true" COVERAGE_TRACING_ENABLED="false" WORKING_DIRECTORY="$PROJECT_DIR$/src/research/grid_reduction/substation_reduction" />
-    <SUITE FILE_PATH="coverage/GridCal$acopf_jax.coverage" NAME="acopf_jax Coverage Results" MODIFIED="1702417322364" SOURCE_PROVIDER="com.intellij.coverage.DefaultCoverageFileProvider" RUNNER="coverage.py" COVERAGE_BY_TEST_ENABLED="true" COVERAGE_TRACING_ENABLED="false" WORKING_DIRECTORY="$PROJECT_DIR$/examples/trunk/acopf" />
-    <SUITE FILE_PATH="coverage/GridCal$Nosetests_for_tests_admittance_matrix_test_test1.coverage" NAME="Nosetests for tests.admittance_matrix_test.test1 Coverage Results" MODIFIED="1694884103963" SOURCE_PROVIDER="com.intellij.coverage.DefaultCoverageFileProvider" RUNNER="coverage.py" COVERAGE_BY_TEST_ENABLED="true" COVERAGE_TRACING_ENABLED="false" WORKING_DIRECTORY="$PROJECT_DIR$/src/tests" />
-    <SUITE FILE_PATH="coverage/GridCal$newton_equivalence_utils.coverage" NAME="newton_equivalence_utils Coverage Results" MODIFIED="1687725154112" SOURCE_PROVIDER="com.intellij.coverage.DefaultCoverageFileProvider" RUNNER="coverage.py" COVERAGE_BY_TEST_ENABLED="true" COVERAGE_TRACING_ENABLED="false" WORKING_DIRECTORY="$PROJECT_DIR$/src/tests" />
-    <SUITE FILE_PATH="coverage/GridCal$Nosetests_for_tests_test_voltage_collapse.coverage" NAME="Nosetests for tests.test_voltage_collapse Coverage Results" MODIFIED="1602937737883" SOURCE_PROVIDER="com.intellij.coverage.DefaultCoverageFileProvider" RUNNER="coverage.py" COVERAGE_BY_TEST_ENABLED="true" COVERAGE_TRACING_ENABLED="false" WORKING_DIRECTORY="$PROJECT_DIR$/src/tests" />
-    <SUITE FILE_PATH="coverage/GridCal$setup__1_.coverage" NAME="setup (1) Coverage Results" MODIFIED="1628859696965" SOURCE_PROVIDER="com.intellij.coverage.DefaultCoverageFileProvider" RUNNER="coverage.py" COVERAGE_BY_TEST_ENABLED="true" COVERAGE_TRACING_ENABLED="false" WORKING_DIRECTORY="$PROJECT_DIR$" />
-    <SUITE FILE_PATH="coverage/GridCal$Nosetests_for_tests_test_tutorials_test_define_grid_from_scratch_without_profiles.coverage" NAME="Nosetests for tests.test_tutorials.test_define_grid_from_scratch_without_profiles Coverage Results" MODIFIED="1630416815736" SOURCE_PROVIDER="com.intellij.coverage.DefaultCoverageFileProvider" RUNNER="coverage.py" COVERAGE_BY_TEST_ENABLED="true" COVERAGE_TRACING_ENABLED="false" WORKING_DIRECTORY="$PROJECT_DIR$/src/tests" />
-    <SUITE FILE_PATH="coverage/GridCal$poker_utils.coverage" NAME="poker_utils Coverage Results" MODIFIED="1626554139700" SOURCE_PROVIDER="com.intellij.coverage.DefaultCoverageFileProvider" RUNNER="coverage.py" COVERAGE_BY_TEST_ENABLED="true" COVERAGE_TRACING_ENABLED="false" WORKING_DIRECTORY="$PROJECT_DIR$/src/GridCal/ThirdParty/force-directed-layout-algorithms-master/examples" />
-    <SUITE FILE_PATH="coverage/GridCal$make.coverage" NAME="make Coverage Results" MODIFIED="1693923404879" SOURCE_PROVIDER="com.intellij.coverage.DefaultCoverageFileProvider" RUNNER="coverage.py" COVERAGE_BY_TEST_ENABLED="true" COVERAGE_TRACING_ENABLED="false" WORKING_DIRECTORY="$PROJECT_DIR$/doc" />
-    <SUITE FILE_PATH="coverage/GridCal$pulp_example.coverage" NAME="pulp_example Coverage Results" MODIFIED="1688470850846" SOURCE_PROVIDER="com.intellij.coverage.DefaultCoverageFileProvider" RUNNER="coverage.py" COVERAGE_BY_TEST_ENABLED="true" COVERAGE_TRACING_ENABLED="false" WORKING_DIRECTORY="$PROJECT_DIR$/examples" />
-    <SUITE FILE_PATH="coverage/GridCal$short_circuit_run.coverage" NAME="short_circuit_run Coverage Results" MODIFIED="1696333507482" SOURCE_PROVIDER="com.intellij.coverage.DefaultCoverageFileProvider" RUNNER="coverage.py" COVERAGE_BY_TEST_ENABLED="true" COVERAGE_TRACING_ENABLED="false" WORKING_DIRECTORY="$PROJECT_DIR$/examples" />
-    <SUITE FILE_PATH="coverage/GridCal$banner.coverage" NAME="banner Coverage Results" MODIFIED="1617272129031" SOURCE_PROVIDER="com.intellij.coverage.DefaultCoverageFileProvider" RUNNER="coverage.py" COVERAGE_BY_TEST_ENABLED="true" COVERAGE_TRACING_ENABLED="false" WORKING_DIRECTORY="$PROJECT_DIR$/src/GridCal/Gui/Main" />
-    <SUITE FILE_PATH="coverage/GridCal$contingency_analysis_ts.coverage" NAME="contingency_analysis_ts Coverage Results" MODIFIED="1688049468429" SOURCE_PROVIDER="com.intellij.coverage.DefaultCoverageFileProvider" RUNNER="coverage.py" COVERAGE_BY_TEST_ENABLED="true" COVERAGE_TRACING_ENABLED="false" WORKING_DIRECTORY="$PROJECT_DIR$/examples" />
-    <SUITE FILE_PATH="coverage/GridCal$inputs_analysis_driver.coverage" NAME="inputs_analysis_driver Coverage Results" MODIFIED="1632813432332" SOURCE_PROVIDER="com.intellij.coverage.DefaultCoverageFileProvider" RUNNER="coverage.py" COVERAGE_BY_TEST_ENABLED="true" COVERAGE_TRACING_ENABLED="false" WORKING_DIRECTORY="$PROJECT_DIR$/src/GridCal/Engine/Simulations/InputsAnalysis" />
-    <SUITE FILE_PATH="coverage/GridCal$dc_pf.coverage" NAME="dc_pf Coverage Results" MODIFIED="1663338738604" SOURCE_PROVIDER="com.intellij.coverage.DefaultCoverageFileProvider" RUNNER="coverage.py" COVERAGE_BY_TEST_ENABLED="true" COVERAGE_TRACING_ENABLED="false" WORKING_DIRECTORY="$PROJECT_DIR$/src/research/opf" />
-    <SUITE FILE_PATH="coverage/GridCal$linear_factors_research.coverage" NAME="linear_factors_research Coverage Results" MODIFIED="1646235632825" SOURCE_PROVIDER="com.intellij.coverage.DefaultCoverageFileProvider" RUNNER="coverage.py" COVERAGE_BY_TEST_ENABLED="true" COVERAGE_TRACING_ENABLED="false" WORKING_DIRECTORY="$PROJECT_DIR$/src/research" />
-    <SUITE FILE_PATH="coverage/GridCal$Nosetests_in_test_voltage_controlled_generator_py.coverage" NAME="Nosetests in test_voltage_controlled_generator.py Coverage Results" MODIFIED="1616959365012" SOURCE_PROVIDER="com.intellij.coverage.DefaultCoverageFileProvider" RUNNER="coverage.py" COVERAGE_BY_TEST_ENABLED="true" COVERAGE_TRACING_ENABLED="false" WORKING_DIRECTORY="$PROJECT_DIR$/src/tests" />
-    <SUITE FILE_PATH="coverage/GridCal$circuit_to_alliander_pgm.coverage" NAME="circuit_to_alliander_pgm Coverage Results" MODIFIED="1650964250766" SOURCE_PROVIDER="com.intellij.coverage.DefaultCoverageFileProvider" RUNNER="coverage.py" COVERAGE_BY_TEST_ENABLED="true" COVERAGE_TRACING_ENABLED="false" WORKING_DIRECTORY="$PROJECT_DIR$/src/GridCal/Engine/Core/Compilers" />
-    <SUITE FILE_PATH="coverage/GridCal$loss_factors_research.coverage" NAME="loss_factors_research Coverage Results" MODIFIED="1649441039281" SOURCE_PROVIDER="com.intellij.coverage.DefaultCoverageFileProvider" RUNNER="coverage.py" COVERAGE_BY_TEST_ENABLED="true" COVERAGE_TRACING_ENABLED="false" WORKING_DIRECTORY="$PROJECT_DIR$/src/research/PTDF" />
-    <SUITE FILE_PATH="coverage/GridCal$ortools_opf_v2.coverage" NAME="ortools_opf_v2 Coverage Results" MODIFIED="1630065515013" SOURCE_PROVIDER="com.intellij.coverage.DefaultCoverageFileProvider" RUNNER="coverage.py" COVERAGE_BY_TEST_ENABLED="true" COVERAGE_TRACING_ENABLED="false" WORKING_DIRECTORY="$PROJECT_DIR$/src/research/or_tools" />
-    <SUITE FILE_PATH="coverage/GridCal$ACPTDF_research2.coverage" NAME="ACPTDF_research2 Coverage Results" MODIFIED="1601972012772" SOURCE_PROVIDER="com.intellij.coverage.DefaultCoverageFileProvider" RUNNER="coverage.py" COVERAGE_BY_TEST_ENABLED="true" COVERAGE_TRACING_ENABLED="false" WORKING_DIRECTORY="$PROJECT_DIR$/src/research/PTDF" />
-    <SUITE FILE_PATH="coverage/GridCal$ortools_dual_vars_bug.coverage" NAME="ortools_dual_vars_bug Coverage Results" MODIFIED="1696857819428" SOURCE_PROVIDER="com.intellij.coverage.DefaultCoverageFileProvider" RUNNER="coverage.py" COVERAGE_BY_TEST_ENABLED="true" COVERAGE_TRACING_ENABLED="false" WORKING_DIRECTORY="$PROJECT_DIR$/examples" />
-    <SUITE FILE_PATH="coverage/GridCal$analytic_ptdf_driver.coverage" NAME="analytic_ptdf_driver Coverage Results" MODIFIED="1600179811175" SOURCE_PROVIDER="com.intellij.coverage.DefaultCoverageFileProvider" RUNNER="coverage.py" COVERAGE_BY_TEST_ENABLED="true" COVERAGE_TRACING_ENABLED="false" WORKING_DIRECTORY="$PROJECT_DIR$/src/GridCal/Engine/Simulations/PTDF" />
-    <SUITE FILE_PATH="coverage/GridCal$ac_opf.coverage" NAME="ac_opf Coverage Results" MODIFIED="1602504341020" SOURCE_PROVIDER="com.intellij.coverage.DefaultCoverageFileProvider" RUNNER="coverage.py" COVERAGE_BY_TEST_ENABLED="true" COVERAGE_TRACING_ENABLED="false" WORKING_DIRECTORY="$PROJECT_DIR$/src/GridCal/Engine/Simulations/OPF" />
-    <SUITE FILE_PATH="coverage/GridCal$n_minus_k_ts_driver.coverage" NAME="n_minus_k_ts_driver Coverage Results" MODIFIED="1616706318512" SOURCE_PROVIDER="com.intellij.coverage.DefaultCoverageFileProvider" RUNNER="coverage.py" COVERAGE_BY_TEST_ENABLED="true" COVERAGE_TRACING_ENABLED="false" WORKING_DIRECTORY="$PROJECT_DIR$/src/GridCal/Engine/Simulations/NK" />
-    <SUITE FILE_PATH="coverage/GridCal$models_dialogue.coverage" NAME="models_dialogue Coverage Results" MODIFIED="1674069639851" SOURCE_PROVIDER="com.intellij.coverage.DefaultCoverageFileProvider" RUNNER="coverage.py" COVERAGE_BY_TEST_ENABLED="true" COVERAGE_TRACING_ENABLED="false" WORKING_DIRECTORY="$PROJECT_DIR$/src/GridCal/Gui/ProfilesInput" />
-    <SUITE FILE_PATH="coverage/GridCal$failure.coverage" NAME="failure Coverage Results" MODIFIED="1687725145702" SOURCE_PROVIDER="com.intellij.coverage.DefaultCoverageFileProvider" RUNNER="coverage.py" COVERAGE_BY_TEST_ENABLED="true" COVERAGE_TRACING_ENABLED="false" WORKING_DIRECTORY="$PROJECT_DIR$/venv.3.11/lib/python3.11/site-packages/nose" />
-    <SUITE FILE_PATH="coverage/GridCal$AnalysisDialogue.coverage" NAME="AnalysisDialogue Coverage Results" MODIFIED="1689665194982" SOURCE_PROVIDER="com.intellij.coverage.DefaultCoverageFileProvider" RUNNER="coverage.py" COVERAGE_BY_TEST_ENABLED="true" COVERAGE_TRACING_ENABLED="false" WORKING_DIRECTORY="$PROJECT_DIR$/src/GridCal/Gui/Analysis" />
-    <SUITE FILE_PATH="coverage/GridCal$sparse_benchmark.coverage" NAME="sparse_benchmark Coverage Results" MODIFIED="1698410024629" SOURCE_PROVIDER="com.intellij.coverage.DefaultCoverageFileProvider" RUNNER="coverage.py" COVERAGE_BY_TEST_ENABLED="true" COVERAGE_TRACING_ENABLED="false" WORKING_DIRECTORY="$PROJECT_DIR$/examples" />
-    <SUITE FILE_PATH="coverage/GridCal$5_bus_se.coverage" NAME="5_bus_se Coverage Results" MODIFIED="1635960804767" SOURCE_PROVIDER="com.intellij.coverage.DefaultCoverageFileProvider" RUNNER="coverage.py" COVERAGE_BY_TEST_ENABLED="true" COVERAGE_TRACING_ENABLED="false" WORKING_DIRECTORY="$PROJECT_DIR$/src/research/state_estimation" />
-    <SUITE FILE_PATH="coverage/GridCal$Nosetests_in_ac_dc_power_flow_py.coverage" NAME="Nosetests in ac_dc_power_flow.py Coverage Results" MODIFIED="1699631921222" SOURCE_PROVIDER="com.intellij.coverage.DefaultCoverageFileProvider" RUNNER="coverage.py" COVERAGE_BY_TEST_ENABLED="true" COVERAGE_TRACING_ENABLED="false" WORKING_DIRECTORY="$PROJECT_DIR$/src/tests" />
-    <SUITE FILE_PATH="coverage/GridCal$test_power_flow.coverage" NAME="test_power_flow Coverage Results" MODIFIED="1627304268760" SOURCE_PROVIDER="com.intellij.coverage.DefaultCoverageFileProvider" RUNNER="coverage.py" COVERAGE_BY_TEST_ENABLED="true" COVERAGE_TRACING_ENABLED="false" WORKING_DIRECTORY="$PROJECT_DIR$/src/tests" />
-    <SUITE FILE_PATH="coverage/GridCal$derivatives_research1.coverage" NAME="derivatives_research1 Coverage Results" MODIFIED="1608639260953" SOURCE_PROVIDER="com.intellij.coverage.DefaultCoverageFileProvider" RUNNER="coverage.py" COVERAGE_BY_TEST_ENABLED="true" COVERAGE_TRACING_ENABLED="false" WORKING_DIRECTORY="$PROJECT_DIR$/src/research/hvdc/fubm" />
-    <SUITE FILE_PATH="coverage/GridCal$contingency_planner_dialogue.coverage" NAME="contingency_planner_dialogue Coverage Results" MODIFIED="1687935669832" SOURCE_PROVIDER="com.intellij.coverage.DefaultCoverageFileProvider" RUNNER="coverage.py" COVERAGE_BY_TEST_ENABLED="true" COVERAGE_TRACING_ENABLED="false" WORKING_DIRECTORY="$PROJECT_DIR$/src/GridCal/Gui/ContingencyPlanner" />
-    <SUITE FILE_PATH="coverage/GridCal$Nosetests_in_test_nonlinear_contingency_py.coverage" NAME="Nosetests in test_nonlinear_contingency.py Coverage Results" MODIFIED="1663688864436" SOURCE_PROVIDER="com.intellij.coverage.DefaultCoverageFileProvider" RUNNER="coverage.py" COVERAGE_BY_TEST_ENABLED="true" COVERAGE_TRACING_ENABLED="false" WORKING_DIRECTORY="$PROJECT_DIR$/src/tests" />
-    <SUITE FILE_PATH="coverage/GridCal$Nosetests_for_test_ptdf_test_lodf_ieee14_psse.coverage" NAME="Nosetests for test_ptdf.test_lodf_ieee14_psse Coverage Results" MODIFIED="1701812627784" SOURCE_PROVIDER="com.intellij.coverage.DefaultCoverageFileProvider" RUNNER="coverage.py" COVERAGE_BY_TEST_ENABLED="true" COVERAGE_TRACING_ENABLED="false" WORKING_DIRECTORY="$PROJECT_DIR$/src/tests" />
-    <SUITE FILE_PATH="coverage/GridCal$Nosetests_in_tests.coverage" NAME="Nosetests in tests Coverage Results" MODIFIED="1702632159302" SOURCE_PROVIDER="com.intellij.coverage.DefaultCoverageFileProvider" RUNNER="coverage.py" COVERAGE_BY_TEST_ENABLED="true" COVERAGE_TRACING_ENABLED="false" WORKING_DIRECTORY="$PROJECT_DIR$/src/tests" />
-    <SUITE FILE_PATH="coverage/GridCal$Nosetests_in_PTDF_research2_py.coverage" NAME="Nosetests in PTDF_research2.py Coverage Results" MODIFIED="1600161918846" SOURCE_PROVIDER="com.intellij.coverage.DefaultCoverageFileProvider" RUNNER="coverage.py" COVERAGE_BY_TEST_ENABLED="true" COVERAGE_TRACING_ENABLED="false" WORKING_DIRECTORY="$PROJECT_DIR$/src/research/PTDF" />
-    <SUITE FILE_PATH="coverage/GridCal$psse_transformer_impedance_conversion.coverage" NAME="psse_transformer_impedance_conversion Coverage Results" MODIFIED="1632831296503" SOURCE_PROVIDER="com.intellij.coverage.DefaultCoverageFileProvider" RUNNER="coverage.py" COVERAGE_BY_TEST_ENABLED="true" COVERAGE_TRACING_ENABLED="false" WORKING_DIRECTORY="$PROJECT_DIR$/src/research" />
-    <SUITE FILE_PATH="coverage/GridCal$grid_reduction2.coverage" NAME="grid_reduction2 Coverage Results" MODIFIED="1615742120428" SOURCE_PROVIDER="com.intellij.coverage.DefaultCoverageFileProvider" RUNNER="coverage.py" COVERAGE_BY_TEST_ENABLED="true" COVERAGE_TRACING_ENABLED="false" WORKING_DIRECTORY="$PROJECT_DIR$/src/research/grid_reduction" />
-    <SUITE FILE_PATH="coverage/GridCal$lightmap.coverage" NAME="lightmap Coverage Results" MODIFIED="1598594966764" SOURCE_PROVIDER="com.intellij.coverage.DefaultCoverageFileProvider" RUNNER="coverage.py" COVERAGE_BY_TEST_ENABLED="true" COVERAGE_TRACING_ENABLED="false" WORKING_DIRECTORY="$PROJECT_DIR$/src/research/map" />
-    <SUITE FILE_PATH="coverage/GridCal$newton_equivalence_test.coverage" NAME="newton_equivalence_test Coverage Results" MODIFIED="1678865933318" SOURCE_PROVIDER="com.intellij.coverage.DefaultCoverageFileProvider" RUNNER="coverage.py" COVERAGE_BY_TEST_ENABLED="true" COVERAGE_TRACING_ENABLED="false" WORKING_DIRECTORY="$PROJECT_DIR$/src/tests" />
-    <SUITE FILE_PATH="coverage/GridCal$update_gui_file__1_.coverage" NAME="update_gui_file (1) Coverage Results" MODIFIED="1703061117775" SOURCE_PROVIDER="com.intellij.coverage.DefaultCoverageFileProvider" RUNNER="coverage.py" COVERAGE_BY_TEST_ENABLED="true" COVERAGE_TRACING_ENABLED="false" WORKING_DIRECTORY="$PROJECT_DIR$/src/GridCal/Gui/Main" />
-    <SUITE FILE_PATH="coverage/GridCal$Nosetests_in_test_opf_py.coverage" NAME="Nosetests in test_opf.py Coverage Results" MODIFIED="1632998728805" SOURCE_PROVIDER="com.intellij.coverage.DefaultCoverageFileProvider" RUNNER="coverage.py" COVERAGE_BY_TEST_ENABLED="true" COVERAGE_TRACING_ENABLED="false" WORKING_DIRECTORY="$PROJECT_DIR$/src/tests" />
-    <SUITE FILE_PATH="coverage/GridCal$Nosetests_for_tests_test_short_circuit_test_short_circuit.coverage" NAME="Nosetests for tests.test_short_circuit.test_short_circuit Coverage Results" MODIFIED="1660897112809" SOURCE_PROVIDER="com.intellij.coverage.DefaultCoverageFileProvider" RUNNER="coverage.py" COVERAGE_BY_TEST_ENABLED="true" COVERAGE_TRACING_ENABLED="false" WORKING_DIRECTORY="$PROJECT_DIR$/src/tests" />
-    <SUITE FILE_PATH="coverage/GridCal$Nosetests_for_tests_admittance_matrix_test.coverage" NAME="Nosetests for tests.admittance_matrix_test Coverage Results" MODIFIED="1602926351044" SOURCE_PROVIDER="com.intellij.coverage.DefaultCoverageFileProvider" RUNNER="coverage.py" COVERAGE_BY_TEST_ENABLED="true" COVERAGE_TRACING_ENABLED="false" WORKING_DIRECTORY="$PROJECT_DIR$/src/tests" />
-    <SUITE FILE_PATH="coverage/GridCal$sparse_solve.coverage" NAME="sparse_solve Coverage Results" MODIFIED="1642427177586" SOURCE_PROVIDER="com.intellij.coverage.DefaultCoverageFileProvider" RUNNER="coverage.py" COVERAGE_BY_TEST_ENABLED="true" COVERAGE_TRACING_ENABLED="false" WORKING_DIRECTORY="$PROJECT_DIR$/src/GridCal/Engine/Simulations" />
-    <SUITE FILE_PATH="coverage/GridCal$ptdf_ts_driver.coverage" NAME="ptdf_ts_driver Coverage Results" MODIFIED="1600186726130" SOURCE_PROVIDER="com.intellij.coverage.DefaultCoverageFileProvider" RUNNER="coverage.py" COVERAGE_BY_TEST_ENABLED="true" COVERAGE_TRACING_ENABLED="false" WORKING_DIRECTORY="$PROJECT_DIR$/src/GridCal/Engine/Simulations/PTDF" />
-    <SUITE FILE_PATH="coverage/GridCal$power_flow_example.coverage" NAME="power_flow_example Coverage Results" MODIFIED="1696328542092" SOURCE_PROVIDER="com.intellij.coverage.DefaultCoverageFileProvider" RUNNER="coverage.py" COVERAGE_BY_TEST_ENABLED="true" COVERAGE_TRACING_ENABLED="false" WORKING_DIRECTORY="$PROJECT_DIR$/examples" />
-    <SUITE FILE_PATH="coverage/GridCal$Nosetests_in_test_monte_carlo_py.coverage" NAME="Nosetests in test_monte_carlo.py Coverage Results" MODIFIED="1617046279834" SOURCE_PROVIDER="com.intellij.coverage.DefaultCoverageFileProvider" RUNNER="coverage.py" COVERAGE_BY_TEST_ENABLED="true" COVERAGE_TRACING_ENABLED="false" WORKING_DIRECTORY="$PROJECT_DIR$/src/tests" />
-    <SUITE FILE_PATH="coverage/GridCal$Nosetests_for_tests_test_short_circuit.coverage" NAME="Nosetests for tests.test_short_circuit Coverage Results" MODIFIED="1648735680536" SOURCE_PROVIDER="com.intellij.coverage.DefaultCoverageFileProvider" RUNNER="coverage.py" COVERAGE_BY_TEST_ENABLED="true" COVERAGE_TRACING_ENABLED="false" WORKING_DIRECTORY="$PROJECT_DIR$/src/tests" />
-    <SUITE FILE_PATH="coverage/GridCal$pytest_in_test_tutorials_py.coverage" NAME="pytest in test_tutorials.py Coverage Results" MODIFIED="1702632151726" SOURCE_PROVIDER="com.intellij.coverage.DefaultCoverageFileProvider" RUNNER="coverage.py" COVERAGE_BY_TEST_ENABLED="true" COVERAGE_TRACING_ENABLED="false" WORKING_DIRECTORY="$PROJECT_DIR$/src/tests" />
-    <SUITE FILE_PATH="coverage/GridCal$Nosetests_in_test_demo_5_node_py.coverage" NAME="Nosetests in test_demo_5_node.py Coverage Results" MODIFIED="1627303963529" SOURCE_PROVIDER="com.intellij.coverage.DefaultCoverageFileProvider" RUNNER="coverage.py" COVERAGE_BY_TEST_ENABLED="true" COVERAGE_TRACING_ENABLED="false" WORKING_DIRECTORY="$PROJECT_DIR$/src/tests" />
-    <SUITE FILE_PATH="coverage/GridCal$reliability_study_run.coverage" NAME="reliability_study_run Coverage Results" MODIFIED="1702564264050" SOURCE_PROVIDER="com.intellij.coverage.DefaultCoverageFileProvider" RUNNER="coverage.py" COVERAGE_BY_TEST_ENABLED="true" COVERAGE_TRACING_ENABLED="false" WORKING_DIRECTORY="$PROJECT_DIR$/examples" />
-    <SUITE FILE_PATH="coverage/GridCal$Nosetests_for_tests_test_opf_test_opf.coverage" NAME="Nosetests for tests.test_opf.test_opf Coverage Results" MODIFIED="1700906042756" SOURCE_PROVIDER="com.intellij.coverage.DefaultCoverageFileProvider" RUNNER="coverage.py" COVERAGE_BY_TEST_ENABLED="true" COVERAGE_TRACING_ENABLED="false" WORKING_DIRECTORY="$PROJECT_DIR$/src/tests" />
-    <SUITE FILE_PATH="coverage/GridCal$coordinates_dialogue.coverage" NAME="coordinates_dialogue Coverage Results" MODIFIED="1689665134899" SOURCE_PROVIDER="com.intellij.coverage.DefaultCoverageFileProvider" RUNNER="coverage.py" COVERAGE_BY_TEST_ENABLED="true" COVERAGE_TRACING_ENABLED="false" WORKING_DIRECTORY="$PROJECT_DIR$/src/GridCal/Gui/CoordinatesInput" />
-    <SUITE FILE_PATH="coverage/GridCal$map_test_simple.coverage" NAME="map_test_simple Coverage Results" MODIFIED="1598595026624" SOURCE_PROVIDER="com.intellij.coverage.DefaultCoverageFileProvider" RUNNER="coverage.py" COVERAGE_BY_TEST_ENABLED="true" COVERAGE_TRACING_ENABLED="false" WORKING_DIRECTORY="$PROJECT_DIR$/src/research/map" />
-    <SUITE FILE_PATH="coverage/GridCal$Nosetests_in_test_latin_hypercube_py.coverage" NAME="Nosetests in test_latin_hypercube.py Coverage Results" MODIFIED="1617046286335" SOURCE_PROVIDER="com.intellij.coverage.DefaultCoverageFileProvider" RUNNER="coverage.py" COVERAGE_BY_TEST_ENABLED="true" COVERAGE_TRACING_ENABLED="false" WORKING_DIRECTORY="$PROJECT_DIR$/src/tests" />
-    <SUITE FILE_PATH="coverage/GridCal$editor__1_.coverage" NAME="editor (1) Coverage Results" MODIFIED="1640990473877" SOURCE_PROVIDER="com.intellij.coverage.DefaultCoverageFileProvider" RUNNER="coverage.py" COVERAGE_BY_TEST_ENABLED="true" COVERAGE_TRACING_ENABLED="false" WORKING_DIRECTORY="$PROJECT_DIR$/src/research/qt_related/GridEditorWidget" />
-    <SUITE FILE_PATH="coverage/GridCal$5_node.coverage" NAME="5_node Coverage Results" MODIFIED="1694035681161" SOURCE_PROVIDER="com.intellij.coverage.DefaultCoverageFileProvider" RUNNER="coverage.py" COVERAGE_BY_TEST_ENABLED="true" COVERAGE_TRACING_ENABLED="false" WORKING_DIRECTORY="$PROJECT_DIR$/src/Tutorials" />
-    <SUITE FILE_PATH="coverage/GridCal$ortools_opf_v4.coverage" NAME="ortools_opf_v4 Coverage Results" MODIFIED="1630076374457" SOURCE_PROVIDER="com.intellij.coverage.DefaultCoverageFileProvider" RUNNER="coverage.py" COVERAGE_BY_TEST_ENABLED="true" COVERAGE_TRACING_ENABLED="false" WORKING_DIRECTORY="$PROJECT_DIR$/src/research/or_tools" />
-    <SUITE FILE_PATH="coverage/GridCal$update_gui_all.coverage" NAME="update_gui_all Coverage Results" MODIFIED="1685996088276" SOURCE_PROVIDER="com.intellij.coverage.DefaultCoverageFileProvider" RUNNER="coverage.py" COVERAGE_BY_TEST_ENABLED="true" COVERAGE_TRACING_ENABLED="false" WORKING_DIRECTORY="$PROJECT_DIR$/src/GridCal/Gui" />
-    <SUITE FILE_PATH="coverage/GridCal$grid_editor_widget.coverage" NAME="grid_editor_widget Coverage Results" MODIFIED="1692803997088" SOURCE_PROVIDER="com.intellij.coverage.DefaultCoverageFileProvider" RUNNER="coverage.py" COVERAGE_BY_TEST_ENABLED="true" COVERAGE_TRACING_ENABLED="false" WORKING_DIRECTORY="$PROJECT_DIR$/src/GridCal/Gui/GridEditorWidget2" />
-    <SUITE FILE_PATH="coverage/GridCal$Nosetests_in_test_basic_py.coverage" NAME="Nosetests in test_basic.py Coverage Results" MODIFIED="1609500352073" SOURCE_PROVIDER="com.intellij.coverage.DefaultCoverageFileProvider" RUNNER="coverage.py" COVERAGE_BY_TEST_ENABLED="true" COVERAGE_TRACING_ENABLED="false" WORKING_DIRECTORY="$PROJECT_DIR$/src/tests" />
-    <SUITE FILE_PATH="coverage/GridCal$Nosetests_in_test_sparse_py.coverage" NAME="Nosetests in test_sparse.py Coverage Results" MODIFIED="1698955230108" SOURCE_PROVIDER="com.intellij.coverage.DefaultCoverageFileProvider" RUNNER="coverage.py" COVERAGE_BY_TEST_ENABLED="true" COVERAGE_TRACING_ENABLED="false" WORKING_DIRECTORY="$PROJECT_DIR$/src/tests" />
-    <SUITE FILE_PATH="coverage/GridCal$demo_sum_of_int.coverage" NAME="demo_sum_of_int Coverage Results" MODIFIED="1615240494920" SOURCE_PROVIDER="com.intellij.coverage.DefaultCoverageFileProvider" RUNNER="coverage.py" COVERAGE_BY_TEST_ENABLED="true" COVERAGE_TRACING_ENABLED="false" WORKING_DIRECTORY="$PROJECT_DIR$/src/research/genetic_algorithms/iDone" />
-    <SUITE FILE_PATH="coverage/GridCal$gui.coverage" NAME="gui Coverage Results" MODIFIED="1649779929647" SOURCE_PROVIDER="com.intellij.coverage.DefaultCoverageFileProvider" RUNNER="coverage.py" COVERAGE_BY_TEST_ENABLED="true" COVERAGE_TRACING_ENABLED="false" WORKING_DIRECTORY="$PROJECT_DIR$/src/GridCal/Gui/AboutDialogue" />
-    <SUITE FILE_PATH="coverage/GridCal$ACOPF_MIPS_replica.coverage" NAME="ACOPF_MIPS_replica Coverage Results" MODIFIED="1702313943926" SOURCE_PROVIDER="com.intellij.coverage.DefaultCoverageFileProvider" RUNNER="coverage.py" COVERAGE_BY_TEST_ENABLED="true" COVERAGE_TRACING_ENABLED="false" WORKING_DIRECTORY="$PROJECT_DIR$/examples" />
-    <SUITE FILE_PATH="coverage/GridCal$node_branch_drawing.coverage" NAME="node_branch_drawing Coverage Results" MODIFIED="1615652035782" SOURCE_PROVIDER="com.intellij.coverage.DefaultCoverageFileProvider" RUNNER="coverage.py" COVERAGE_BY_TEST_ENABLED="true" COVERAGE_TRACING_ENABLED="false" WORKING_DIRECTORY="$PROJECT_DIR$/src/research/qt_related" />
-    <SUITE FILE_PATH="coverage/GridCal$Nosetests_in_test_temp_correction_py.coverage" NAME="Nosetests in test_temp_correction.py Coverage Results" MODIFIED="1609501421833" SOURCE_PROVIDER="com.intellij.coverage.DefaultCoverageFileProvider" RUNNER="coverage.py" COVERAGE_BY_TEST_ENABLED="true" COVERAGE_TRACING_ENABLED="false" WORKING_DIRECTORY="$PROJECT_DIR$/src/tests" />
-    <SUITE FILE_PATH="coverage/GridCal$ntc_opf_v6.coverage" NAME="ntc_opf_v6 Coverage Results" MODIFIED="1630405700769" SOURCE_PROVIDER="com.intellij.coverage.DefaultCoverageFileProvider" RUNNER="coverage.py" COVERAGE_BY_TEST_ENABLED="true" COVERAGE_TRACING_ENABLED="false" WORKING_DIRECTORY="$PROJECT_DIR$/src/research/or_tools" />
-    <SUITE FILE_PATH="coverage/GridCal$jacobian_based_acdc_power_flow.coverage" NAME="jacobian_based_acdc_power_flow Coverage Results" MODIFIED="1617822039867" SOURCE_PROVIDER="com.intellij.coverage.DefaultCoverageFileProvider" RUNNER="coverage.py" COVERAGE_BY_TEST_ENABLED="true" COVERAGE_TRACING_ENABLED="false" WORKING_DIRECTORY="$PROJECT_DIR$/src/GridCal/Engine/Simulations/PowerFlow" />
-    <SUITE FILE_PATH="coverage/GridCal$setup__Engine_.coverage" NAME="setup (Engine) Coverage Results" MODIFIED="1694348240068" SOURCE_PROVIDER="com.intellij.coverage.DefaultCoverageFileProvider" RUNNER="coverage.py" COVERAGE_BY_TEST_ENABLED="true" COVERAGE_TRACING_ENABLED="false" WORKING_DIRECTORY="$PROJECT_DIR$/src" />
-    <SUITE FILE_PATH="coverage/GridCal$demo_Rosenbrock.coverage" NAME="demo_Rosenbrock Coverage Results" MODIFIED="1615240946036" SOURCE_PROVIDER="com.intellij.coverage.DefaultCoverageFileProvider" RUNNER="coverage.py" COVERAGE_BY_TEST_ENABLED="true" COVERAGE_TRACING_ENABLED="false" WORKING_DIRECTORY="$PROJECT_DIR$/src/research/genetic_algorithms/iDone" />
-    <SUITE FILE_PATH="coverage/GridCal$build_z_bus_by_steps.coverage" NAME="build_z_bus_by_steps Coverage Results" MODIFIED="1645718877250" SOURCE_PROVIDER="com.intellij.coverage.DefaultCoverageFileProvider" RUNNER="coverage.py" COVERAGE_BY_TEST_ENABLED="true" COVERAGE_TRACING_ENABLED="false" WORKING_DIRECTORY="$PROJECT_DIR$/src/research" />
-    <SUITE FILE_PATH="coverage/GridCal$Nosetests_in_test_continuation_power_flow_py.coverage" NAME="Nosetests in test_continuation_power_flow.py Coverage Results" MODIFIED="1632998648549" SOURCE_PROVIDER="com.intellij.coverage.DefaultCoverageFileProvider" RUNNER="coverage.py" COVERAGE_BY_TEST_ENABLED="true" COVERAGE_TRACING_ENABLED="false" WORKING_DIRECTORY="$PROJECT_DIR$/src/tests" />
-    <SUITE FILE_PATH="coverage/GridCal$Nosetests_in_test_short_circuit_py.coverage" NAME="Nosetests in test_short_circuit.py Coverage Results" MODIFIED="1632998780492" SOURCE_PROVIDER="com.intellij.coverage.DefaultCoverageFileProvider" RUNNER="coverage.py" COVERAGE_BY_TEST_ENABLED="true" COVERAGE_TRACING_ENABLED="false" WORKING_DIRECTORY="$PROJECT_DIR$/src/tests" />
-    <SUITE FILE_PATH="coverage/GridCal$Nosetests_in_test_transformer_type_py.coverage" NAME="Nosetests in test_transformer_type.py Coverage Results" MODIFIED="1619382550804" SOURCE_PROVIDER="com.intellij.coverage.DefaultCoverageFileProvider" RUNNER="coverage.py" COVERAGE_BY_TEST_ENABLED="true" COVERAGE_TRACING_ENABLED="false" WORKING_DIRECTORY="$PROJECT_DIR$/src/tests" />
-    <SUITE FILE_PATH="coverage/GridCal$branch_power_5_sparse_.coverage" NAME="branch_power_5(sparse) Coverage Results" MODIFIED="1662061799081" SOURCE_PROVIDER="com.intellij.coverage.DefaultCoverageFileProvider" RUNNER="coverage.py" COVERAGE_BY_TEST_ENABLED="true" COVERAGE_TRACING_ENABLED="false" WORKING_DIRECTORY="$PROJECT_DIR$/src/research/derivatives_and_jacobian" />
-    <SUITE FILE_PATH="coverage/GridCal$Nosetests_in_test_line_losses_py.coverage" NAME="Nosetests in test_line_losses.py Coverage Results" MODIFIED="1632998681674" SOURCE_PROVIDER="com.intellij.coverage.DefaultCoverageFileProvider" RUNNER="coverage.py" COVERAGE_BY_TEST_ENABLED="true" COVERAGE_TRACING_ENABLED="false" WORKING_DIRECTORY="$PROJECT_DIR$/src/tests" />
-    <SUITE FILE_PATH="coverage/GridCal$time_series.coverage" NAME="time_series Coverage Results" MODIFIED="1617809423186" SOURCE_PROVIDER="com.intellij.coverage.DefaultCoverageFileProvider" RUNNER="coverage.py" COVERAGE_BY_TEST_ENABLED="true" COVERAGE_TRACING_ENABLED="false" WORKING_DIRECTORY="$PROJECT_DIR$/src/Tutorials" />
-    <SUITE FILE_PATH="coverage/GridCal$topology_driver.coverage" NAME="topology_driver Coverage Results" MODIFIED="1590932816525" SOURCE_PROVIDER="com.intellij.coverage.DefaultCoverageFileProvider" RUNNER="coverage.py" COVERAGE_BY_TEST_ENABLED="true" COVERAGE_TRACING_ENABLED="false" WORKING_DIRECTORY="$PROJECT_DIR$/src/GridCal/Engine/Simulations/Topology" />
-    <SUITE FILE_PATH="coverage/GridCal$pytest_in_tests.coverage" NAME="pytest in tests Coverage Results" MODIFIED="1661417181701" SOURCE_PROVIDER="com.intellij.coverage.DefaultCoverageFileProvider" RUNNER="coverage.py" COVERAGE_BY_TEST_ENABLED="true" COVERAGE_TRACING_ENABLED="false" WORKING_DIRECTORY="$PROJECT_DIR$/src/tests" />
-    <SUITE FILE_PATH="coverage/GridCal$Nosetests_for_tests_test_time_series_test_time_series.coverage" NAME="Nosetests for tests.test_time_series.test_time_series Coverage Results" MODIFIED="1617043238858" SOURCE_PROVIDER="com.intellij.coverage.DefaultCoverageFileProvider" RUNNER="coverage.py" COVERAGE_BY_TEST_ENABLED="true" COVERAGE_TRACING_ENABLED="false" WORKING_DIRECTORY="$PROJECT_DIR$/src/tests" />
-    <SUITE FILE_PATH="coverage/GridCal$V1_refractored.coverage" NAME="V1_refractored Coverage Results" MODIFIED="1617214204840" SOURCE_PROVIDER="com.intellij.coverage.DefaultCoverageFileProvider" RUNNER="coverage.py" COVERAGE_BY_TEST_ENABLED="true" COVERAGE_TRACING_ENABLED="false" WORKING_DIRECTORY="$PROJECT_DIR$/src/research/PGD" />
-    <SUITE FILE_PATH="coverage/GridCal$flatpak_pip_generator.coverage" NAME="flatpak-pip-generator Coverage Results" MODIFIED="1694345245258" SOURCE_PROVIDER="com.intellij.coverage.DefaultCoverageFileProvider" RUNNER="coverage.py" COVERAGE_BY_TEST_ENABLED="true" COVERAGE_TRACING_ENABLED="false" WORKING_DIRECTORY="$PROJECT_DIR$/src" />
-    <SUITE FILE_PATH="coverage/GridCal$admittance_variations.coverage" NAME="admittance_variations Coverage Results" MODIFIED="1603050030453" SOURCE_PROVIDER="com.intellij.coverage.DefaultCoverageFileProvider" RUNNER="coverage.py" COVERAGE_BY_TEST_ENABLED="true" COVERAGE_TRACING_ENABLED="false" WORKING_DIRECTORY="$PROJECT_DIR$/src/research/admittance" />
-    <SUITE FILE_PATH="coverage/GridCal$Nosetests_in_test_tutorials_py.coverage" NAME="Nosetests in test_tutorials.py Coverage Results" MODIFIED="1602941091349" SOURCE_PROVIDER="com.intellij.coverage.DefaultCoverageFileProvider" RUNNER="coverage.py" COVERAGE_BY_TEST_ENABLED="true" COVERAGE_TRACING_ENABLED="false" WORKING_DIRECTORY="$PROJECT_DIR$/src/tests" />
-    <SUITE FILE_PATH="coverage/GridCal$linear_analysis_sesco.coverage" NAME="linear_analysis_sesco Coverage Results" MODIFIED="1646937847934" SOURCE_PROVIDER="com.intellij.coverage.DefaultCoverageFileProvider" RUNNER="coverage.py" COVERAGE_BY_TEST_ENABLED="true" COVERAGE_TRACING_ENABLED="false" WORKING_DIRECTORY="$PROJECT_DIR$/src/GridCal/Engine/Simulations/LinearFactors" />
-    <SUITE FILE_PATH="coverage/GridCal$newton_line_search_acdc.coverage" NAME="newton_line_search_acdc Coverage Results" MODIFIED="1608896800406" SOURCE_PROVIDER="com.intellij.coverage.DefaultCoverageFileProvider" RUNNER="coverage.py" COVERAGE_BY_TEST_ENABLED="true" COVERAGE_TRACING_ENABLED="false" WORKING_DIRECTORY="$PROJECT_DIR$/src/research/hvdc" />
-    <SUITE FILE_PATH="coverage/GridCal$all2_refactored.coverage" NAME="all2_refactored Coverage Results" MODIFIED="1614533302435" SOURCE_PROVIDER="com.intellij.coverage.DefaultCoverageFileProvider" RUNNER="coverage.py" COVERAGE_BY_TEST_ENABLED="true" COVERAGE_TRACING_ENABLED="false" WORKING_DIRECTORY="$PROJECT_DIR$/src/research/PGD" />
-    <SUITE FILE_PATH="coverage/GridCal$example_pvlib.coverage" NAME="example_pvlib Coverage Results" MODIFIED="1689672238811" SOURCE_PROVIDER="com.intellij.coverage.DefaultCoverageFileProvider" RUNNER="coverage.py" COVERAGE_BY_TEST_ENABLED="true" COVERAGE_TRACING_ENABLED="false" WORKING_DIRECTORY="$PROJECT_DIR$/examples" />
-    <SUITE FILE_PATH="coverage/GridCal$Nosetests_in_test_api_helm_py.coverage" NAME="Nosetests in test_api_helm.py Coverage Results" MODIFIED="1627303943942" SOURCE_PROVIDER="com.intellij.coverage.DefaultCoverageFileProvider" RUNNER="coverage.py" COVERAGE_BY_TEST_ENABLED="true" COVERAGE_TRACING_ENABLED="false" WORKING_DIRECTORY="$PROJECT_DIR$/src/tests" />
-    <SUITE FILE_PATH="coverage/GridCal$Sensitivity_research_AchaDaza.coverage" NAME="Sensitivity_research_AchaDaza Coverage Results" MODIFIED="1640084668993" SOURCE_PROVIDER="com.intellij.coverage.DefaultCoverageFileProvider" RUNNER="coverage.py" COVERAGE_BY_TEST_ENABLED="true" COVERAGE_TRACING_ENABLED="false" WORKING_DIRECTORY="$PROJECT_DIR$/src/research/PTDF" />
-    <SUITE FILE_PATH="coverage/GridCal$Nosetests_in_PTDF_research_py.coverage" NAME="Nosetests in PTDF_research.py Coverage Results" MODIFIED="1592575743464" SOURCE_PROVIDER="com.intellij.coverage.DefaultCoverageFileProvider" RUNNER="coverage.py" COVERAGE_BY_TEST_ENABLED="true" COVERAGE_TRACING_ENABLED="false" WORKING_DIRECTORY="$PROJECT_DIR$/src/research/PTDF" />
-    <SUITE FILE_PATH="coverage/GridCal$dc_linear_opf_ts_example.coverage" NAME="dc_linear_opf_ts_example Coverage Results" MODIFIED="1688480027790" SOURCE_PROVIDER="com.intellij.coverage.DefaultCoverageFileProvider" RUNNER="coverage.py" COVERAGE_BY_TEST_ENABLED="true" COVERAGE_TRACING_ENABLED="false" WORKING_DIRECTORY="$PROJECT_DIR$/examples" />
-    <SUITE FILE_PATH="coverage/GridCal$test_transformer_regulator.coverage" NAME="test_transformer_regulator Coverage Results" MODIFIED="1602954515929" SOURCE_PROVIDER="com.intellij.coverage.DefaultCoverageFileProvider" RUNNER="coverage.py" COVERAGE_BY_TEST_ENABLED="true" COVERAGE_TRACING_ENABLED="false" WORKING_DIRECTORY="$PROJECT_DIR$/src/tests" />
-    <SUITE FILE_PATH="coverage/GridCal$setup__GridCal_.coverage" NAME="setup (GridCal) Coverage Results" MODIFIED="1694348254887" SOURCE_PROVIDER="com.intellij.coverage.DefaultCoverageFileProvider" RUNNER="coverage.py" COVERAGE_BY_TEST_ENABLED="true" COVERAGE_TRACING_ENABLED="false" WORKING_DIRECTORY="$PROJECT_DIR$/src" />
-    <SUITE FILE_PATH="coverage/GridCal$Nosetests_for_test_transformer_type_test_transformer_type.coverage" NAME="Nosetests for test_transformer_type.test_transformer_type Coverage Results" MODIFIED="1619382593243" SOURCE_PROVIDER="com.intellij.coverage.DefaultCoverageFileProvider" RUNNER="coverage.py" COVERAGE_BY_TEST_ENABLED="true" COVERAGE_TRACING_ENABLED="false" WORKING_DIRECTORY="$PROJECT_DIR$/src/tests" />
-    <SUITE FILE_PATH="coverage/GridCal$newton_current.coverage" NAME="newton_current Coverage Results" MODIFIED="1597481272992" SOURCE_PROVIDER="com.intellij.coverage.DefaultCoverageFileProvider" RUNNER="coverage.py" COVERAGE_BY_TEST_ENABLED="true" COVERAGE_TRACING_ENABLED="false" WORKING_DIRECTORY="$PROJECT_DIR$/src/research/power_flow" />
-    <SUITE FILE_PATH="coverage/GridCal$inputs_analysis_run.coverage" NAME="inputs_analysis_run Coverage Results" MODIFIED="1696321666531" SOURCE_PROVIDER="com.intellij.coverage.DefaultCoverageFileProvider" RUNNER="coverage.py" COVERAGE_BY_TEST_ENABLED="true" COVERAGE_TRACING_ENABLED="false" WORKING_DIRECTORY="$PROJECT_DIR$/examples" />
-    <SUITE FILE_PATH="coverage/GridCal$PTDF_by_node_groups.coverage" NAME="PTDF_by_node_groups Coverage Results" MODIFIED="1619774485543" SOURCE_PROVIDER="com.intellij.coverage.DefaultCoverageFileProvider" RUNNER="coverage.py" COVERAGE_BY_TEST_ENABLED="true" COVERAGE_TRACING_ENABLED="false" WORKING_DIRECTORY="$PROJECT_DIR$/src/research/PTDF" />
-    <SUITE FILE_PATH="coverage/GridCal$schafer_jacobian_assembly.coverage" NAME="schafer_jacobian_assembly Coverage Results" MODIFIED="1617566032222" SOURCE_PROVIDER="com.intellij.coverage.DefaultCoverageFileProvider" RUNNER="coverage.py" COVERAGE_BY_TEST_ENABLED="true" COVERAGE_TRACING_ENABLED="false" WORKING_DIRECTORY="$PROJECT_DIR$/src/research/power_flow/jacobian" />
-    <SUITE FILE_PATH="coverage/GridCal$ExecuteGridCal.coverage" NAME="ExecuteGridCal Coverage Results" MODIFIED="1703061123773" SOURCE_PROVIDER="com.intellij.coverage.DefaultCoverageFileProvider" RUNNER="coverage.py" COVERAGE_BY_TEST_ENABLED="true" COVERAGE_TRACING_ENABLED="false" WORKING_DIRECTORY="$PROJECT_DIR$/src/GridCal" />
-    <SUITE FILE_PATH="coverage/GridCal$fuerte_esquivel_acha_ambriz_perez_paper.coverage" NAME="fuerte_esquivel_acha_ambriz_perez_paper Coverage Results" MODIFIED="1607805654887" SOURCE_PROVIDER="com.intellij.coverage.DefaultCoverageFileProvider" RUNNER="coverage.py" COVERAGE_BY_TEST_ENABLED="true" COVERAGE_TRACING_ENABLED="false" WORKING_DIRECTORY="$PROJECT_DIR$/src/research/upfc" />
-    <SUITE FILE_PATH="coverage/GridCal$Nosetests_in_test_ptdf_py.coverage" NAME="Nosetests in test_ptdf.py Coverage Results" MODIFIED="1614630972988" SOURCE_PROVIDER="com.intellij.coverage.DefaultCoverageFileProvider" RUNNER="coverage.py" COVERAGE_BY_TEST_ENABLED="true" COVERAGE_TRACING_ENABLED="false" WORKING_DIRECTORY="$PROJECT_DIR$/src/tests" />
-    <SUITE FILE_PATH="coverage/GridCal$about_dialogue.coverage" NAME="about_dialogue Coverage Results" MODIFIED="1627135164897" SOURCE_PROVIDER="com.intellij.coverage.DefaultCoverageFileProvider" RUNNER="coverage.py" COVERAGE_BY_TEST_ENABLED="true" COVERAGE_TRACING_ENABLED="false" WORKING_DIRECTORY="$PROJECT_DIR$/src/GridCal/Gui/AboutDialogue" />
-    <SUITE FILE_PATH="coverage/GridCal$PTDF_research2.coverage" NAME="PTDF_research2 Coverage Results" MODIFIED="1602138084850" SOURCE_PROVIDER="com.intellij.coverage.DefaultCoverageFileProvider" RUNNER="coverage.py" COVERAGE_BY_TEST_ENABLED="true" COVERAGE_TRACING_ENABLED="false" WORKING_DIRECTORY="$PROJECT_DIR$/src/research/PTDF" />
-    <SUITE FILE_PATH="coverage/GridCal$ortools_opf.coverage" NAME="ortools_opf Coverage Results" MODIFIED="1630067492213" SOURCE_PROVIDER="com.intellij.coverage.DefaultCoverageFileProvider" RUNNER="coverage.py" COVERAGE_BY_TEST_ENABLED="true" COVERAGE_TRACING_ENABLED="false" WORKING_DIRECTORY="$PROJECT_DIR$/src/research/or_tools" />
-    <SUITE FILE_PATH="coverage/GridCal$Nosetests_for_tests_test_matrix_stacking_test_stack_4.coverage" NAME="Nosetests for tests.test_matrix_stacking.test_stack_4 Coverage Results" MODIFIED="1697188077812" SOURCE_PROVIDER="com.intellij.coverage.DefaultCoverageFileProvider" RUNNER="coverage.py" COVERAGE_BY_TEST_ENABLED="true" COVERAGE_TRACING_ENABLED="false" WORKING_DIRECTORY="$PROJECT_DIR$/src/tests" />
-    <SUITE FILE_PATH="coverage/GridCal$branch_power_3.coverage" NAME="branch_power_3 Coverage Results" MODIFIED="1659198918844" SOURCE_PROVIDER="com.intellij.coverage.DefaultCoverageFileProvider" RUNNER="coverage.py" COVERAGE_BY_TEST_ENABLED="true" COVERAGE_TRACING_ENABLED="false" WORKING_DIRECTORY="$PROJECT_DIR$/src/research/derivatives_and_jacobian" />
-    <SUITE FILE_PATH="coverage/GridCal$linear_analysis_run.coverage" NAME="linear_analysis_run Coverage Results" MODIFIED="1696330787545" SOURCE_PROVIDER="com.intellij.coverage.DefaultCoverageFileProvider" RUNNER="coverage.py" COVERAGE_BY_TEST_ENABLED="true" COVERAGE_TRACING_ENABLED="false" WORKING_DIRECTORY="$PROJECT_DIR$/examples" />
-    <SUITE FILE_PATH="coverage/GridCal$hydro_opf.coverage" NAME="hydro_opf Coverage Results" MODIFIED="1702490871882" SOURCE_PROVIDER="com.intellij.coverage.DefaultCoverageFileProvider" RUNNER="coverage.py" COVERAGE_BY_TEST_ENABLED="true" COVERAGE_TRACING_ENABLED="false" WORKING_DIRECTORY="$PROJECT_DIR$/examples" />
-    <SUITE FILE_PATH="coverage/GridCal$Nosetests_in_deep_copy_test_py.coverage" NAME="Nosetests in deep_copy_test.py Coverage Results" MODIFIED="1701280704773" SOURCE_PROVIDER="com.intellij.coverage.DefaultCoverageFileProvider" RUNNER="coverage.py" COVERAGE_BY_TEST_ENABLED="true" COVERAGE_TRACING_ENABLED="false" WORKING_DIRECTORY="$PROJECT_DIR$/src/tests" />
-    <SUITE FILE_PATH="coverage/GridCal$arrillagas_book_grids_to_gridcal.coverage" NAME="arrillagas_book_grids_to_gridcal Coverage Results" MODIFIED="1659437177352" SOURCE_PROVIDER="com.intellij.coverage.DefaultCoverageFileProvider" RUNNER="coverage.py" COVERAGE_BY_TEST_ENABLED="true" COVERAGE_TRACING_ENABLED="false" WORKING_DIRECTORY="$PROJECT_DIR$/src/research/experimental_readers" />
-    <SUITE FILE_PATH="coverage/GridCal$short_circuit_driver.coverage" NAME="short_circuit_driver Coverage Results" MODIFIED="1660563199034" SOURCE_PROVIDER="com.intellij.coverage.DefaultCoverageFileProvider" RUNNER="coverage.py" COVERAGE_BY_TEST_ENABLED="true" COVERAGE_TRACING_ENABLED="false" WORKING_DIRECTORY="$PROJECT_DIR$/src/GridCal/Engine/Simulations/ShortCircuitStudies" />
-    <SUITE FILE_PATH="coverage/GridCal$Nosetests_for_test_contingency_test_contingency.coverage" NAME="Nosetests for test_contingency.test_contingency Coverage Results" MODIFIED="1701702177042" SOURCE_PROVIDER="com.intellij.coverage.DefaultCoverageFileProvider" RUNNER="coverage.py" COVERAGE_BY_TEST_ENABLED="true" COVERAGE_TRACING_ENABLED="false" WORKING_DIRECTORY="$PROJECT_DIR$/src/tests" />
-    <SUITE FILE_PATH="coverage/GridCal$raw_parser.coverage" NAME="raw_parser Coverage Results" MODIFIED="1619379740833" SOURCE_PROVIDER="com.intellij.coverage.DefaultCoverageFileProvider" RUNNER="coverage.py" COVERAGE_BY_TEST_ENABLED="true" COVERAGE_TRACING_ENABLED="false" WORKING_DIRECTORY="$PROJECT_DIR$/src/GridCal/Engine/IO" />
-    <SUITE FILE_PATH="coverage/GridCal$conf.coverage" NAME="conf Coverage Results" MODIFIED="1628853896361" SOURCE_PROVIDER="com.intellij.coverage.DefaultCoverageFileProvider" RUNNER="coverage.py" COVERAGE_BY_TEST_ENABLED="true" COVERAGE_TRACING_ENABLED="false" WORKING_DIRECTORY="$PROJECT_DIR$/../GridCalUI/doc" />
-    <SUITE FILE_PATH="coverage/GridCal$setup.coverage" NAME="setup (Engine) Coverage Results" MODIFIED="1694346145845" SOURCE_PROVIDER="com.intellij.coverage.DefaultCoverageFileProvider" RUNNER="coverage.py" COVERAGE_BY_TEST_ENABLED="true" COVERAGE_TRACING_ENABLED="false" WORKING_DIRECTORY="$PROJECT_DIR$/src/GridCalEngine" />
-    <SUITE FILE_PATH="coverage/GridCal$fluids_try.coverage" NAME="fluids_try Coverage Results" MODIFIED="1701359636964" SOURCE_PROVIDER="com.intellij.coverage.DefaultCoverageFileProvider" RUNNER="coverage.py" COVERAGE_BY_TEST_ENABLED="true" COVERAGE_TRACING_ENABLED="false" WORKING_DIRECTORY="$PROJECT_DIR$/examples" />
-    <SUITE FILE_PATH="coverage/GridCal$continuation_power_flow.coverage" NAME="continuation_power_flow Coverage Results" MODIFIED="1611404586049" SOURCE_PROVIDER="com.intellij.coverage.DefaultCoverageFileProvider" RUNNER="coverage.py" COVERAGE_BY_TEST_ENABLED="true" COVERAGE_TRACING_ENABLED="false" WORKING_DIRECTORY="$PROJECT_DIR$/src/GridCal/Engine/Simulations/ContinuationPowerFlow" />
-    <SUITE FILE_PATH="coverage/GridCal$qrangeslider2.coverage" NAME="qrangeslider2 Coverage Results" MODIFIED="1692602563519" SOURCE_PROVIDER="com.intellij.coverage.DefaultCoverageFileProvider" RUNNER="coverage.py" COVERAGE_BY_TEST_ENABLED="true" COVERAGE_TRACING_ENABLED="false" WORKING_DIRECTORY="$PROJECT_DIR$/src/GridCal/Gui/Main" />
-    <SUITE FILE_PATH="coverage/GridCal$update_gui_common.coverage" NAME="update_gui_common Coverage Results" MODIFIED="1662040207238" SOURCE_PROVIDER="com.intellij.coverage.DefaultCoverageFileProvider" RUNNER="coverage.py" COVERAGE_BY_TEST_ENABLED="true" COVERAGE_TRACING_ENABLED="false" WORKING_DIRECTORY="$PROJECT_DIR$/src/GridCal/Gui" />
-    <SUITE FILE_PATH="coverage/GridCal$solar_power_wizzard.coverage" NAME="solar_power_wizzard Coverage Results" MODIFIED="1689668693423" SOURCE_PROVIDER="com.intellij.coverage.DefaultCoverageFileProvider" RUNNER="coverage.py" COVERAGE_BY_TEST_ENABLED="true" COVERAGE_TRACING_ENABLED="false" WORKING_DIRECTORY="$PROJECT_DIR$/src/GridCal/Gui/SolarPowerWizard" />
-    <SUITE FILE_PATH="coverage/GridCal$linear_factors_research2.coverage" NAME="linear_factors_research2 Coverage Results" MODIFIED="1646249041067" SOURCE_PROVIDER="com.intellij.coverage.DefaultCoverageFileProvider" RUNNER="coverage.py" COVERAGE_BY_TEST_ENABLED="true" COVERAGE_TRACING_ENABLED="false" WORKING_DIRECTORY="$PROJECT_DIR$/src/research/PTDF" />
-    <SUITE FILE_PATH="coverage/GridCal$update_gui_file.coverage" NAME="update_gui_file Coverage Results" MODIFIED="1687377637899" SOURCE_PROVIDER="com.intellij.coverage.DefaultCoverageFileProvider" RUNNER="coverage.py" COVERAGE_BY_TEST_ENABLED="true" COVERAGE_TRACING_ENABLED="false" WORKING_DIRECTORY="$PROJECT_DIR$/src/GridCal/Gui/Main" />
-    <SUITE FILE_PATH="coverage/GridCal$Nosetests_in_test_reverse_transformer_definition_py.coverage" NAME="Nosetests in test_reverse_transformer_definition.py Coverage Results" MODIFIED="1609501285838" SOURCE_PROVIDER="com.intellij.coverage.DefaultCoverageFileProvider" RUNNER="coverage.py" COVERAGE_BY_TEST_ENABLED="true" COVERAGE_TRACING_ENABLED="false" WORKING_DIRECTORY="$PROJECT_DIR$/src/tests" />
-    <SUITE FILE_PATH="coverage/GridCal$line_arrow.coverage" NAME="line_arrow Coverage Results" MODIFIED="1640989833222" SOURCE_PROVIDER="com.intellij.coverage.DefaultCoverageFileProvider" RUNNER="coverage.py" COVERAGE_BY_TEST_ENABLED="true" COVERAGE_TRACING_ENABLED="false" WORKING_DIRECTORY="$PROJECT_DIR$/src/research/qt_related" />
-    <SUITE FILE_PATH="coverage/GridCal$Nosetests_in_test_power_flow_py.coverage" NAME="Nosetests in test_power_flow.py Coverage Results" MODIFIED="1634381410623" SOURCE_PROVIDER="com.intellij.coverage.DefaultCoverageFileProvider" RUNNER="coverage.py" COVERAGE_BY_TEST_ENABLED="true" COVERAGE_TRACING_ENABLED="false" WORKING_DIRECTORY="$PROJECT_DIR$/src/tests" />
-    <SUITE FILE_PATH="coverage/GridCal$Nosetests_for_tests_test_api_helm_test_api_helm.coverage" NAME="Nosetests for tests.test_api_helm.test_api_helm Coverage Results" MODIFIED="1687725548984" SOURCE_PROVIDER="com.intellij.coverage.DefaultCoverageFileProvider" RUNNER="coverage.py" COVERAGE_BY_TEST_ENABLED="true" COVERAGE_TRACING_ENABLED="false" WORKING_DIRECTORY="$PROJECT_DIR$/src/tests" />
-    <SUITE FILE_PATH="coverage/GridCal$Nosetests_for_tests_test_tutorials.coverage" NAME="Nosetests for tests.test_tutorials Coverage Results" MODIFIED="1647335600894" SOURCE_PROVIDER="com.intellij.coverage.DefaultCoverageFileProvider" RUNNER="coverage.py" COVERAGE_BY_TEST_ENABLED="true" COVERAGE_TRACING_ENABLED="false" WORKING_DIRECTORY="$PROJECT_DIR$/src/tests" />
-    <SUITE FILE_PATH="coverage/GridCal$zip_file_mgmt.coverage" NAME="zip_file_mgmt Coverage Results" MODIFIED="1632998834183" SOURCE_PROVIDER="com.intellij.coverage.DefaultCoverageFileProvider" RUNNER="coverage.py" COVERAGE_BY_TEST_ENABLED="true" COVERAGE_TRACING_ENABLED="false" WORKING_DIRECTORY="$PROJECT_DIR$/src/tests" />
-    <SUITE FILE_PATH="coverage/GridCal$branch_power.coverage" NAME="branch_power Coverage Results" MODIFIED="1642937678173" SOURCE_PROVIDER="com.intellij.coverage.DefaultCoverageFileProvider" RUNNER="coverage.py" COVERAGE_BY_TEST_ENABLED="true" COVERAGE_TRACING_ENABLED="false" WORKING_DIRECTORY="$PROJECT_DIR$/src/research/derivatives" />
-    <SUITE FILE_PATH="coverage/GridCal$example1.coverage" NAME="example1 Coverage Results" MODIFIED="1634669660909" SOURCE_PROVIDER="com.intellij.coverage.DefaultCoverageFileProvider" RUNNER="coverage.py" COVERAGE_BY_TEST_ENABLED="true" COVERAGE_TRACING_ENABLED="false" WORKING_DIRECTORY="$PROJECT_DIR$/src/research/or_tools" />
-    <SUITE FILE_PATH="coverage/GridCal$sequences_v1.coverage" NAME="sequences_v1 Coverage Results" MODIFIED="1659691058492" SOURCE_PROVIDER="com.intellij.coverage.DefaultCoverageFileProvider" RUNNER="coverage.py" COVERAGE_BY_TEST_ENABLED="true" COVERAGE_TRACING_ENABLED="false" WORKING_DIRECTORY="$PROJECT_DIR$/src/research/short_circuit" />
-    <SUITE FILE_PATH="coverage/GridCal$Nosetests_in_profiles_test_py.coverage" NAME="Nosetests in profiles_test.py Coverage Results" MODIFIED="1701346671216" SOURCE_PROVIDER="com.intellij.coverage.DefaultCoverageFileProvider" RUNNER="coverage.py" COVERAGE_BY_TEST_ENABLED="true" COVERAGE_TRACING_ENABLED="false" WORKING_DIRECTORY="$PROJECT_DIR$/src/tests" />
-    <SUITE FILE_PATH="coverage/GridCal$ac_opf_ts.coverage" NAME="ac_opf_ts Coverage Results" MODIFIED="1602519616038" SOURCE_PROVIDER="com.intellij.coverage.DefaultCoverageFileProvider" RUNNER="coverage.py" COVERAGE_BY_TEST_ENABLED="true" COVERAGE_TRACING_ENABLED="false" WORKING_DIRECTORY="$PROJECT_DIR$/src/GridCal/Engine/Simulations/OPF" />
-    <SUITE FILE_PATH="coverage/GridCal$1d_example.coverage" NAME="1d_metropolis_algorithm_example Coverage Results" MODIFIED="1660055113109" SOURCE_PROVIDER="com.intellij.coverage.DefaultCoverageFileProvider" RUNNER="coverage.py" COVERAGE_BY_TEST_ENABLED="true" COVERAGE_TRACING_ENABLED="false" WORKING_DIRECTORY="$PROJECT_DIR$/src/research/MCMC" />
-    <SUITE FILE_PATH="coverage/GridCal$update.coverage" NAME="update Coverage Results" MODIFIED="1610117098642" SOURCE_PROVIDER="com.intellij.coverage.DefaultCoverageFileProvider" RUNNER="coverage.py" COVERAGE_BY_TEST_ENABLED="true" COVERAGE_TRACING_ENABLED="false" WORKING_DIRECTORY="$PROJECT_DIR$/src/GridCal" />
-    <SUITE FILE_PATH="coverage/GridCal$editor.coverage" NAME="editor Coverage Results" MODIFIED="1640990172580" SOURCE_PROVIDER="com.intellij.coverage.DefaultCoverageFileProvider" RUNNER="coverage.py" COVERAGE_BY_TEST_ENABLED="true" COVERAGE_TRACING_ENABLED="false" WORKING_DIRECTORY="$PROJECT_DIR$/src/GridCal/Gui/GridEditorWidget" />
-    <SUITE FILE_PATH="coverage/GridCal$Nosetests_in_test_transformer_controls_py.coverage" NAME="Nosetests in test_transformer_controls.py Coverage Results" MODIFIED="1632998803603" SOURCE_PROVIDER="com.intellij.coverage.DefaultCoverageFileProvider" RUNNER="coverage.py" COVERAGE_BY_TEST_ENABLED="true" COVERAGE_TRACING_ENABLED="false" WORKING_DIRECTORY="$PROJECT_DIR$/src/tests" />
-    <SUITE FILE_PATH="coverage/GridCal$Nosetests_in_ACPTDF_research2_py.coverage" NAME="Nosetests in ACPTDF_research2.py Coverage Results" MODIFIED="1601969138193" SOURCE_PROVIDER="com.intellij.coverage.DefaultCoverageFileProvider" RUNNER="coverage.py" COVERAGE_BY_TEST_ENABLED="true" COVERAGE_TRACING_ENABLED="false" WORKING_DIRECTORY="$PROJECT_DIR$/src/research/PTDF" />
-    <SUITE FILE_PATH="coverage/GridCal$contingency_analysis_run.coverage" NAME="contingency_analysis_run Coverage Results" MODIFIED="1696340732191" SOURCE_PROVIDER="com.intellij.coverage.DefaultCoverageFileProvider" RUNNER="coverage.py" COVERAGE_BY_TEST_ENABLED="true" COVERAGE_TRACING_ENABLED="false" WORKING_DIRECTORY="$PROJECT_DIR$/examples" />
-    <SUITE FILE_PATH="coverage/GridCal$ACPTDF_research3.coverage" NAME="ACPTDF_research3 Coverage Results" MODIFIED="1601972014632" SOURCE_PROVIDER="com.intellij.coverage.DefaultCoverageFileProvider" RUNNER="coverage.py" COVERAGE_BY_TEST_ENABLED="true" COVERAGE_TRACING_ENABLED="false" WORKING_DIRECTORY="$PROJECT_DIR$/src/research/PTDF" />
-    <SUITE FILE_PATH="coverage/GridCal$test_ptdf.coverage" NAME="test_ptdf Coverage Results" MODIFIED="1600755777811" SOURCE_PROVIDER="com.intellij.coverage.DefaultCoverageFileProvider" RUNNER="coverage.py" COVERAGE_BY_TEST_ENABLED="true" COVERAGE_TRACING_ENABLED="false" WORKING_DIRECTORY="$PROJECT_DIR$/src/tests" />
-    <SUITE FILE_PATH="coverage/GridCal$json_parser.coverage" NAME="json_parser Coverage Results" MODIFIED="1656843550117" SOURCE_PROVIDER="com.intellij.coverage.DefaultCoverageFileProvider" RUNNER="coverage.py" COVERAGE_BY_TEST_ENABLED="true" COVERAGE_TRACING_ENABLED="false" WORKING_DIRECTORY="$PROJECT_DIR$/src/GridCal/Engine/IO" />
-    <SUITE FILE_PATH="coverage/GridCal$zip_interface.coverage" NAME="zip_interface Coverage Results" MODIFIED="1620029421103" SOURCE_PROVIDER="com.intellij.coverage.DefaultCoverageFileProvider" RUNNER="coverage.py" COVERAGE_BY_TEST_ENABLED="true" COVERAGE_TRACING_ENABLED="false" WORKING_DIRECTORY="$PROJECT_DIR$/src/GridCal/Engine/IO" />
-    <SUITE FILE_PATH="coverage/GridCal$ConsoleLogController.coverage" NAME="ConsoleLogController Coverage Results" MODIFIED="1663862178388" SOURCE_PROVIDER="com.intellij.coverage.DefaultCoverageFileProvider" RUNNER="coverage.py" COVERAGE_BY_TEST_ENABLED="true" COVERAGE_TRACING_ENABLED="false" WORKING_DIRECTORY="$PROJECT_DIR$/src/GridCal/Gui/Main" />
-    <SUITE FILE_PATH="coverage/GridCal$grid_generator_dialogue.coverage" NAME="grid_generator_dialogue Coverage Results" MODIFIED="1603650116973" SOURCE_PROVIDER="com.intellij.coverage.DefaultCoverageFileProvider" RUNNER="coverage.py" COVERAGE_BY_TEST_ENABLED="true" COVERAGE_TRACING_ENABLED="false" WORKING_DIRECTORY="$PROJECT_DIR$/src/GridCal/Gui/GridGenerator" />
-    <SUITE FILE_PATH="coverage/GridCal$Nosetests_in_mips_py.coverage" NAME="Nosetests in mips.py Coverage Results" MODIFIED="1702414120309" SOURCE_PROVIDER="com.intellij.coverage.DefaultCoverageFileProvider" RUNNER="coverage.py" COVERAGE_BY_TEST_ENABLED="true" COVERAGE_TRACING_ENABLED="false" WORKING_DIRECTORY="$PROJECT_DIR$/src/GridCalEngine/Utils/MIPS" />
-    <SUITE FILE_PATH="coverage/GridCal$derivatives_research0.coverage" NAME="derivatives_research0 Coverage Results" MODIFIED="1608643216312" SOURCE_PROVIDER="com.intellij.coverage.DefaultCoverageFileProvider" RUNNER="coverage.py" COVERAGE_BY_TEST_ENABLED="true" COVERAGE_TRACING_ENABLED="false" WORKING_DIRECTORY="$PROJECT_DIR$/src/research/hvdc/fubm" />
-    <SUITE FILE_PATH="coverage/GridCal$newton_line_search.coverage" NAME="newton_line_search Coverage Results" MODIFIED="1613945829807" SOURCE_PROVIDER="com.intellij.coverage.DefaultCoverageFileProvider" RUNNER="coverage.py" COVERAGE_BY_TEST_ENABLED="true" COVERAGE_TRACING_ENABLED="false" WORKING_DIRECTORY="$PROJECT_DIR$/src/research/power_flow" />
-    <SUITE FILE_PATH="coverage/GridCal$test.coverage" NAME="test Coverage Results" MODIFIED="1612900533026" SOURCE_PROVIDER="com.intellij.coverage.DefaultCoverageFileProvider" RUNNER="coverage.py" COVERAGE_BY_TEST_ENABLED="true" COVERAGE_TRACING_ENABLED="false" WORKING_DIRECTORY="$PROJECT_DIR$/src/research/CIM/cim_to_matpower/test" />
-    <SUITE FILE_PATH="coverage/GridCal$power_world_parser.coverage" NAME="power_world_parser Coverage Results" MODIFIED="1632985045698" SOURCE_PROVIDER="com.intellij.coverage.DefaultCoverageFileProvider" RUNNER="coverage.py" COVERAGE_BY_TEST_ENABLED="true" COVERAGE_TRACING_ENABLED="false" WORKING_DIRECTORY="$PROJECT_DIR$/src/GridCal/Engine/IO" />
-    <SUITE FILE_PATH="coverage/GridCal$high_speed_jacobian.coverage" NAME="high_speed_jacobian_csc Coverage Results" MODIFIED="1609259233934" SOURCE_PROVIDER="com.intellij.coverage.DefaultCoverageFileProvider" RUNNER="coverage.py" COVERAGE_BY_TEST_ENABLED="true" COVERAGE_TRACING_ENABLED="false" WORKING_DIRECTORY="$PROJECT_DIR$/src/research/power_flow/jacobian" />
-    <SUITE FILE_PATH="coverage/GridCal$Nosetests_in_test_matrix_stacking_py.coverage" NAME="Nosetests in test_matrix_stacking.py Coverage Results" MODIFIED="1609500758192" SOURCE_PROVIDER="com.intellij.coverage.DefaultCoverageFileProvider" RUNNER="coverage.py" COVERAGE_BY_TEST_ENABLED="true" COVERAGE_TRACING_ENABLED="false" WORKING_DIRECTORY="$PROJECT_DIR$/src/tests" />
-    <SUITE FILE_PATH="coverage/GridCal$fast_dSf_dV.coverage" NAME="fast_dSf_dV Coverage Results" MODIFIED="1615847239443" SOURCE_PROVIDER="com.intellij.coverage.DefaultCoverageFileProvider" RUNNER="coverage.py" COVERAGE_BY_TEST_ENABLED="true" COVERAGE_TRACING_ENABLED="false" WORKING_DIRECTORY="$PROJECT_DIR$/src/research/derivatives_and_jacobian" />
-    <SUITE FILE_PATH="coverage/GridCal$power_world_epc.coverage" NAME="power_world_epc Coverage Results" MODIFIED="1594141589251" SOURCE_PROVIDER="com.intellij.coverage.DefaultCoverageFileProvider" RUNNER="coverage.py" COVERAGE_BY_TEST_ENABLED="true" COVERAGE_TRACING_ENABLED="false" WORKING_DIRECTORY="$PROJECT_DIR$/src/research/power_world_format" />
-    <SUITE FILE_PATH="coverage/GridCal$PTDF_ku_leuven.coverage" NAME="PTDF_ku_leuven Coverage Results" MODIFIED="1637958409839" SOURCE_PROVIDER="com.intellij.coverage.DefaultCoverageFileProvider" RUNNER="coverage.py" COVERAGE_BY_TEST_ENABLED="true" COVERAGE_TRACING_ENABLED="false" WORKING_DIRECTORY="$PROJECT_DIR$/src/research/PTDF" />
-    <SUITE FILE_PATH="coverage/GridCal$opf_pf_verification_example.coverage" NAME="opf+pf verification example Coverage Results" MODIFIED="1696857463367" SOURCE_PROVIDER="com.intellij.coverage.DefaultCoverageFileProvider" RUNNER="coverage.py" COVERAGE_BY_TEST_ENABLED="true" COVERAGE_TRACING_ENABLED="false" WORKING_DIRECTORY="$PROJECT_DIR$/examples" />
-    <SUITE FILE_PATH="coverage/GridCal$MainWindow.coverage" NAME="MainWindow Coverage Results" MODIFIED="1649780110971" SOURCE_PROVIDER="com.intellij.coverage.DefaultCoverageFileProvider" RUNNER="coverage.py" COVERAGE_BY_TEST_ENABLED="true" COVERAGE_TRACING_ENABLED="false" WORKING_DIRECTORY="$PROJECT_DIR$/src/GridCal/Gui/Main" />
-    <SUITE FILE_PATH="coverage/GridCal$show_map_tests.coverage" NAME="show_map_tests Coverage Results" MODIFIED="1598595151347" SOURCE_PROVIDER="com.intellij.coverage.DefaultCoverageFileProvider" RUNNER="coverage.py" COVERAGE_BY_TEST_ENABLED="true" COVERAGE_TRACING_ENABLED="false" WORKING_DIRECTORY="$PROJECT_DIR$/src/research/map" />
-    <SUITE FILE_PATH="coverage/GridCal$weather_data.coverage" NAME="weather_data Coverage Results" MODIFIED="1689664122803" SOURCE_PROVIDER="com.intellij.coverage.DefaultCoverageFileProvider" RUNNER="coverage.py" COVERAGE_BY_TEST_ENABLED="true" COVERAGE_TRACING_ENABLED="false" WORKING_DIRECTORY="$PROJECT_DIR$/examples" />
-    <SUITE FILE_PATH="coverage/GridCal$Nosetests_in_ACPTDF_research_py.coverage" NAME="Nosetests in ACPTDF_research.py Coverage Results" MODIFIED="1601970337931" SOURCE_PROVIDER="com.intellij.coverage.DefaultCoverageFileProvider" RUNNER="coverage.py" COVERAGE_BY_TEST_ENABLED="true" COVERAGE_TRACING_ENABLED="false" WORKING_DIRECTORY="$PROJECT_DIR$/src/research/PTDF" />
-    <SUITE FILE_PATH="coverage/GridCal$Nosetests_in_test_bus_types_py.coverage" NAME="Nosetests in test_bus_types.py Coverage Results" MODIFIED="1645114540203" SOURCE_PROVIDER="com.intellij.coverage.DefaultCoverageFileProvider" RUNNER="coverage.py" COVERAGE_BY_TEST_ENABLED="true" COVERAGE_TRACING_ENABLED="false" WORKING_DIRECTORY="$PROJECT_DIR$/src/tests" />
-    <SUITE FILE_PATH="coverage/GridCal$fubm_example.coverage" NAME="fubm_example Coverage Results" MODIFIED="1699631757375" SOURCE_PROVIDER="com.intellij.coverage.DefaultCoverageFileProvider" RUNNER="coverage.py" COVERAGE_BY_TEST_ENABLED="true" COVERAGE_TRACING_ENABLED="false" WORKING_DIRECTORY="$PROJECT_DIR$/examples/trunk" />
-    <SUITE FILE_PATH="coverage/GridCal$binary_ga.coverage" NAME="binary_ga Coverage Results" MODIFIED="1615226727819" SOURCE_PROVIDER="com.intellij.coverage.DefaultCoverageFileProvider" RUNNER="coverage.py" COVERAGE_BY_TEST_ENABLED="true" COVERAGE_TRACING_ENABLED="false" WORKING_DIRECTORY="$PROJECT_DIR$/src/research/genetic_algorithms" />
-    <SUITE FILE_PATH="coverage/GridCal$LineBuilderDialogue.coverage" NAME="LineBuilderDialogue Coverage Results" MODIFIED="1633774223527" SOURCE_PROVIDER="com.intellij.coverage.DefaultCoverageFileProvider" RUNNER="coverage.py" COVERAGE_BY_TEST_ENABLED="true" COVERAGE_TRACING_ENABLED="false" WORKING_DIRECTORY="$PROJECT_DIR$/src/GridCal/Gui/TowerBuilder" />
-    <SUITE FILE_PATH="coverage/GridCal$object_select_window.coverage" NAME="object_select_window Coverage Results" MODIFIED="1618777253667" SOURCE_PROVIDER="com.intellij.coverage.DefaultCoverageFileProvider" RUNNER="coverage.py" COVERAGE_BY_TEST_ENABLED="true" COVERAGE_TRACING_ENABLED="false" WORKING_DIRECTORY="$PROJECT_DIR$/src/GridCal/Gui/Main" />
-    <SUITE FILE_PATH="coverage/GridCal$Nosetests_in_test_opf_time_series_py.coverage" NAME="Nosetests in test_opf_time_series.py Coverage Results" MODIFIED="1617046142412" SOURCE_PROVIDER="com.intellij.coverage.DefaultCoverageFileProvider" RUNNER="coverage.py" COVERAGE_BY_TEST_ENABLED="true" COVERAGE_TRACING_ENABLED="false" WORKING_DIRECTORY="$PROJECT_DIR$/src/tests" />
-    <SUITE FILE_PATH="coverage/GridCal$branch_derivatives_research.coverage" NAME="branch_derivatives_research Coverage Results" MODIFIED="1655665418454" SOURCE_PROVIDER="com.intellij.coverage.DefaultCoverageFileProvider" RUNNER="coverage.py" COVERAGE_BY_TEST_ENABLED="true" COVERAGE_TRACING_ENABLED="false" WORKING_DIRECTORY="$PROJECT_DIR$/src/research/jacobian_and_derivatives" />
-    <SUITE FILE_PATH="coverage/GridCal$Nosetests_in_test_time_series_py.coverage" NAME="Nosetests in test_time_series.py Coverage Results" MODIFIED="1632998795592" SOURCE_PROVIDER="com.intellij.coverage.DefaultCoverageFileProvider" RUNNER="coverage.py" COVERAGE_BY_TEST_ENABLED="true" COVERAGE_TRACING_ENABLED="false" WORKING_DIRECTORY="$PROJECT_DIR$/src/tests" />
-    <SUITE FILE_PATH="coverage/GridCal$ortools_example.coverage" NAME="ortools_example Coverage Results" MODIFIED="1688473832926" SOURCE_PROVIDER="com.intellij.coverage.DefaultCoverageFileProvider" RUNNER="coverage.py" COVERAGE_BY_TEST_ENABLED="true" COVERAGE_TRACING_ENABLED="false" WORKING_DIRECTORY="$PROJECT_DIR$/examples" />
-    <SUITE FILE_PATH="coverage/GridCal$state_estimation.coverage" NAME="state_estimation Coverage Results" MODIFIED="1635497885296" SOURCE_PROVIDER="com.intellij.coverage.DefaultCoverageFileProvider" RUNNER="coverage.py" COVERAGE_BY_TEST_ENABLED="true" COVERAGE_TRACING_ENABLED="false" WORKING_DIRECTORY="$PROJECT_DIR$/src/GridCal/Engine/Simulations/StateEstimation" />
-    <SUITE FILE_PATH="coverage/GridCal$PTDF_research.coverage" NAME="PTDF_research Coverage Results" MODIFIED="1600707513093" SOURCE_PROVIDER="com.intellij.coverage.DefaultCoverageFileProvider" RUNNER="coverage.py" COVERAGE_BY_TEST_ENABLED="true" COVERAGE_TRACING_ENABLED="false" WORKING_DIRECTORY="$PROJECT_DIR$/src/research/PTDF" />
-    <SUITE FILE_PATH="coverage/GridCal$auto_document_models.coverage" NAME="auto_document_models Coverage Results" MODIFIED="1694005727733" SOURCE_PROVIDER="com.intellij.coverage.DefaultCoverageFileProvider" RUNNER="coverage.py" COVERAGE_BY_TEST_ENABLED="true" COVERAGE_TRACING_ENABLED="false" WORKING_DIRECTORY="$PROJECT_DIR$/doc" />
-    <SUITE FILE_PATH="coverage/GridCal$jfgkjghk.coverage" NAME="jfgkjghk Coverage Results" MODIFIED="1686516259743" SOURCE_PROVIDER="com.intellij.coverage.DefaultCoverageFileProvider" RUNNER="coverage.py" COVERAGE_BY_TEST_ENABLED="true" COVERAGE_TRACING_ENABLED="false" WORKING_DIRECTORY="$PROJECT_DIR$" />
-    <SUITE FILE_PATH="coverage/GridCal$GridCalMain.coverage" NAME="GridCalMain Coverage Results" MODIFIED="1611408913455" SOURCE_PROVIDER="com.intellij.coverage.DefaultCoverageFileProvider" RUNNER="coverage.py" COVERAGE_BY_TEST_ENABLED="true" COVERAGE_TRACING_ENABLED="false" WORKING_DIRECTORY="$PROJECT_DIR$/src/GridCal/Gui/Main" />
-    <SUITE FILE_PATH="coverage/GridCal$Nosetests_for_tests_test_unbalanced_faults_test_unbalanced_short_circuit.coverage" NAME="Nosetests for tests.test_unbalanced_faults.test_unbalanced_short_circuit Coverage Results" MODIFIED="1687726153285" SOURCE_PROVIDER="com.intellij.coverage.DefaultCoverageFileProvider" RUNNER="coverage.py" COVERAGE_BY_TEST_ENABLED="true" COVERAGE_TRACING_ENABLED="false" WORKING_DIRECTORY="$PROJECT_DIR$/src/tests" />
-    <SUITE FILE_PATH="coverage/GridCal$bus_viewer_dialogue.coverage" NAME="bus_viewer_dialogue Coverage Results" MODIFIED="1607344567552" SOURCE_PROVIDER="com.intellij.coverage.DefaultCoverageFileProvider" RUNNER="coverage.py" COVERAGE_BY_TEST_ENABLED="true" COVERAGE_TRACING_ENABLED="false" WORKING_DIRECTORY="$PROJECT_DIR$/src/GridCal/Gui/BusViewer" />
-    <SUITE FILE_PATH="coverage/GridCal$Nosetests_for_tests_test_matrix_slicing.coverage" NAME="Nosetests for tests.test_matrix_slicing Coverage Results" MODIFIED="1697187049579" SOURCE_PROVIDER="com.intellij.coverage.DefaultCoverageFileProvider" RUNNER="coverage.py" COVERAGE_BY_TEST_ENABLED="true" COVERAGE_TRACING_ENABLED="false" WORKING_DIRECTORY="$PROJECT_DIR$/src/tests" />
-    <SUITE FILE_PATH="coverage/GridCal$rpgm_algo.coverage" NAME="rpgm_algo Coverage Results" MODIFIED="1603645665438" SOURCE_PROVIDER="com.intellij.coverage.DefaultCoverageFileProvider" RUNNER="coverage.py" COVERAGE_BY_TEST_ENABLED="true" COVERAGE_TRACING_ENABLED="false" WORKING_DIRECTORY="$PROJECT_DIR$/src/GridCal/ThirdParty/SyntheticNetworks" />
-    <SUITE FILE_PATH="coverage/GridCal$Nosetests_in_test_transformer_definition_py.coverage" NAME="Nosetests in test_transformer_definition.py Coverage Results" MODIFIED="1609501439117" SOURCE_PROVIDER="com.intellij.coverage.DefaultCoverageFileProvider" RUNNER="coverage.py" COVERAGE_BY_TEST_ENABLED="true" COVERAGE_TRACING_ENABLED="false" WORKING_DIRECTORY="$PROJECT_DIR$/src/tests" />
-    <SUITE FILE_PATH="coverage/GridCal$Nosetests_in_test_matrix_slicing_py.coverage" NAME="Nosetests in test_matrix_slicing.py Coverage Results" MODIFIED="1609500376313" SOURCE_PROVIDER="com.intellij.coverage.DefaultCoverageFileProvider" RUNNER="coverage.py" COVERAGE_BY_TEST_ENABLED="true" COVERAGE_TRACING_ENABLED="false" WORKING_DIRECTORY="$PROJECT_DIR$/src/tests" />
-    <SUITE FILE_PATH="coverage/GridCal$branch_power_4.coverage" NAME="branch_power_4 Coverage Results" MODIFIED="1659531779008" SOURCE_PROVIDER="com.intellij.coverage.DefaultCoverageFileProvider" RUNNER="coverage.py" COVERAGE_BY_TEST_ENABLED="true" COVERAGE_TRACING_ENABLED="false" WORKING_DIRECTORY="$PROJECT_DIR$/src/research/derivatives_and_jacobian" />
-    <SUITE FILE_PATH="coverage/GridCal$Nosetests_in_test_state_estimation_py.coverage" NAME="Nosetests in test_state_estimation.py Coverage Results" MODIFIED="1635961157884" SOURCE_PROVIDER="com.intellij.coverage.DefaultCoverageFileProvider" RUNNER="coverage.py" COVERAGE_BY_TEST_ENABLED="true" COVERAGE_TRACING_ENABLED="false" WORKING_DIRECTORY="$PROJECT_DIR$/src/tests" />
-    <SUITE FILE_PATH="coverage/GridCal$lhs_ts.coverage" NAME="lhs_ts Coverage Results" MODIFIED="1634932764037" SOURCE_PROVIDER="com.intellij.coverage.DefaultCoverageFileProvider" RUNNER="coverage.py" COVERAGE_BY_TEST_ENABLED="true" COVERAGE_TRACING_ENABLED="false" WORKING_DIRECTORY="$PROJECT_DIR$/src/research/interpolation" />
-    <SUITE FILE_PATH="coverage/GridCal$circuit_to_optimods.coverage" NAME="circuit_to_optimods Coverage Results" MODIFIED="1692126689711" SOURCE_PROVIDER="com.intellij.coverage.DefaultCoverageFileProvider" RUNNER="coverage.py" COVERAGE_BY_TEST_ENABLED="true" COVERAGE_TRACING_ENABLED="false" WORKING_DIRECTORY="$PROJECT_DIR$/src/GridCal/Engine/Core/Compilers" />
-    <SUITE FILE_PATH="coverage/GridCal$main.coverage" NAME="main Coverage Results" MODIFIED="1629915665021" SOURCE_PROVIDER="com.intellij.coverage.DefaultCoverageFileProvider" RUNNER="coverage.py" COVERAGE_BY_TEST_ENABLED="true" COVERAGE_TRACING_ENABLED="false" WORKING_DIRECTORY="$PROJECT_DIR$/src/research/PCA/josep_v2" />
-    <SUITE FILE_PATH="coverage/GridCal$dc_opf_ts.coverage" NAME="dc_opf_ts Coverage Results" MODIFIED="1602519229272" SOURCE_PROVIDER="com.intellij.coverage.DefaultCoverageFileProvider" RUNNER="coverage.py" COVERAGE_BY_TEST_ENABLED="true" COVERAGE_TRACING_ENABLED="false" WORKING_DIRECTORY="$PROJECT_DIR$/src/GridCal/Engine/Simulations/OPF" />
-    <SUITE FILE_PATH="coverage/GridCal$contingency_analysis.coverage" NAME="contingency_analysis Coverage Results" MODIFIED="1648048109562" SOURCE_PROVIDER="com.intellij.coverage.DefaultCoverageFileProvider" RUNNER="coverage.py" COVERAGE_BY_TEST_ENABLED="true" COVERAGE_TRACING_ENABLED="false" WORKING_DIRECTORY="$PROJECT_DIR$/src/research/ContingencyAnalysis" />
-    <SUITE FILE_PATH="coverage/GridCal$grid_editor_widget__1_.coverage" NAME="grid_editor_widget (1) Coverage Results" MODIFIED="1692806772617" SOURCE_PROVIDER="com.intellij.coverage.DefaultCoverageFileProvider" RUNNER="coverage.py" COVERAGE_BY_TEST_ENABLED="true" COVERAGE_TRACING_ENABLED="false" WORKING_DIRECTORY="$PROJECT_DIR$/src/GridCal/Gui/GridEditorWidget" />
-    <SUITE FILE_PATH="coverage/GridCal$matpower_parser.coverage" NAME="matpower_parser Coverage Results" MODIFIED="1600002676691" SOURCE_PROVIDER="com.intellij.coverage.DefaultCoverageFileProvider" RUNNER="coverage.py" COVERAGE_BY_TEST_ENABLED="true" COVERAGE_TRACING_ENABLED="false" WORKING_DIRECTORY="$PROJECT_DIR$/src/GridCal/Engine/IO" />
-    <SUITE FILE_PATH="coverage/GridCal$test_demo_5_node.coverage" NAME="test_demo_5_node Coverage Results" MODIFIED="1614631204068" SOURCE_PROVIDER="com.intellij.coverage.DefaultCoverageFileProvider" RUNNER="coverage.py" COVERAGE_BY_TEST_ENABLED="true" COVERAGE_TRACING_ENABLED="false" WORKING_DIRECTORY="$PROJECT_DIR$/src/tests" />
-    <SUITE FILE_PATH="coverage/GridCal$Nosetests_for_tests_test_tutorials_test_define_grid_from_scratch_with_profiles.coverage" NAME="Nosetests for tests.test_tutorials.test_define_grid_from_scratch_with_profiles Coverage Results" MODIFIED="1687769163010" SOURCE_PROVIDER="com.intellij.coverage.DefaultCoverageFileProvider" RUNNER="coverage.py" COVERAGE_BY_TEST_ENABLED="true" COVERAGE_TRACING_ENABLED="false" WORKING_DIRECTORY="$PROJECT_DIR$/src/tests" />
-    <SUITE FILE_PATH="coverage/GridCal$upload_to_pypi.coverage" NAME="upload_to_pypi Coverage Results" MODIFIED="1696931051534" SOURCE_PROVIDER="com.intellij.coverage.DefaultCoverageFileProvider" RUNNER="coverage.py" COVERAGE_BY_TEST_ENABLED="true" COVERAGE_TRACING_ENABLED="false" WORKING_DIRECTORY="$PROJECT_DIR$/src" />
-    <SUITE FILE_PATH="coverage/GridCal$download_stats.coverage" NAME="download_stats Coverage Results" MODIFIED="1609500287850" SOURCE_PROVIDER="com.intellij.coverage.DefaultCoverageFileProvider" RUNNER="coverage.py" COVERAGE_BY_TEST_ENABLED="true" COVERAGE_TRACING_ENABLED="false" WORKING_DIRECTORY="$PROJECT_DIR$/src/tests" />
-    <SUITE FILE_PATH="coverage/GridCal$profile_dialogue.coverage" NAME="profile_dialogue Coverage Results" MODIFIED="1674068478204" SOURCE_PROVIDER="com.intellij.coverage.DefaultCoverageFileProvider" RUNNER="coverage.py" COVERAGE_BY_TEST_ENABLED="true" COVERAGE_TRACING_ENABLED="false" WORKING_DIRECTORY="$PROJECT_DIR$/src/GridCal/Gui/ProfilesInput" />
-    <SUITE FILE_PATH="coverage/GridCal$all2.coverage" NAME="all2 Coverage Results" MODIFIED="1614510639480" SOURCE_PROVIDER="com.intellij.coverage.DefaultCoverageFileProvider" RUNNER="coverage.py" COVERAGE_BY_TEST_ENABLED="true" COVERAGE_TRACING_ENABLED="false" WORKING_DIRECTORY="$PROJECT_DIR$/src/research/PGD" />
-    <SUITE FILE_PATH="coverage/GridCal$dc_linear_opf_with_robust_solve.coverage" NAME="dc_linear_opf_with_robust_solve Coverage Results" MODIFIED="1700231823811" SOURCE_PROVIDER="com.intellij.coverage.DefaultCoverageFileProvider" RUNNER="coverage.py" COVERAGE_BY_TEST_ENABLED="true" COVERAGE_TRACING_ENABLED="false" WORKING_DIRECTORY="$PROJECT_DIR$/examples" />
-    <SUITE FILE_PATH="coverage/GridCal$newton_svc.coverage" NAME="newton_svc Coverage Results" MODIFIED="1616106111862" SOURCE_PROVIDER="com.intellij.coverage.DefaultCoverageFileProvider" RUNNER="coverage.py" COVERAGE_BY_TEST_ENABLED="true" COVERAGE_TRACING_ENABLED="false" WORKING_DIRECTORY="$PROJECT_DIR$/src/research/power_flow" />
-    <SUITE FILE_PATH="coverage/GridCal$defining_a_grid_from_scratch_without_profiles.coverage" NAME="defining_a_grid_from_scratch_without_profiles Coverage Results" MODIFIED="1616960198337" SOURCE_PROVIDER="com.intellij.coverage.DefaultCoverageFileProvider" RUNNER="coverage.py" COVERAGE_BY_TEST_ENABLED="true" COVERAGE_TRACING_ENABLED="false" WORKING_DIRECTORY="$PROJECT_DIR$/src/Tutorials" />
-    <SUITE FILE_PATH="coverage/GridCal$transformer_example.coverage" NAME="transformer_example Coverage Results" MODIFIED="1619382581078" SOURCE_PROVIDER="com.intellij.coverage.DefaultCoverageFileProvider" RUNNER="coverage.py" COVERAGE_BY_TEST_ENABLED="true" COVERAGE_TRACING_ENABLED="false" WORKING_DIRECTORY="$PROJECT_DIR$/src/research/per_unit" />
-    <SUITE FILE_PATH="coverage/GridCal$Nosetests_for_tests_test_opf.coverage" NAME="Nosetests for tests.test_opf Coverage Results" MODIFIED="1702311536440" SOURCE_PROVIDER="com.intellij.coverage.DefaultCoverageFileProvider" RUNNER="coverage.py" COVERAGE_BY_TEST_ENABLED="true" COVERAGE_TRACING_ENABLED="false" WORKING_DIRECTORY="$PROJECT_DIR$/src/tests" />
-  </component>
-=======
->>>>>>> 8e8f9eb2
+  </component>
 </project>