--- conflicted
+++ resolved
@@ -29,17 +29,9 @@
     <select />
   </component>
   <component name="ChangeListManager">
-<<<<<<< HEAD
-    <list default="true" id="aa3ee678-6e91-470f-91a9-09e9d8a4756d" name="Changes" comment="Catch general exception in search_in_results()">
-      <change beforePath="$PROJECT_DIR$/.idea/workspace.xml" beforeDir="false" afterPath="$PROJECT_DIR$/.idea/workspace.xml" afterDir="false" />
-      <change beforePath="$PROJECT_DIR$/src/GridCalEngine/Simulations/OPF/NumericalMethods/ac_opf_derivatives.py" beforeDir="false" afterPath="$PROJECT_DIR$/src/GridCalEngine/Simulations/OPF/NumericalMethods/ac_opf_derivatives.py" afterDir="false" />
-      <change beforePath="$PROJECT_DIR$/src/GridCalEngine/Simulations/OPF/NumericalMethods/ac_opf_derivatives_bound_slacks.py" beforeDir="false" afterPath="$PROJECT_DIR$/src/GridCalEngine/Simulations/OPF/NumericalMethods/ac_opf_derivatives_bound_slacks.py" afterDir="false" />
-      <change beforePath="$PROJECT_DIR$/src/trunk/acopf/acopf_run.py" beforeDir="false" afterPath="$PROJECT_DIR$/src/trunk/acopf/acopf_run.py" afterDir="false" />
-=======
     <list default="true" id="aa3ee678-6e91-470f-91a9-09e9d8a4756d" name="Changes" comment="Added the probability index to the contingency run">
       <change beforePath="$PROJECT_DIR$/.idea/workspace.xml" beforeDir="false" afterPath="$PROJECT_DIR$/.idea/workspace.xml" afterDir="false" />
       <change beforePath="$PROJECT_DIR$/src/GridCalEngine/Simulations/OPF/NumericalMethods/ac_opf_derivatives_bound_slacks.py" beforeDir="false" afterPath="$PROJECT_DIR$/src/GridCalEngine/Simulations/OPF/NumericalMethods/ac_opf_derivatives_bound_slacks.py" afterDir="false" />
->>>>>>> c4774973
     </list>
     <option name="SHOW_DIALOG" value="false" />
     <option name="HIGHLIGHT_CONFLICTS" value="true" />
@@ -67,7 +59,7 @@
   <component name="Git.Settings">
     <option name="RECENT_BRANCH_BY_REPOSITORY">
       <map>
-        <entry key="$PROJECT_DIR$" value="222188215e491ec7615f321834112f95c4e89ec3" />
+        <entry key="$PROJECT_DIR$" value="devel" />
       </map>
     </option>
     <option name="RECENT_GIT_ROOT_PATH" value="$PROJECT_DIR$" />
@@ -190,11 +182,7 @@
       <recent name="C:\WorkProjects\PycharmProjects\GridCal\src\GridCalEngine\IO\cim\cgmes" />
     </key>
   </component>
-<<<<<<< HEAD
-  <component name="RunManager">
-=======
   <component name="RunManager" selected="Python tests.Nosetests in tests">
->>>>>>> c4774973
     <configuration default="true" type="DjangoTestsConfigurationType">
       <module name="GridCalEngine" />
       <option name="ENV_FILES" value="" />
@@ -214,50 +202,6 @@
       <option name="CUSTOM_SETTINGS" value="false" />
       <option name="USE_OPTIONS" value="false" />
       <option name="OPTIONS" value="" />
-      <method v="2" />
-    </configuration>
-    <configuration default="true" type="DjangoTestsConfigurationType">
-      <module name="GridCalEngine" />
-      <option name="ENV_FILES" value="" />
-      <option name="INTERPRETER_OPTIONS" value="" />
-      <option name="PARENT_ENVS" value="true" />
-      <envs>
-        <env name="PYTHONUNBUFFERED" value="1" />
-      </envs>
-      <option name="SDK_HOME" value="" />
-      <option name="WORKING_DIRECTORY" value="" />
-      <option name="IS_MODULE_SDK" value="false" />
-      <option name="ADD_CONTENT_ROOTS" value="true" />
-      <option name="ADD_SOURCE_ROOTS" value="true" />
-      <EXTENSION ID="PythonCoverageRunConfigurationExtension" runner="coverage.py" />
-      <option name="TARGET" value="" />
-      <option name="SETTINGS_FILE" value="" />
-      <option name="CUSTOM_SETTINGS" value="false" />
-      <option name="USE_OPTIONS" value="false" />
-      <option name="OPTIONS" value="" />
-      <method v="2" />
-    </configuration>
-    <configuration default="true" type="MatlabApplication">
-      <option name="FILE_PATH" value="" />
-      <option name="INTERPRETER_PATH" value="" />
-      <option name="WORKING_DIRECTORY" value="" />
-      <option name="PARENT_ENVS" value="true" />
-      <option name="PARAMETERS" value="" />
-      <option name="INTERPRETER_OPTIONS" value="" />
-      <method v="2" />
-    </configuration>
-    <configuration default="true" type="PyBehaveRunConfigurationType" factoryName="Behave">
-      <module name="GridCalEngine" />
-      <option name="ENV_FILES" value="" />
-      <option name="INTERPRETER_OPTIONS" value="" />
-      <option name="PARENT_ENVS" value="true" />
-      <option name="SDK_HOME" value="" />
-      <option name="WORKING_DIRECTORY" value="" />
-      <option name="IS_MODULE_SDK" value="true" />
-      <option name="ADD_CONTENT_ROOTS" value="true" />
-      <option name="ADD_SOURCE_ROOTS" value="true" />
-      <EXTENSION ID="PythonCoverageRunConfigurationExtension" runner="coverage.py" />
-      <option name="ADDITIONAL_ARGS" value="" />
       <method v="2" />
     </configuration>
     <configuration default="true" type="PyBehaveRunConfigurationType" factoryName="Behave">
@@ -295,20 +239,6 @@
       <option name="MODULE_MODE" value="false" />
       <option name="REDIRECT_INPUT" value="false" />
       <option name="INPUT_FILE" value="" />
-      <method v="2" />
-    </configuration>
-    <configuration default="true" type="Python.FlaskServer">
-      <module name="GridCalEngine" />
-      <option name="ENV_FILES" value="" />
-      <option name="INTERPRETER_OPTIONS" value="" />
-      <option name="PARENT_ENVS" value="true" />
-      <option name="SDK_HOME" value="" />
-      <option name="WORKING_DIRECTORY" value="" />
-      <option name="IS_MODULE_SDK" value="false" />
-      <option name="ADD_CONTENT_ROOTS" value="true" />
-      <option name="ADD_SOURCE_ROOTS" value="true" />
-      <EXTENSION ID="PythonCoverageRunConfigurationExtension" runner="coverage.py" />
-      <option name="launchJavascriptDebuger" value="false" />
       <method v="2" />
     </configuration>
     <configuration default="true" type="Python.FlaskServer">
@@ -429,8 +359,53 @@
       <option name="_new_targetType" value="&quot;PATH&quot;" />
       <method v="2" />
     </configuration>
+    <configuration default="true" type="DjangoTestsConfigurationType">
+      <module name="GridCalEngine" />
+      <option name="ENV_FILES" value="" />
+      <option name="INTERPRETER_OPTIONS" value="" />
+      <option name="PARENT_ENVS" value="true" />
+      <envs>
+        <env name="PYTHONUNBUFFERED" value="1" />
+      </envs>
+      <option name="SDK_HOME" value="" />
+      <option name="WORKING_DIRECTORY" value="" />
+      <option name="IS_MODULE_SDK" value="false" />
+      <option name="ADD_CONTENT_ROOTS" value="true" />
+      <option name="ADD_SOURCE_ROOTS" value="true" />
+      <EXTENSION ID="PythonCoverageRunConfigurationExtension" runner="coverage.py" />
+      <option name="TARGET" value="" />
+      <option name="SETTINGS_FILE" value="" />
+      <option name="CUSTOM_SETTINGS" value="false" />
+      <option name="USE_OPTIONS" value="false" />
+      <option name="OPTIONS" value="" />
+      <method v="2" />
+    </configuration>
+    <configuration default="true" type="MatlabApplication">
+      <option name="FILE_PATH" value="" />
+      <option name="INTERPRETER_PATH" value="" />
+      <option name="WORKING_DIRECTORY" value="" />
+      <option name="PARENT_ENVS" value="true" />
+      <option name="PARAMETERS" value="" />
+      <option name="INTERPRETER_OPTIONS" value="" />
+      <method v="2" />
+    </configuration>
+    <configuration default="true" type="PyBehaveRunConfigurationType" factoryName="Behave">
+      <module name="GridCalEngine" />
+      <option name="ENV_FILES" value="" />
+      <option name="INTERPRETER_OPTIONS" value="" />
+      <option name="PARENT_ENVS" value="true" />
+      <option name="SDK_HOME" value="" />
+      <option name="WORKING_DIRECTORY" value="" />
+      <option name="IS_MODULE_SDK" value="true" />
+      <option name="ADD_CONTENT_ROOTS" value="true" />
+      <option name="ADD_SOURCE_ROOTS" value="true" />
+      <EXTENSION ID="PythonCoverageRunConfigurationExtension" runner="coverage.py" />
+      <option name="ADDITIONAL_ARGS" value="" />
+      <method v="2" />
+    </configuration>
     <configuration name="ExecuteGridCal" type="PythonConfigurationType" factoryName="Python" temporary="true" nameIsGenerated="true">
       <module name="GridCal" />
+      <option name="ENV_FILES" value="" />
       <option name="INTERPRETER_OPTIONS" value="" />
       <option name="PARENT_ENVS" value="true" />
       <envs>
@@ -453,6 +428,7 @@
     </configuration>
     <configuration default="true" type="PythonConfigurationType" factoryName="Python">
       <module name="GridCalEngine" />
+      <option name="ENV_FILES" value="" />
       <option name="INTERPRETER_OPTIONS" value="" />
       <option name="PARENT_ENVS" value="true" />
       <envs>
@@ -473,28 +449,6 @@
       <option name="INPUT_FILE" value="" />
       <method v="2" />
     </configuration>
-<<<<<<< HEAD
-    <configuration name="update_gui_file" type="PythonConfigurationType" factoryName="Python" temporary="true" nameIsGenerated="true">
-      <module name="GridCal" />
-      <option name="INTERPRETER_OPTIONS" value="" />
-      <option name="PARENT_ENVS" value="true" />
-      <envs>
-        <env name="PYTHONUNBUFFERED" value="1" />
-      </envs>
-      <option name="SDK_HOME" value="" />
-      <option name="WORKING_DIRECTORY" value="$PROJECT_DIR$/src/GridCal/Gui/Main" />
-      <option name="IS_MODULE_SDK" value="true" />
-      <option name="ADD_CONTENT_ROOTS" value="true" />
-      <option name="ADD_SOURCE_ROOTS" value="true" />
-      <EXTENSION ID="PythonCoverageRunConfigurationExtension" runner="coverage.py" />
-      <option name="SCRIPT_NAME" value="$PROJECT_DIR$/src/GridCal/Gui/Main/update_gui_file.py" />
-      <option name="PARAMETERS" value="" />
-      <option name="SHOW_COMMAND_LINE" value="false" />
-      <option name="EMULATE_TERMINAL" value="false" />
-      <option name="MODULE_MODE" value="false" />
-      <option name="REDIRECT_INPUT" value="false" />
-      <option name="INPUT_FILE" value="" />
-=======
     <configuration default="true" type="Python.FlaskServer">
       <module name="GridCalEngine" />
       <option name="ENV_FILES" value="" />
@@ -507,11 +461,11 @@
       <option name="ADD_SOURCE_ROOTS" value="true" />
       <EXTENSION ID="PythonCoverageRunConfigurationExtension" runner="coverage.py" />
       <option name="launchJavascriptDebuger" value="false" />
->>>>>>> c4774973
       <method v="2" />
     </configuration>
     <configuration default="true" type="Tox" factoryName="Tox">
       <module name="GridCalEngine" />
+      <option name="ENV_FILES" value="" />
       <option name="INTERPRETER_OPTIONS" value="" />
       <option name="PARENT_ENVS" value="true" />
       <option name="SDK_HOME" value="" />
@@ -524,6 +478,7 @@
     </configuration>
     <configuration default="true" type="docs" factoryName="Docutils task">
       <module name="GridCalEngine" />
+      <option name="ENV_FILES" value="" />
       <option name="INTERPRETER_OPTIONS" value="" />
       <option name="PARENT_ENVS" value="true" />
       <option name="SDK_HOME" value="" />
@@ -541,6 +496,7 @@
     </configuration>
     <configuration default="true" type="docs" factoryName="Sphinx task">
       <module name="GridCalEngine" />
+      <option name="ENV_FILES" value="" />
       <option name="INTERPRETER_OPTIONS" value="" />
       <option name="PARENT_ENVS" value="true" />
       <option name="SDK_HOME" value="" />
@@ -556,9 +512,6 @@
       <option name="docutils_open_in_browser" value="false" />
       <method v="2" />
     </configuration>
-<<<<<<< HEAD
-    <configuration name="Nosetests for test_load_save_load.test_load_save_load" type="tests" factoryName="Nosetests" temporary="true" nameIsGenerated="true">
-=======
     <configuration name="Nosetests for test_ptdf.test_compensated_ptdf" type="tests" factoryName="Nosetests" temporary="true" nameIsGenerated="true">
       <module name="GridCal" />
       <option name="ENV_FILES" value="" />
@@ -577,8 +530,8 @@
       <method v="2" />
     </configuration>
     <configuration name="Nosetests in test_ptdf.py" type="tests" factoryName="Nosetests" temporary="true" nameIsGenerated="true">
->>>>>>> c4774973
       <module name="GridCal" />
+      <option name="ENV_FILES" value="" />
       <option name="INTERPRETER_OPTIONS" value="" />
       <option name="PARENT_ENVS" value="true" />
       <option name="SDK_HOME" value="" />
@@ -589,24 +542,8 @@
       <EXTENSION ID="PythonCoverageRunConfigurationExtension" runner="coverage.py" />
       <option name="_new_regexPattern" value="&quot;&quot;" />
       <option name="_new_additionalArguments" value="&quot;&quot;" />
-      <option name="_new_target" value="&quot;test_load_save_load.test_load_save_load&quot;" />
-      <option name="_new_targetType" value="&quot;PYTHON&quot;" />
-      <method v="2" />
-    </configuration>
-    <configuration name="Nosetests for tests.test_load_save_load" type="tests" factoryName="Nosetests" temporary="true" nameIsGenerated="true">
-      <module name="GridCal" />
-      <option name="INTERPRETER_OPTIONS" value="" />
-      <option name="PARENT_ENVS" value="true" />
-      <option name="SDK_HOME" value="" />
-      <option name="WORKING_DIRECTORY" value="$PROJECT_DIR$/src/tests" />
-      <option name="IS_MODULE_SDK" value="true" />
-      <option name="ADD_CONTENT_ROOTS" value="true" />
-      <option name="ADD_SOURCE_ROOTS" value="true" />
-      <EXTENSION ID="PythonCoverageRunConfigurationExtension" runner="coverage.py" />
-      <option name="_new_regexPattern" value="&quot;&quot;" />
-      <option name="_new_additionalArguments" value="&quot;&quot;" />
-      <option name="_new_target" value="&quot;tests.test_load_save_load&quot;" />
-      <option name="_new_targetType" value="&quot;PYTHON&quot;" />
+      <option name="_new_target" value="&quot;$PROJECT_DIR$/src/tests/test_ptdf.py&quot;" />
+      <option name="_new_targetType" value="&quot;PATH&quot;" />
       <method v="2" />
     </configuration>
     <configuration name="Nosetests in test_topology_processor.py" type="tests" factoryName="Nosetests" temporary="true" nameIsGenerated="true">
@@ -628,6 +565,7 @@
     </configuration>
     <configuration name="Nosetests in tests" type="tests" factoryName="Nosetests" temporary="true" nameIsGenerated="true">
       <module name="GridCal" />
+      <option name="ENV_FILES" value="" />
       <option name="INTERPRETER_OPTIONS" value="" />
       <option name="PARENT_ENVS" value="true" />
       <option name="SDK_HOME" value="" />
@@ -644,6 +582,7 @@
     </configuration>
     <configuration default="true" type="tests" factoryName="Doctests">
       <module name="GridCalEngine" />
+      <option name="ENV_FILES" value="" />
       <option name="INTERPRETER_OPTIONS" value="" />
       <option name="PARENT_ENVS" value="true" />
       <option name="SDK_HOME" value="" />
@@ -663,6 +602,7 @@
     </configuration>
     <configuration default="true" type="tests" factoryName="Nosetests">
       <module name="GridCalEngine" />
+      <option name="ENV_FILES" value="" />
       <option name="INTERPRETER_OPTIONS" value="" />
       <option name="PARENT_ENVS" value="true" />
       <option name="SDK_HOME" value="" />
@@ -679,6 +619,7 @@
     </configuration>
     <configuration default="true" type="tests" factoryName="py.test">
       <module name="GridCalEngine" />
+      <option name="ENV_FILES" value="" />
       <option name="INTERPRETER_OPTIONS" value="" />
       <option name="PARENT_ENVS" value="true" />
       <option name="SDK_HOME" value="" />
@@ -695,33 +636,19 @@
       <method v="2" />
     </configuration>
     <list>
-<<<<<<< HEAD
-      <item itemvalue="Python.update_gui_file" />
-      <item itemvalue="Python.ExecuteGridCal" />
-      <item itemvalue="Python tests.Nosetests for test_load_save_load.test_load_save_load" />
-      <item itemvalue="Python tests.Nosetests for tests.test_load_save_load" />
-=======
       <item itemvalue="Python.ExecuteGridCal" />
       <item itemvalue="Python tests.Nosetests for test_ptdf.test_compensated_ptdf" />
       <item itemvalue="Python tests.Nosetests in test_topology_processor.py" />
       <item itemvalue="Python tests.Nosetests in test_ptdf.py" />
->>>>>>> c4774973
       <item itemvalue="Python tests.Nosetests in tests" />
     </list>
     <recent_temporary>
       <list>
         <item itemvalue="Python tests.Nosetests in tests" />
-<<<<<<< HEAD
-        <item itemvalue="Python tests.Nosetests for tests.test_load_save_load" />
-        <item itemvalue="Python tests.Nosetests for test_load_save_load.test_load_save_load" />
-        <item itemvalue="Python.ExecuteGridCal" />
-        <item itemvalue="Python.update_gui_file" />
-=======
         <item itemvalue="Python.ExecuteGridCal" />
         <item itemvalue="Python tests.Nosetests for test_ptdf.test_compensated_ptdf" />
         <item itemvalue="Python tests.Nosetests in test_ptdf.py" />
         <item itemvalue="Python tests.Nosetests in test_topology_processor.py" />
->>>>>>> c4774973
       </list>
     </recent_temporary>
   </component>
@@ -2223,14 +2150,11 @@
           <option name="timeStamp" value="1471" />
         </line-breakpoint>
         <line-breakpoint enabled="true" suspend="THREAD" type="python-line">
-<<<<<<< HEAD
-=======
           <url>file://$PROJECT_DIR$/src/GridCalEngine/Simulations/ContingencyAnalysis/contingencies_report.py</url>
           <line>561</line>
           <option name="timeStamp" value="1476" />
         </line-breakpoint>
         <line-breakpoint enabled="true" suspend="THREAD" type="python-line">
->>>>>>> c4774973
           <url>file://$PROJECT_DIR$/src/GridCalEngine/Devices/Parents/editable_device.py</url>
           <line>592</line>
           <option name="timeStamp" value="1484" />
@@ -2278,20 +2202,14 @@
           <option name="timeStamp" value="1507" />
         </line-breakpoint>
         <line-breakpoint enabled="true" suspend="THREAD" type="python-line">
-          <url>file://$PROJECT_DIR$/src/GridCalEngine/Simulations/OPF/NumericalMethods/ac_opf_derivatives.py</url>
-          <line>548</line>
-          <option name="timeStamp" value="1512" />
-        </line-breakpoint>
-        <line-breakpoint enabled="true" suspend="THREAD" type="python-line">
-<<<<<<< HEAD
-          <url>file://$PROJECT_DIR$/src/GridCalEngine/Simulations/OPF/NumericalMethods/ac_opf.py</url>
-          <line>193</line>
-          <option name="timeStamp" value="1513" />
-=======
+          <url>file://$PROJECT_DIR$/src/GridCalEngine/Simulations/OPF/opf_driver.py</url>
+          <line>209</line>
+          <option name="timeStamp" value="1508" />
+        </line-breakpoint>
+        <line-breakpoint enabled="true" suspend="THREAD" type="python-line">
           <url>file://$PROJECT_DIR$/src/GridCalEngine/Simulations/OPF/NumericalMethods/ac_opf_bound_slacks.py</url>
           <line>627</line>
           <option name="timeStamp" value="1511" />
->>>>>>> c4774973
         </line-breakpoint>
       </breakpoints>
     </breakpoint-manager>
@@ -2301,8 +2219,6 @@
       </configuration>
     </watches-manager>
   </component>
-<<<<<<< HEAD
-=======
   <component name="com.intellij.coverage.CoverageDataManagerImpl">
     <SUITE FILE_PATH="coverage/GridCal$5_node.coverage" NAME="5_node Coverage Results" MODIFIED="1694035681161" SOURCE_PROVIDER="com.intellij.coverage.DefaultCoverageFileProvider" RUNNER="coverage.py" COVERAGE_BY_TEST_ENABLED="true" COVERAGE_TRACING_ENABLED="false" WORKING_DIRECTORY="$PROJECT_DIR$/src/Tutorials" />
     <SUITE FILE_PATH="coverage/GridCal$update_gui_file__1_.coverage" NAME="update_gui_file (1) Coverage Results" MODIFIED="1709715739389" SOURCE_PROVIDER="com.intellij.coverage.DefaultCoverageFileProvider" RUNNER="coverage.py" COVERAGE_BY_TEST_ENABLED="true" COVERAGE_TRACING_ENABLED="false" WORKING_DIRECTORY="$PROJECT_DIR$/src/GridCal/Gui/TowerBuilder" />
@@ -2655,5 +2571,4 @@
     <SUITE FILE_PATH="coverage/GridCal$Nosetests_in_test_opf_time_series_py.coverage" NAME="Nosetests in test_opf_time_series.py Coverage Results" MODIFIED="1708507002949" SOURCE_PROVIDER="com.intellij.coverage.DefaultCoverageFileProvider" RUNNER="coverage.py" COVERAGE_BY_TEST_ENABLED="true" COVERAGE_TRACING_ENABLED="false" WORKING_DIRECTORY="$PROJECT_DIR$/src/tests" />
     <SUITE FILE_PATH="coverage/GridCal$Nosetests_in_test_monte_carlo_py.coverage" NAME="Nosetests in test_monte_carlo.py Coverage Results" MODIFIED="1708506973758" SOURCE_PROVIDER="com.intellij.coverage.DefaultCoverageFileProvider" RUNNER="coverage.py" COVERAGE_BY_TEST_ENABLED="true" COVERAGE_TRACING_ENABLED="false" WORKING_DIRECTORY="$PROJECT_DIR$/src/tests" />
   </component>
->>>>>>> c4774973
 </project>