import numpy as np
import pandas as pd
from scipy import sparse as sp
from scipy.sparse import csc_matrix as csc
from scipy.sparse import csr_matrix as csr
from dataclasses import dataclass
from scipy.sparse import lil_matrix

from GridCalEngine.Utils.Sparse.csc import diags
import GridCalEngine.Utils.NumericalMethods.autodiff as ad
from typing import Tuple, Union
from GridCalEngine.basic_structures import Vec, CxVec, IntVec
from GridCalEngine.DataStructures.numerical_circuit import compile_numerical_circuit_at, NumericalCircuit
from GridCalEngine.enumerations import ReactivePowerControlMode


def x2var(x: Vec, nVa: int, nVm: int, nPg: int,
          nQg: int, ntapm: int, ntapt: int, ndc: int) -> Tuple[Vec, Vec, Vec, Vec, Vec, Vec, Vec]:
    """
    Convert the x solution vector to its composing variables
    :param x: solution vector
    :param nVa: number of voltage angle vars
    :param nVm: number of voltage module vars
    :param nPg: number of generator active power vars
    :param nQg: number of generator reactive power vars
    :return: Va, Vm, Pg, Qg
    """
    a = 0
    b = nVa

    Va = x[a: b]
    a = b
    b += nVm

    Vm = x[a: b]
    a = b
    b += nPg

    Pg = x[a: b]
    a = b
    b += nQg

    Qg = x[a: b]
    a = b
    b += ntapm

    tapm = x[a: b]
    a = b
    b += ntapt

    tapt = x[a: b]
    a = b
    b += ndc

    Pfdc = x[a: b]
    # a = b
    # b += ndc

    # Ptdc = x[a: b]

    return Va, Vm, Pg, Qg, tapm, tapt, Pfdc


def var2x(Va: Vec, Vm: Vec, Pg: Vec, Qg: Vec, tapm: Vec, tapt: Vec, Pfdc: Vec) -> Vec:
    """
    Compose the x vector from its componenets
    :param Va: Voltage angles
    :param Vm: Voltage modules
    :param Pg: Generator active powers
    :param Qg: Generator reactive powers
    :return: [Vm, Va, Pg, Qg]
    """
    return np.r_[Va, Vm, Pg, Qg, tapm, tapt, Pfdc]


def compute_analytic_admittances(alltapm, alltapt, k_m, k_tau, k_mtau, Cf, Ct, R, X):
    ys = 1.0 / (R + 1.0j * X + 1e-20)

    # First partial derivative with respect to tap module
    mp = alltapm[k_m]
    tau = alltapt[k_m]
    ylin = ys[k_m]
    N = len(alltapm)

    dYffdm = np.zeros(N, dtype=complex)
    dYftdm = np.zeros(N, dtype=complex)
    dYtfdm = np.zeros(N, dtype=complex)
    dYttdm = np.zeros(N, dtype=complex)

    dYffdm[k_m] = -2 * ylin / (mp * mp * mp)
    dYftdm[k_m] = ylin / (mp * mp * np.exp(-1.0j * tau))
    dYtfdm[k_m] = ylin / (mp * mp * np.exp(1.0j * tau))

    dYfdm = sp.diags(dYffdm) * Cf + sp.diags(dYftdm) * Ct
    dYtdm = sp.diags(dYtfdm) * Cf + sp.diags(dYttdm) * Ct

    dYbusdm = Cf.T * dYfdm + Ct.T * dYtdm  # Cf_m.T and Ct_m.T included earlier

    # First partial derivative with respect to tap angle
    mp = alltapm[k_tau]
    tau = alltapt[k_tau]
    ylin = ys[k_tau]

    dYffdt = np.zeros(N, dtype=complex)
    dYftdt = np.zeros(N, dtype=complex)
    dYtfdt = np.zeros(N, dtype=complex)
    dYttdt = np.zeros(N, dtype=complex)

    dYftdt[k_tau] = -1j * ylin / (mp * np.exp(-1.0j * tau))
    dYtfdt[k_tau] = 1j * ylin / (mp * np.exp(1.0j * tau))

    dYfdt = sp.diags(dYffdt) * Cf + sp.diags(dYftdt) * Ct
    dYtdt = sp.diags(dYtfdt) * Cf + sp.diags(dYttdt) * Ct

    dYbusdt = Cf.T * dYfdt + Ct.T * dYtdt

    return dYbusdm, dYfdm, dYtdm, dYbusdt, dYfdt, dYtdt


def compute_branch_power_derivatives(alltapm, alltapt, V, k_m, k_tau, k_mtau, Cf, Ct, Yf, Yt, R, X):
    ys = 1.0 / (R + 1.0j * X + 1e-20)

    Vf = Cf @ V
    Vt = Ct @ V
    N = len(alltapm)
    dSfdm = lil_matrix((N, len(k_m)), dtype=complex)
    dStdm = lil_matrix((N, len(k_m)), dtype=complex)
    dSfdt = lil_matrix((N, len(k_tau)), dtype=complex)
    dStdt = lil_matrix((N, len(k_tau)), dtype=complex)

    for mod, line in enumerate(k_m):
        Vf_ = Vf[line]
        Vt_ = Vt[line]
        mp = alltapm[line]
        tau = alltapt[line]
        yk = ys[line]

        dSfdm[line, mod] = Vf_ * ((-2 * np.conj(yk * Vf_) / mp ** 3) + np.conj(yk * Vt_) / (mp ** 2 * np.exp(1j * tau)))
        dStdm[line, mod] = Vt_ * (np.conj(yk * Vf_) / (mp ** 2 * np.exp(-1j * tau)))

    for ang, line in enumerate(k_tau):
        Vf_ = Vf[line]
        Vt_ = Vt[line]
        mp = alltapm[line]
        tau = alltapt[line]
        yk = ys[line]

        dSfdt[line, ang] = Vf_ * 1j * np.conj(yk * Vt_) / (mp * np.exp(1j * tau))
        dStdt[line, ang] = Vt_ * -1j * np.conj(yk * Vf_) / (mp * np.exp(-1j * tau))

    dSbusdm = Cf.T @ dSfdm + Ct.T @ dStdm
    dSbusdt = Cf.T @ dSfdt + Ct.T @ dStdt

    return dSbusdm, dSfdm, dStdm, dSbusdt, dSfdt, dStdt


def compute_branch_power_second_derivatives(alltapm, alltapt, vm, va, k_m, k_tau, il,
                                            Cf, Ct, R, X, F, T, lam, mu, Sf, St):
    ys = 1.0 / (R + 1.0j * X + 1e-20)
    V = vm * np.exp(1j * va)
    Vf = Cf @ V
    Vt = Ct @ V
    N = len(vm)
    M = len(il)
    ntapm = len(k_m)
    ntapt = len(k_tau)

    dSbusdmdm = lil_matrix((ntapm, ntapm))
    dSfdmdm = lil_matrix((ntapm, ntapm), dtype=complex)
    dStdmdm = lil_matrix((ntapm, ntapm), dtype=complex)

    dSbusdmdva = lil_matrix((N, ntapm))
    dSfdmdva = lil_matrix((N, ntapm), dtype=complex)
    dStdmdva = lil_matrix((N, ntapm), dtype=complex)

    dSbusdmdvm = lil_matrix((N, ntapm))
    dSfdmdvm = lil_matrix((N, ntapm), dtype=complex)
    dStdmdvm = lil_matrix((N, ntapm), dtype=complex)

    dSbusdtdt = lil_matrix((ntapt, ntapt))
    dSfdtdt = lil_matrix((ntapt, ntapt), dtype=complex)
    dStdtdt = lil_matrix((ntapt, ntapt), dtype=complex)

    dSbusdtdva = lil_matrix((N, ntapt))
    dSfdtdva = lil_matrix((N, ntapt), dtype=complex)
    dStdtdva = lil_matrix((N, ntapt), dtype=complex)

    dSbusdtdvm = lil_matrix((N, ntapt))
    dSfdtdvm = lil_matrix((N, ntapt), dtype=complex)
    dStdtdvm = lil_matrix((N, ntapt), dtype=complex)

    dSbusdmdt = lil_matrix((ntapt, ntapm))
    dSfdmdt = lil_matrix((ntapt, ntapm), dtype=complex)
    dStdmdt = lil_matrix((ntapt, ntapm), dtype=complex)

    for mod, line in enumerate(k_m):
        Vf_ = Vf[line]
        Vt_ = Vt[line]
        mp = alltapm[line]
        tau = alltapt[line]
        yk = ys[line]

        f = F[line]
        t = T[line]

        dSfdmdm_ = Vf_ * ((6 * np.conj(yk * Vf_) / mp ** 4) - 2 * np.conj(yk * Vt_) / (mp ** 3 * np.exp(1j * tau)))
        dStdmdm_ = - Vt_ * 2 * np.conj(yk * Vf_) / (mp ** 3 * np.exp(-1j * tau))

        dSfdmdva_f = Vf_ * 1j * np.conj(yk * Vt_) / (mp ** 2 * np.exp(1j * tau))
        dSfdmdva_t = - Vf_ * 1j * np.conj(yk * Vt_) / (mp ** 2 * np.exp(1j * tau))

        dStdmdva_f = - Vt_ * 1j * np.conj(yk * Vf_) / (mp ** 2 * np.exp(-1j * tau))
        dStdmdva_t = Vt_ * 1j * np.conj(yk * Vf_) / (mp ** 2 * np.exp(-1j * tau))

        dSfdmdvm_f = Vf_ * (1 / vm[f]) * ((-4 * np.conj(yk * Vf_) / mp ** 3)
                                          + np.conj(yk * Vt_) / (mp ** 2 * np.exp(1j * tau)))
        dSfdmdvm_t = Vf_ * (1 / vm[t]) * np.conj(yk * Vt_) / (mp ** 2 * np.exp(1j * tau))

        dStdmdvm_f = Vt_ * (1 / vm[f]) * np.conj(yk * Vf_) / (mp ** 2 * np.exp(-1j * tau))
        dStdmdvm_t = Vt_ * (1 / vm[t]) * np.conj(yk * Vf_) / (mp ** 2 * np.exp(-1j * tau))

        l = np.where(k_tau == line)[0]
        if len(l) != 0:
            ang = l[0]

            dSfdmdt_ = - Vf_ * 1j * (np.conj(yk * Vt_) / (mp ** 2 * np.exp(1j * tau)))
            dStdmdt_ = Vt_ * 1j * (np.conj(yk * Vf_) / (mp ** 2 * np.exp(-1j * tau)))

            dSbusdmdt[ang, mod] = ((dSfdmdt_ * lam[f]).real + (dSfdmdt_ * lam[f + N]).imag
                                   + (dStdmdt_ * lam[t]).real + (dStdmdt_ * lam[t + N]).imag)
            if line in il:
                li = np.where(il == line)[0]
                dSfdmdt[ang, mod] = dSfdmdt_ * Sf[li].conj() * mu[li]
                dStdmdt[ang, mod] = dStdmdt_ * St[li].conj() * mu[li + M]

        dSbusdmdm[mod, mod] = ((dSfdmdm_ * lam[f]).real + (dSfdmdm_ * lam[f + N]).imag
                               + (dStdmdm_ * lam[t]).real + (dStdmdm_ * lam[t + N]).imag)
        dSbusdmdva[f, mod] = ((dSfdmdva_f * lam[f]).real + (dSfdmdva_f * lam[f + N]).imag
                              + (dStdmdva_f * lam[t]).real + (dStdmdva_f * lam[t + N]).imag)
        dSbusdmdva[t, mod] = ((dSfdmdva_t * lam[f]).real + (dSfdmdva_t * lam[f + N]).imag
                              + (dStdmdva_t * lam[t]).real + (dStdmdva_t * lam[t + N]).imag)
        dSbusdmdvm[f, mod] = ((dSfdmdvm_f * lam[f]).real + (dSfdmdvm_f * lam[f + N]).imag
                              + (dStdmdvm_f * lam[t]).real + (dStdmdvm_f * lam[t + N]).imag)
        dSbusdmdvm[t, mod] = ((dSfdmdvm_t * lam[f]).real + (dSfdmdvm_t * lam[f + N]).imag
                              + (dStdmdvm_t * lam[t]).real + (dStdmdvm_t * lam[t + N]).imag)

        if line in il:
            li = np.where(il == line)[0]
            dSfdmdm[mod, mod] = dSfdmdm_ * Sf[li].conj() * mu[li]
            dStdmdm[mod, mod] = dStdmdm_ * St[li].conj() * mu[li + M]
            dSfdmdva[f, mod] = dSfdmdva_f * Sf[li].conj() * mu[li]
            dStdmdva[f, mod] = dStdmdva_f * St[li].conj() * mu[li + M]
            dSfdmdva[t, mod] = dSfdmdva_t * Sf[li].conj() * mu[li]
            dStdmdva[t, mod] = dStdmdva_t * St[li].conj() * mu[li + M]
            dSfdmdvm[f, mod] = dSfdmdvm_f * Sf[li].conj() * mu[li]
            dStdmdvm[f, mod] = dStdmdvm_f * St[li].conj() * mu[li + M]
            dSfdmdvm[t, mod] = dSfdmdvm_t * Sf[li].conj() * mu[li]
            dStdmdvm[t, mod] = dStdmdvm_t * St[li].conj() * mu[li + M]

    for ang, line in enumerate(k_tau):
        Vf_ = Vf[line]
        Vt_ = Vt[line]
        mp = alltapm[line]
        tau = alltapt[line]
        yk = ys[line]

        f = F[line]
        t = T[line]

        dSfdtdt_ = Vf_ * np.conj(yk * Vt_) / (mp * np.exp(1j * tau))
        dStdtdt_ = Vt_ * np.conj(yk * Vf_) / (mp * np.exp(-1j * tau))

        dSfdtdva_f = - Vf_ * np.conj(yk * Vt_) / (mp * np.exp(1j * tau))
        dSfdtdva_t = Vf_ * np.conj(yk * Vt_) / (mp * np.exp(1j * tau))

        dStdtdva_f = - Vt_ * np.conj(yk * Vf_) / (mp * np.exp(-1j * tau))
        dStdtdva_t = Vt_ * np.conj(yk * Vf_) / (mp * np.exp(-1j * tau))

        dSfdtdvm_f = 1j * Vf_ / abs(Vf_) * np.conj(yk * Vt_) / (mp * np.exp(1j * tau))
        dSfdtdvm_t = 1j * Vf_ / abs(Vt_) * np.conj(yk * Vt_) / (mp * np.exp(1j * tau))

        dStdtdvm_f = -1j * Vt_ / abs(Vf_) * np.conj(yk * Vf_) / (mp * np.exp(-1j * tau))
        dStdtdvm_t = -1j * Vt_ / abs(Vt_) * np.conj(yk * Vf_) / (mp * np.exp(-1j * tau))

        # Merge Sf and St in Sbus
        dSbusdtdt[ang, ang] = ((dSfdtdt_ * lam[f]).real + (dSfdtdt_ * lam[f + N]).imag
                               + (dStdtdt_ * lam[t]).real + (dStdtdt_ * lam[t + N]).imag)
        dSbusdtdva[f, ang] = ((dSfdtdva_f * lam[f]).real + (dSfdtdva_f * lam[f + N]).imag
                              + (dStdtdva_f * lam[t]).real + (dStdtdva_f * lam[t + N]).imag)
        dSbusdtdva[t, ang] = ((dSfdtdva_t * lam[f]).real + (dSfdtdva_t * lam[f + N]).imag
                              + (dStdtdva_t * lam[t]).real + (dStdtdva_t * lam[t + N]).imag)
        dSbusdtdvm[f, ang] = ((dSfdtdvm_f * lam[f]).real + (dSfdtdvm_f * lam[f + N]).imag
                              + (dStdtdvm_f * lam[t]).real + (dStdtdvm_f * lam[t + N]).imag)
        dSbusdtdvm[t, ang] = ((dSfdtdvm_t * lam[f]).real + (dSfdtdvm_t * lam[f + N]).imag
                              + (dStdtdvm_t * lam[t]).real + (dStdtdvm_t * lam[t + N]).imag)
        dSbusdtdt[ang, ang] = ((dSfdtdt_ * lam[f]).real + (dSfdtdt_ * lam[f + N]).imag
                               + (dStdtdt_ * lam[t]).real + (dStdtdt_ * lam[t + N]).imag)

        if line in il:
            li = np.where(il == line)[0]
            dSfdtdt[ang, ang] = dSfdtdt_ * Sf[li].conj() * mu[li]
            dStdtdt[ang, ang] = dStdtdt_ * St[li].conj() * mu[li + M]
            dSfdtdva[f, ang] = dSfdtdva_f * Sf[li].conj() * mu[li]
            dStdtdva[f, ang] = dStdtdva_f * St[li].conj() * mu[li + M]
            dSfdtdva[t, ang] = dSfdtdva_t * Sf[li].conj() * mu[li]
            dStdtdva[t, ang] = dStdtdva_t * St[li].conj() * mu[li + M]
            dSfdtdvm[f, ang] = dSfdtdvm_f * Sf[li].conj() * mu[li]
            dStdtdvm[f, ang] = dStdtdvm_f * St[li].conj() * mu[li + M]
            dSfdtdvm[t, ang] = dSfdtdvm_t * Sf[li].conj() * mu[li]
            dStdtdvm[t, ang] = dStdtdvm_t * St[li].conj() * mu[li + M]
            dSfdtdt[ang, ang] = dSfdtdt_ * Sf[li].conj() * mu[li]
            dStdtdt[ang, ang] = dStdtdt_ * St[li].conj() * mu[li + M]

    return (dSbusdmdm, dSfdmdm, dStdmdm,
            dSbusdmdvm, dSfdmdvm, dStdmdvm,
            dSbusdmdva, dSfdmdva, dStdmdva,
            dSbusdmdt, dSfdmdt, dStdmdt,
            dSbusdtdt, dSfdtdt, dStdtdt,
            dSbusdtdvm, dSfdtdvm, dStdtdvm,
            dSbusdtdva, dSfdtdva, dStdtdva)


'''
def compute_finitediff_admittances(nc, tol=1e-6):
    k_m = nc.k_m
    k_tau = nc.k_tau

    Ybus0 = nc.Ybus
    Yf0 = nc.Yf
    Yt0 = nc.Yt

    nc.branch_data.tap_module[k_m] += tol
    nc.reset_calculations()

    dYfdm = (nc.Yf - Yf0) / tol
    dYtdm = (nc.Yt - Yt0) / tol
    dYbusdm = (nc.Ybus - Ybus0) / tol

    nc.branch_data.tap_module[k_m] -= tol

    nc.branch_data.tap_angle[k_tau] += tol
    nc.reset_calculations()

    dYfdt = (nc.Yf - Yf0) / tol
    dYtdt = (nc.Yt - Yt0) / tol
    dYbusdt = (nc.Ybus - Ybus0) / tol

    nc.branch_data.tap_angle[k_tau] -= tol
    nc.reset_calculations()

    return dYbusdm, dYfdm, dYtdm, dYbusdt, dYfdt, dYtdt


def compute_analytic_admittances_2dev(alltapm, alltapt, k_m, k_tau, Cf, Ct, R, X):
    ys = 1.0 / (R + 1.0j * X + 1e-20)
    N = len(alltapm)

    # Second partial derivative with respect to tap module
    mp = alltapm[k_m]
    tau = alltapt[k_m]
    ylin = ys[k_m]

    dYffdmdm = np.zeros(N, dtype=complex)
    dYftdmdm = np.zeros(N, dtype=complex)
    dYtfdmdm = np.zeros(N, dtype=complex)
    dYttdmdm = np.zeros(N, dtype=complex)

    dYffdmdm[k_m] = 6 * ylin / (mp * mp * mp * mp)
    dYftdmdm[k_m] = -2 * ylin / (mp * mp * mp * np.exp(-1.0j * tau))
    dYtfdmdm[k_m] = -2 * ylin / (mp * mp * mp * np.exp(1.0j * tau))

    dYfdmdm = (sp.diags(dYffdmdm) * Cf + sp.diags(dYftdmdm) * Ct)
    dYtdmdm = (sp.diags(dYtfdmdm) * Cf + sp.diags(dYttdmdm) * Ct)

    dYbusdmdm = (Cf.T * dYfdmdm + Ct.T * dYtdmdm)

    # Second partial derivative with respect to tap angle
    mp = alltapm[k_tau]
    tau = alltapt[k_tau]
    ylin = ys[k_tau]

    dYffdtdt = np.zeros(N, dtype=complex)
    dYftdtdt = np.zeros(N, dtype=complex)
    dYtfdtdt = np.zeros(N, dtype=complex)
    dYttdtdt = np.zeros(N, dtype=complex)

    dYftdtdt[k_tau] = ylin / (mp * np.exp(-1.0j * tau))
    dYtfdtdt[k_tau] = ylin / (mp * np.exp(1.0j * tau))

    dYfdtdt = sp.diags(dYffdtdt) * Cf + sp.diags(dYftdtdt) * Ct
    dYtdtdt = sp.diags(dYtfdtdt) * Cf + sp.diags(dYttdtdt) * Ct

    dYbusdtdt = Cf.T * dYfdtdt + Ct.T * dYtdtdt

    # Second partial derivative with respect to both tap module and angle
    mp = alltapm[k_mtau]
    tau = alltapt[k_mtau]
    ylin = ys[k_mtau]

    dYffdmdt = np.zeros(N, dtype=complex)
    dYftdmdt = np.zeros(N, dtype=complex)
    dYtfdmdt = np.zeros(N, dtype=complex)
    dYttdmdt = np.zeros(N, dtype=complex)

    dYftdmdt[k_mtau] = 1j * ylin / (mp * mp * np.exp(-1.0j * tau))
    dYtfdmdt[k_mtau] = -1j * ylin / (mp * mp * np.exp(1.0j * tau))

    dYfdmdt = sp.diags(dYffdmdt) * Cf + sp.diags(dYftdmdt) * Ct
    dYtdmdt = sp.diags(dYtfdmdt) * Cf + sp.diags(dYttdmdt) * Ct

    dYbusdmdt = Cf.T * dYfdmdt + Ct.T * dYtdmdt

    dYfdtdm = dYfdmdt.copy()
    dYtdtdm = dYtdmdt.copy()
    dYbusdtdm = dYbusdmdt.copy()

    return (dYbusdmdm, dYfdmdm, dYtdmdm, dYbusdmdt, dYfdmdt, dYtdmdt,
            dYbusdtdm, dYfdtdm, dYtdtdm, dYbusdtdt, dYfdtdt, dYtdtdt)

'''


def eval_f(x: Vec, Cg, k_m: Vec, k_tau: Vec, c0: Vec, c1: Vec, c2: Vec, ig: Vec, ndc: int, Sbase: float) -> Vec:
    """

    :param x:
    :param Cg:
    :param k_m:
    :param k_tau:
    :param c0:
    :param c1:
    :param c2:
    :param ig:
    :param ndc:
    :param Sbase:
    :return:
    """
    N, _ = Cg.shape  # Check
    Ng = len(ig)
    ntapm = len(k_m)
    ntapt = len(k_tau)

    _, _, Pg, Qg, _, _, _ = x2var(x, nVa=N, nVm=N, nPg=Ng, nQg=Ng, ntapm=ntapm, ntapt=ntapt, ndc=ndc)

    fval = np.sum((c0 + c1 * Pg * Sbase + c2 * np.power(Pg * Sbase, 2))) * 1e-4

    return fval


def eval_g(x, Ybus, Yf, Cg, Sd, ig, nig, pv, fdc, tdc, k_m, k_tau, Vm_max, Sg_undis, slack) -> Vec:
    """

    :param x:
    :param Ybus:
    :param Yf:
    :param Cg:
    :param Sd:
    :param ig: indices of dispatchable gens
    :param nig: indices of non dispatchable gens
    :param Sg_undis: undispatchable complex power
    :param slack:
    :return:
    """
    M, N = Yf.shape
    Ng = len(ig)
    ntapm = len(k_m)
    ntapt = len(k_tau)
    ndc = len(fdc)

    va, vm, Pg_dis, Qg_dis, _, _, Pfdc = x2var(x, nVa=N, nVm=N, nPg=Ng, nQg=Ng, ntapm=ntapm, ntapt=ntapt, ndc=ndc)

    V = vm * np.exp(1j * va)
    S = V * np.conj(Ybus @ V)
    S_dispatch = Cg[:, ig] @ (Pg_dis + 1j * Qg_dis)
    S_undispatch = Cg[:, nig] @ Sg_undis
    dS = S + Sd - S_dispatch - S_undispatch

    if ndc != 0:
        # dP_dc = Pfdc + Ptdc  # - (1/R) * (vm[f] - vm[t]) **2

        dS[fdc] += Pfdc
        dS[tdc] -= Pfdc

    gval = np.r_[dS.real, dS.imag, va[slack], vm[pv] - Vm_max[pv]]

    return gval, S


def eval_h(x, Yf, Yt, from_idx, to_idx, pq, no_slack, k_m, k_tau, k_mtau, Va_max, Va_min, Vm_max, Vm_min,
           Pg_max, Pg_min, Qg_max, Qg_min, tapm_max, tapm_min, tapt_max, tapt_min, Pdcmax, Cg, rates, il, ig, tanmax,
           ctQ: ReactivePowerControlMode) -> Vec:
    """

    :param x:
    :param Yf:
    :param Yt:
    :param from_idx:
    :param to_idx:
    :param no_slack:
    :param Va_max:
    :param Va_min:
    :param Vm_max:
    :param Vm_min:
    :param Pg_max:
    :param Pg_min:
    :param Qg_max:
    :param Qg_min:
    :param Cg:
    :param rates:
    :param il: relevant lines to check rating
    :return:
    """
    M, N = Yf.shape
    Ng = len(ig)
    ntapm = len(k_m)
    ntapt = len(k_tau)
    ndc = len(Pdcmax)

    va, vm, Pg, Qg, tapm, tapt, Pfdc = x2var(x, nVa=N, nVm=N, nPg=Ng, nQg=Ng, ntapm=ntapm, ntapt=ntapt, ndc=ndc)

    V = vm * np.exp(1j * va)
    Sf = V[from_idx[il]] * np.conj(Yf[il, :] @ V)
    St = V[to_idx[il]] * np.conj(Yt[il, :] @ V)

    Sf2 = np.conj(Sf) * Sf
    St2 = np.conj(St) * St

    # hval = np.r_[Sf2.real - (rates[il] ** 2),  # rates "lower limit"
    #              St2.real - (rates[il] ** 2),  # rates "upper limit"
    #              vm[pq] - Vm_max[pq],  # voltage module upper limit
    #              Vm_min[pq] - vm[pq],  # voltage module lower limit
    #              Pg - Pg_max[ig],  # generator P upper limits
    #              Pg_min[ig] - Pg,  # generator P lower limits
    #              Qg - Qg_max[ig],  # generator Q upper limits
    #              Qg_min[ig] - Qg  # generation Q lower limits
    # ]

    hval = np.r_[Sf2.real - (rates[il] ** 2),  # rates "lower limit"
                 St2.real - (rates[il] ** 2),  # rates "upper limit"
                 vm[pq] - Vm_max[pq],  # voltage module upper limit
                 Pg - Pg_max[ig],  # generator P upper limits
                 Qg - Qg_max[ig],  # generator Q upper limits
                 Vm_min[pq] - vm[pq],  # voltage module lower limit
                 Pg_min[ig] - Pg,  # generator P lower limits
                 Qg_min[ig] - Qg,  # generation Q lower limits
                 tapm - tapm_max,
                 tapm_min - tapm,
                 tapt - tapt_max,
                 tapt_min - tapt]

    if ctQ != ReactivePowerControlMode.NoControl:
        hval = np.r_[hval, Qg ** 2 - tanmax ** 2 * Pg ** 2]

    if ndc != 0:
        hval = np.r_[hval, Pfdc - Pdcmax, - Pdcmax - Pfdc]

    # Sftot = V[from_idx[il]] * np.conj(Yf[il, :] @ V)
    # Sttot = V[to_idx[il]] * np.conj(Yt[il, :] @ V)

    # return hval, Sftot, Sttot
    return hval, Sf, St


def jacobians_and_hessians(x, c1, c2, Cg, Cf, Ct, Yf, Yt, Ybus, Sbase, il, ig, nig, slack, no_slack, pq, pv, tanmax,
                           alltapm, alltapt, fdc, tdc, k_m, k_tau, k_mtau, mu, lmbda, from_idx, to_idx, R, X, F, T,
                           ctQ: ReactivePowerControlMode, compute_jac: bool, compute_hess: bool):
    """

    :param x:
    :param c1:
    :param c2:
    :param Cg:
    :param Cf:
    :param Ct:
    :param Yf:
    :param Yt:
    :param Ybus:
    :param Sbase:
    :param il:
    :param ig:
    :param nig:
    :param slack:
    :param no_slack:
    :param mu:
    :param lmbda:
    :return:
    """
    Mm, N = Yf.shape
    M = len(il)
    Ng = len(ig)
    NV = len(x)
    ntapm = len(k_m)
    ntapt = len(k_tau)
    ndc = len(fdc)

    va, vm, Pg, Qg, tapm, tapt, Pfdc = x2var(x, nVa=N, nVm=N, nPg=Ng, nQg=Ng, ntapm=ntapm, ntapt=ntapt, ndc=ndc)
    V = vm * np.exp(1j * va)
    Vmat = diags(V)
    vm_inv = diags(1 / vm)
    E = Vmat @ vm_inv
    Ibus = Ybus @ V
    IbusCJmat = diags(np.conj(Ibus))
    alltapm[k_m] = tapm
    alltapt[k_tau] = tapt

    if compute_jac:

        ######### OBJECTIVE FUNCTION GRAD

        fx = np.zeros(NV)

        fx[2 * N: 2 * N + Ng] = (2 * c2 * Pg * (Sbase ** 2) + c1 * Sbase) * 1e-4

        ######### EQUALITY CONSTRAINTS GRAD

        Vva = 1j * Vmat

        GSvm = Vmat @ (IbusCJmat + np.conj(Ybus) @ np.conj(Vmat)) @ vm_inv
        GSva = Vva @ (IbusCJmat - np.conj(Ybus) @ np.conj(Vmat))
        GSpg = -Cg[:, ig]
        GSqg = -1j * Cg[:, ig]

        GTH = lil_matrix((len(slack), len(x)), dtype=float)
        for i, ss in enumerate(slack):
            GTH[i, ss] = 1.0

        Gvm = lil_matrix((len(pv), len(x)), dtype=float)
        for i, ss in enumerate(pv):
            Gvm[i, N + ss] = 1.0

        GS = sp.hstack([GSva, GSvm, GSpg, GSqg])

        if ntapm + ntapt != 0:  # Check if there are tap variables that can affect the admittances

            (dSbusdm, dSfdm, dStdm,
             dSbusdt, dSfdt, dStdt) = compute_branch_power_derivatives(alltapm, alltapt, V, k_m, k_tau, k_mtau,
                                                                       Cf, Ct, Yf, Yt, R, X)

            if ntapm != 0:
                Gtapm = dSbusdm.copy()
                GS = sp.hstack([GS, Gtapm])
            if ntapt != 0:
                Gtapt = dSbusdt.copy()
                GS = sp.hstack([GS, Gtapt])

        if ndc != 0:
<<<<<<< HEAD
            GSpfdc = lil_matrix((N, 1))
            GSpfdc[fdc] = 1
            GSpfdc[tdc] = -1
=======

            GSpfdc = lil_matrix((N, ndc))

            for link in range(ndc):
                GSpfdc[fdc, link] = 1
                GSpfdc[tdc, link] = -1
>>>>>>> 854ab612

            GS = sp.hstack([GS, GSpfdc])

        Gx = sp.vstack([GS.real, GS.imag, GTH, Gvm])

        Gx = Gx.T.tocsc()

        ######### INEQUALITY CONSTRAINTS GRAD

        Vfmat = diags(Cf[il, :] @ V)
        Vtmat = diags(Ct[il, :] @ V)

        IfCJmat = np.conj(diags(Yf[il, :] @ V))
        ItCJmat = np.conj(diags(Yt[il, :] @ V))
        Sf = Vfmat @ np.conj(Yf[il, :] @ V)
        St = Vtmat @ np.conj(Yt[il, :] @ V)

        allSf = diags(Cf @ V) @ np.conj(Yf @ V)
        allSt = diags(Ct @ V) @ np.conj(Yt @ V)

        Sfmat = diags(Sf)
        Stmat = diags(St)

        Sfvm = (IfCJmat @ Cf[il, :] @ E + Vfmat @ np.conj(Yf[il, :]) @ np.conj(E))
        Stvm = (ItCJmat @ Ct[il, :] @ E + Vtmat @ np.conj(Yt[il, :]) @ np.conj(E))

        Sfva = (1j * (IfCJmat @ Cf[il, :] @ Vmat - Vfmat @ np.conj(Yf[il, :]) @ np.conj(Vmat)))
        Stva = (1j * (ItCJmat @ Ct[il, :] @ Vmat - Vtmat @ np.conj(Yt[il, :]) @ np.conj(Vmat)))

        Hpu = np.zeros(Ng)
        Hpl = np.zeros(Ng)
        Hqu = np.zeros(Ng)
        Hql = np.zeros(Ng)

        Hvmu_ = csc(([1] * (N - len(pv)), (list(range(N - len(pv))), pq)))
        Hvml_ = csc(([-1] * (N - len(pv)), (list(range(N - len(pv))), pq)))

        Hpu[0: Ng] = 1
        Hpl[0: Ng] = -1
        Hqu[0: Ng] = 1
        Hql[0: Ng] = -1

        Hvu = sp.hstack([lil_matrix((len(pq), N)), Hvmu_, lil_matrix((len(pq), 2 * Ng + ntapm + ntapt))])
        Hvl = sp.hstack([lil_matrix((len(pq), N)), Hvml_, lil_matrix((len(pq), 2 * Ng + ntapm + ntapt))])

        Hpu = sp.hstack([lil_matrix((Ng, 2 * N)), diags(Hpu), lil_matrix((Ng, Ng + ntapm + ntapt))])
        Hpl = sp.hstack([lil_matrix((Ng, 2 * N)), diags(Hpl), lil_matrix((Ng, Ng + ntapm + ntapt))])
        Hqu = sp.hstack([lil_matrix((Ng, 2 * N + Ng)), diags(Hqu), lil_matrix((Ng, ntapm + ntapt))])
        Hql = sp.hstack([lil_matrix((Ng, 2 * N + Ng)), diags(Hql), lil_matrix((Ng, ntapm + ntapt))])

        if ntapm + ntapt != 0:

            Sftapm = dSfdm[il, :].copy()
            Sftapt = dSfdt[il, :].copy()
            Sttapm = dStdm[il, :].copy()
            Sttapt = dStdt[il, :].copy()

            SfX = sp.hstack([Sfva, Sfvm, lil_matrix((M, 2 * Ng)), Sftapm, Sftapt])
            StX = sp.hstack([Stva, Stvm, lil_matrix((M, 2 * Ng)), Sttapm, Sttapt])

            HSf = 2 * (Sfmat.real @ SfX.real + Sfmat.imag @ SfX.imag)
            HSt = 2 * (Stmat.real @ StX.real + Stmat.imag @ StX.imag)

            Hx = sp.vstack([HSf, HSt, Hvu, Hpu, Hqu, Hvl, Hpl, Hql])

            if ntapm != 0:
                Htapmu_ = csc(([1] * ntapm, (list(range(ntapm)), list(range(ntapm)))))
                Htapml_ = csc(([-1] * ntapm, (list(range(ntapm)), list(range(ntapm)))))
                Htapmu = sp.hstack([lil_matrix((ntapm, 2 * N + 2 * Ng)), Htapmu_, lil_matrix((ntapm, ntapt))])
                Htapml = sp.hstack([lil_matrix((ntapm, 2 * N + 2 * Ng)), Htapml_, lil_matrix((ntapm, ntapt))])
                Hx = sp.vstack([Hx, Htapmu, Htapml])

            if ntapt != 0:
                Htaptu_ = csc(([1] * ntapt, (list(range(ntapt)), list(range(ntapt)))))
                Htaptl_ = csc(([-1] * ntapt, (list(range(ntapt)), list(range(ntapt)))))
                Htaptu = sp.hstack([lil_matrix((ntapt, 2 * N + 2 * Ng + ntapm)), Htaptu_])
                Htaptl = sp.hstack([lil_matrix((ntapt, 2 * N + 2 * Ng + ntapm)), Htaptl_])
                Hx = sp.vstack([Hx, Htaptu, Htaptl])

        else:

            SfX = sp.hstack([Sfva, Sfvm, lil_matrix((M, 2 * Ng))])
            StX = sp.hstack([Stva, Stvm, lil_matrix((M, 2 * Ng))])

            HSf = 2 * (Sfmat.real @ SfX.real + Sfmat.imag @ SfX.imag)
            HSt = 2 * (Stmat.real @ StX.real + Stmat.imag @ StX.imag)

            Hx = sp.vstack([HSf, HSt, Hvu, Hpu, Hqu, Hvl, Hpl, Hql])

        if ctQ != ReactivePowerControlMode.NoControl:
            # tanmax curves (simplified capability curves of generators)
            Hqmaxp = -2 * (tanmax ** 2) * Pg
            Hqmaxq = 2 * Qg

            Hqmax = sp.hstack([lil_matrix((Ng, 2 * N)), diags(Hqmaxp), diags(Hqmaxq), lil_matrix((Ng, ntapm + ntapt))])

            Hx = sp.vstack([Hx, Hqmax])

        if ndc != 0:
<<<<<<< HEAD
            Hx = sp.hstack([Hx, lil_matrix((2 * M + 2 * N + 4 * Ng, 1))])

            Hdc1 = lil_matrix((1, NV))
            Hdc2 = lil_matrix((1, NV))
=======

            Hx = sp.hstack([Hx, lil_matrix((2 * M + 2 * N + 4 * Ng + 2 * ntapm + 2 * ntapt, ndc))])
>>>>>>> 854ab612

            Hdcu_ = csc(([1] * ndc, (list(range(ndc)), list(range(ndc)))))
            Hdcl_ = csc(([-1] * ndc, (list(range(ndc)), list(range(ndc)))))
            Hdcu = sp.hstack([lil_matrix((ndc, 2 * N + 2 * Ng + ntapm + ntapt)), Hdcu_])
            Hdcl = sp.hstack([lil_matrix((ndc, 2 * N + 2 * Ng + ntapm + ntapt)), Hdcl_])

            Hx = sp.vstack([Hx, Hdcu, Hdcl])

        Hx = Hx.T.tocsc()

    else:
        fx = None
        Gx = None
        Hx = None

    ########## HESSIANS

    if compute_hess:

        assert compute_jac  # we must have the jacobian values to get into here

        ######## OBJECTIVE FUNCITON HESS

        fxx = diags((np.r_[np.zeros(2 * N), 2 * c2 * (Sbase ** 2), np.zeros(Ng + ntapm + ntapt + ndc)]) * 1e-4).tocsc()

        ######## EQUALITY CONSTRAINTS HESS

        # P
        lam_p = lmbda[0:N]
        lam_diag_p = diags(lam_p)

        B_p = np.conj(Ybus) @ np.conj(Vmat)
        D_p = np.conj(Ybus).T @ Vmat
        Ibus_p = Ybus @ V
        I_p = np.conj(Vmat) @ (D_p @ lam_diag_p - diags(D_p @ lam_p))
        F_p = lam_diag_p @ Vmat @ (B_p - diags(np.conj(Ibus_p)))
        C_p = lam_diag_p @ Vmat @ B_p

        Gaa_p = I_p + F_p
        Gva_p = 1j * vm_inv @ (I_p - F_p)
        Gvv_p = vm_inv @ (C_p + C_p.T) @ vm_inv

        # Q
        lam_q = lmbda[N:2 * N]
        lam_diag_q = diags(lam_q)

        B_q = np.conj(Ybus) @ np.conj(Vmat)
        D_q = np.conj(Ybus).T @ Vmat
        Ibus_q = Ybus @ V
        I_q = np.conj(Vmat) @ (D_q @ lam_diag_q - diags(D_q @ lam_q))
        F_q = lam_diag_q @ Vmat @ (B_q - diags(np.conj(Ibus_q)))
        C_q = lam_diag_q @ Vmat @ B_q

        Gaa_q = I_q + F_q
        Gva_q = 1j * vm_inv @ (I_q - F_q)
        Gvv_q = vm_inv @ (C_q + C_q.T) @ vm_inv

        Gaa = Gaa_p.real + Gaa_q.imag
        Gva = Gva_p.real + Gva_q.imag
        Gav = Gva.T
        Gvv = Gvv_p.real + Gvv_q.imag

        if ntapm + ntapt != 0:
            (GSdmdm, dSfdmdm, dStdmdm,
             GSdmdvm, dSfdmdvm, dStdmdvm,
             GSdmdva, dSfdmdva, dStdmdva,
             GSdmdt, dSfdmdt, dStdmdt,
             GSdtdt, dSfdtdt, dStdtdt,
             GSdtdvm, dSfdtdvm, dStdtdvm,
             GSdtdva, dSfdtdva, dStdtdva) = compute_branch_power_second_derivatives(alltapm, alltapt, vm, va, k_m,
                                                                                    k_tau, il, Cf, Ct, R, X, F, T,
                                                                                    lmbda[0: 2 * N], mu[0: 2 * M],
                                                                                    allSf, allSt)

            G1 = sp.hstack([Gaa, Gav, lil_matrix((N, 2 * Ng)), GSdmdva, GSdtdva])
            G2 = sp.hstack([Gva, Gvv, lil_matrix((N, 2 * Ng)), GSdmdvm, GSdtdvm])
            G3 = sp.hstack([GSdmdva.T, GSdmdvm.T, lil_matrix((ntapm, 2 * Ng)), GSdmdm, GSdmdt.T])
            G4 = sp.hstack([GSdtdva.T, GSdtdvm.T, lil_matrix((ntapt, 2 * Ng)), GSdmdt, GSdtdt])

            Gxx = sp.vstack([G1, G2, lil_matrix((2 * Ng, 2 * Ng + 2 * N + ntapm + ntapt)), G3, G4])
            print('')

        else:
            G1 = sp.hstack([Gaa, Gav, lil_matrix((N, 2 * Ng))])
            G2 = sp.hstack([Gva, Gvv, lil_matrix((N, 2 * Ng))])
            Gxx = sp.vstack([G1, G2, lil_matrix((2 * Ng, 2 * N + 2 * Ng))])

        if ndc != 0:
<<<<<<< HEAD
            Gxx = sp.hstack([Gxx, lil_matrix((NV - 1, 1))])
            Gxx = sp.vstack([Gxx, lil_matrix((1, NV))])
=======

            Gxx = sp.hstack([Gxx, lil_matrix((NV - ndc, ndc))])
            Gxx = sp.vstack([Gxx, lil_matrix((ndc, NV))])
>>>>>>> 854ab612

        Gxx = Gxx.tocsc()

        ######### INEQUALITY CONSTRAINTS HESS
        muf = mu[0: M]
        mut = mu[M: 2 * M]
        muf_mat = diags(muf)
        mut_mat = diags(mut)
        Smuf_mat = diags(Sfmat.conj() @ muf)
        Smut_mat = diags(Stmat.conj() @ mut)

        Af = np.conj(Yf[il, :]).T @ Smuf_mat @ Cf[il, :]
        Bf = np.conj(Vmat) @ Af @ Vmat
        Df = diags(Af @ V) @ np.conj(Vmat)
        Ef = diags(Af.T @ np.conj(V)) @ Vmat
        Ff = Bf + Bf.T
        Sfvava = Ff - Df - Ef
        Sfvmva = 1j * vm_inv @ (Bf - Bf.T - Df + Ef)
        Sfvavm = Sfvmva.T
        Sfvmvm = vm_inv @ Ff @ vm_inv

        if ctQ != ReactivePowerControlMode.NoControl:
            Hqpgpg = diags(-2 * (tanmax ** 2) * mu[-Ng:])
            Hqqgqg = diags(np.array([2] * Ng) * mu[-Ng:])
        else:
            Hqpgpg = lil_matrix((Ng, Ng))
            Hqqgqg = lil_matrix((Ng, Ng))

        Hfvava = 2 * (Sfvava + Sfva.T @ muf_mat @ np.conj(Sfva)).real
        Hfvmva = 2 * (Sfvmva + Sfvm.T @ muf_mat @ np.conj(Sfva)).real
        Hfvavm = 2 * (Sfvavm + Sfva.T @ muf_mat @ np.conj(Sfvm)).real
        Hfvmvm = 2 * (Sfvmvm + Sfvm.T @ muf_mat @ np.conj(Sfvm)).real

        At = np.conj(Yt[il, :]).T @ Smut_mat @ Ct[il, :]
        Bt = np.conj(Vmat) @ At @ Vmat
        Dt = diags(At @ V) @ np.conj(Vmat)
        Et = diags(At.T @ np.conj(V)) @ Vmat
        Ft = Bt + Bt.T
        Stvava = Ft - Dt - Et
        Stvmva = 1j * vm_inv @ (Bt - Bt.T - Dt + Et)
        Stvavm = Stvmva.T
        Stvmvm = vm_inv @ Ft @ vm_inv

        Htvava = 2 * (Stvava + Stva.T @ mut_mat @ np.conj(Stva)).real
        Htvmva = 2 * (Stvmva + Stvm.T @ mut_mat @ np.conj(Stva)).real
        Htvavm = 2 * (Stvavm + Stva.T @ mut_mat @ np.conj(Stvm)).real
        Htvmvm = 2 * (Stvmvm + Stvm.T @ mut_mat @ np.conj(Stvm)).real

        if ntapm + ntapt != 0:

            Hftapmva = 2 * (dSfdmdva.T + Sftapm.T @ muf_mat @ np.conj(Sfva)).real
            Hftapmvm = 2 * (dSfdmdvm.T + Sftapm.T @ muf_mat @ np.conj(Sfvm)).real
            Hftaptva = 2 * (dSfdtdva.T + Sftapt.T @ muf_mat @ np.conj(Sfva)).real
            Hftaptvm = 2 * (dSfdtdvm.T + Sftapt.T @ muf_mat @ np.conj(Sfvm)).real
            Hftapmtapm = 2 * (dSfdmdm.T + Sftapm.T @ muf_mat @ np.conj(Sftapm)).real
            Hftapttapt = 2 * (dSfdtdt.T + Sftapt.T @ muf_mat @ np.conj(Sftapt)).real
            Hftapmtapt = 2 * (dSfdmdt.T + Sftapm.T @ muf_mat @ np.conj(Sftapt)).real

            Httapmva = 2 * (dStdmdva.T + Sttapm.T @ mut_mat @ np.conj(Stva)).real
            Httapmvm = 2 * (dStdmdvm.T + Sttapm.T @ mut_mat @ np.conj(Stvm)).real
            Httaptva = 2 * (dStdtdva.T + Sttapt.T @ mut_mat @ np.conj(Stva)).real
            Httaptvm = 2 * (dStdtdvm.T + Sttapt.T @ mut_mat @ np.conj(Stvm)).real
            Httapmtapm = 2 * (dStdmdm.T + Sttapm.T @ mut_mat @ np.conj(Sttapm)).real
            Httapttapt = 2 * (dStdtdt.T + Sttapt.T @ mut_mat @ np.conj(Sttapt)).real
            Httapmtapt = 2 * (dStdmdt.T + Sttapm.T @ mut_mat @ np.conj(Sttapt)).real

            H1 = sp.hstack([Hfvava + Htvava, Hfvavm + Htvavm, lil_matrix((N, 2 * Ng)),
                            Hftapmva.T + Httapmva.T, Hftaptva.T + Httaptva.T])
            H2 = sp.hstack([Hfvmva + Htvmva, Hfvmvm + Htvmvm, lil_matrix((N, 2 * Ng)),
                            Hftapmvm.T + Httapmvm.T, Hftaptvm.T + Httaptvm.T])
            H3 = sp.hstack([lil_matrix((Ng, 2 * N)), Hqpgpg, lil_matrix((Ng, Ng + ntapm + ntapt))])
            H4 = sp.hstack([lil_matrix((Ng, 2 * N + Ng)), Hqqgqg, lil_matrix((Ng, ntapm + ntapt))])
            H5 = sp.hstack([Hftapmva + Httapmva, Hftapmvm + Httapmvm, lil_matrix((ntapm, 2 * Ng)),
                            Hftapmtapm + Httapmtapm, Hftapmtapt + Httapmtapt])
            H6 = sp.hstack([Hftaptva + Httaptva, Hftaptvm + Httaptvm, lil_matrix((ntapt, 2 * Ng)),
                            Hftapmtapt.T + Httapmtapt.T, Hftapttapt + Httapttapt])

            Hxx = sp.vstack([H1, H2, H3, H4, H5, H6])

        else:
            H1 = sp.hstack([Hfvava + Htvava, Hfvavm + Htvavm, lil_matrix((N, 2 * Ng))])
            H2 = sp.hstack([Hfvmva + Htvmva, Hfvmvm + Htvmvm, lil_matrix((N, 2 * Ng))])
            H3 = sp.hstack([lil_matrix((Ng, 2 * N)), Hqpgpg, lil_matrix((Ng, Ng))])
            H4 = sp.hstack([lil_matrix((Ng, 2 * N + Ng)), Hqqgqg])

            # Hxx = sp.vstack([H1, H2, lil_matrix((2 * Ng, NV))]).tocsc()
            Hxx = sp.vstack([H1, H2, H3, H4])

        if ndc != 0:
<<<<<<< HEAD
            Hxx = sp.hstack([Hxx, lil_matrix((NV - 1, 1))])
            Hxx = sp.vstack([Hxx, lil_matrix((1, NV))])
=======

            Hxx = sp.hstack([Hxx, lil_matrix((NV - ndc, ndc))])
            Hxx = sp.vstack([Hxx, lil_matrix((ndc, NV))])
>>>>>>> 854ab612

        Hxx = Hxx.tocsc()

    else:
        fxx = None
        Gxx = None
        Hxx = None

    return fx, Gx, Hx, fxx, Gxx, Hxx<|MERGE_RESOLUTION|>--- conflicted
+++ resolved
@@ -11,8 +11,7 @@
 from typing import Tuple, Union
 from GridCalEngine.basic_structures import Vec, CxVec, IntVec
 from GridCalEngine.DataStructures.numerical_circuit import compile_numerical_circuit_at, NumericalCircuit
-from GridCalEngine.enumerations import ReactivePowerControlMode
-
+from GridCalEngine.enumerations import  ReactivePowerControlMode
 
 def x2var(x: Vec, nVa: int, nVm: int, nPg: int,
           nQg: int, ntapm: int, ntapt: int, ndc: int) -> Tuple[Vec, Vec, Vec, Vec, Vec, Vec, Vec]:
@@ -53,10 +52,10 @@
     b += ndc
 
     Pfdc = x[a: b]
-    # a = b
-    # b += ndc
-
-    # Ptdc = x[a: b]
+    #a = b
+    #b += ndc
+
+    #Ptdc = x[a: b]
 
     return Va, Vm, Pg, Qg, tapm, tapt, Pfdc
 
@@ -319,7 +318,6 @@
             dSbusdtdvm, dSfdtdvm, dStdtdvm,
             dSbusdtdva, dSfdtdva, dStdtdva)
 
-
 '''
 def compute_finitediff_admittances(nc, tol=1e-6):
     k_m = nc.k_m
@@ -418,6 +416,45 @@
             dYbusdtdm, dYfdtdm, dYtdtdm, dYbusdtdt, dYfdtdt, dYtdtdt)
 
 '''
+def compute_finitediff_admittances_2dev(nc, tol=1e-6):
+    k_m = nc.k_m
+    k_tau = nc.k_tau
+
+    dYb0dm, dYf0dm, dYt0dm, dYb0dt, dYf0dt, dYt0dt = compute_finitediff_admittances(nc)
+
+    nc.branch_data.tap_module[k_m] += tol
+    nc.reset_calculations()
+
+    dYbdm, dYfdm, dYtdm, dYbdt, dYfdt, dYtdt = compute_finitediff_admittances(nc)
+
+    dYfdmdm = (dYfdm - dYf0dm) / tol
+    dYtdmdm = (dYtdm - dYt0dm) / tol
+    dYbusdmdm = (dYbdm - dYb0dm) / tol
+
+    dYfdtdm = (dYfdt - dYf0dt) / tol
+    dYtdtdm = (dYtdt - dYt0dt) / tol
+    dYbusdtdm = (dYbdt - dYb0dt) / tol
+
+    nc.branch_data.tap_module[k_m] -= tol
+
+    nc.branch_data.tap_angle[k_tau] += tol
+    nc.reset_calculations()
+
+    dYbdm, dYfdm, dYtdm, dYbdt, dYfdt, dYtdt = compute_finitediff_admittances(nc)
+
+    dYfdmdt = (dYfdm - dYf0dm) / tol
+    dYtdmdt = (dYtdm - dYt0dm) / tol
+    dYbusdmdt = (dYbdm - dYb0dm) / tol
+
+    dYfdtdt = (dYfdt - dYf0dt) / tol
+    dYtdtdt = (dYtdt - dYt0dt) / tol
+    dYbusdtdt = (dYbdt - dYb0dt) / tol
+
+    nc.branch_data.tap_angle[k_tau] -= tol
+    nc.reset_calculations()
+
+    return (dYbusdmdm, dYfdmdm, dYtdmdm, dYbusdmdt, dYfdmdt, dYtdmdt,
+            dYbusdtdm, dYfdtdm, dYtdtdm, dYbusdtdt, dYfdtdt, dYtdtdt)
 
 
 def eval_f(x: Vec, Cg, k_m: Vec, k_tau: Vec, c0: Vec, c1: Vec, c2: Vec, ig: Vec, ndc: int, Sbase: float) -> Vec:
@@ -425,13 +462,10 @@
 
     :param x:
     :param Cg:
-    :param k_m:
-    :param k_tau:
     :param c0:
     :param c1:
     :param c2:
     :param ig:
-    :param ndc:
     :param Sbase:
     :return:
     """
@@ -476,7 +510,8 @@
     dS = S + Sd - S_dispatch - S_undispatch
 
     if ndc != 0:
-        # dP_dc = Pfdc + Ptdc  # - (1/R) * (vm[f] - vm[t]) **2
+
+        #dP_dc = Pfdc + Ptdc  # - (1/R) * (vm[f] - vm[t]) **2
 
         dS[fdc] += Pfdc
         dS[tdc] -= Pfdc
@@ -488,7 +523,7 @@
 
 def eval_h(x, Yf, Yt, from_idx, to_idx, pq, no_slack, k_m, k_tau, k_mtau, Va_max, Va_min, Vm_max, Vm_min,
            Pg_max, Pg_min, Qg_max, Qg_min, tapm_max, tapm_min, tapt_max, tapt_min, Pdcmax, Cg, rates, il, ig, tanmax,
-           ctQ: ReactivePowerControlMode) -> Vec:
+           ctQ:ReactivePowerControlMode) -> Vec:
     """
 
     :param x:
@@ -563,7 +598,7 @@
 
 def jacobians_and_hessians(x, c1, c2, Cg, Cf, Ct, Yf, Yt, Ybus, Sbase, il, ig, nig, slack, no_slack, pq, pv, tanmax,
                            alltapm, alltapt, fdc, tdc, k_m, k_tau, k_mtau, mu, lmbda, from_idx, to_idx, R, X, F, T,
-                           ctQ: ReactivePowerControlMode, compute_jac: bool, compute_hess: bool):
+                           ctQ:ReactivePowerControlMode, compute_jac: bool, compute_hess: bool):
     """
 
     :param x:
@@ -622,11 +657,11 @@
 
         GTH = lil_matrix((len(slack), len(x)), dtype=float)
         for i, ss in enumerate(slack):
-            GTH[i, ss] = 1.0
+            GTH[i, ss] = 1.
 
         Gvm = lil_matrix((len(pv), len(x)), dtype=float)
         for i, ss in enumerate(pv):
-            Gvm[i, N + ss] = 1.0
+            Gvm[i, N + ss] = 1.
 
         GS = sp.hstack([GSva, GSvm, GSpg, GSqg])
 
@@ -644,24 +679,19 @@
                 GS = sp.hstack([GS, Gtapt])
 
         if ndc != 0:
-<<<<<<< HEAD
-            GSpfdc = lil_matrix((N, 1))
-            GSpfdc[fdc] = 1
-            GSpfdc[tdc] = -1
-=======
 
             GSpfdc = lil_matrix((N, ndc))
 
             for link in range(ndc):
                 GSpfdc[fdc, link] = 1
                 GSpfdc[tdc, link] = -1
->>>>>>> 854ab612
 
             GS = sp.hstack([GS, GSpfdc])
 
         Gx = sp.vstack([GS.real, GS.imag, GTH, Gvm])
 
         Gx = Gx.T.tocsc()
+
 
         ######### INEQUALITY CONSTRAINTS GRAD
 
@@ -745,6 +775,7 @@
 
             Hx = sp.vstack([HSf, HSt, Hvu, Hpu, Hqu, Hvl, Hpl, Hql])
 
+
         if ctQ != ReactivePowerControlMode.NoControl:
             # tanmax curves (simplified capability curves of generators)
             Hqmaxp = -2 * (tanmax ** 2) * Pg
@@ -755,15 +786,8 @@
             Hx = sp.vstack([Hx, Hqmax])
 
         if ndc != 0:
-<<<<<<< HEAD
-            Hx = sp.hstack([Hx, lil_matrix((2 * M + 2 * N + 4 * Ng, 1))])
-
-            Hdc1 = lil_matrix((1, NV))
-            Hdc2 = lil_matrix((1, NV))
-=======
 
             Hx = sp.hstack([Hx, lil_matrix((2 * M + 2 * N + 4 * Ng + 2 * ntapm + 2 * ntapt, ndc))])
->>>>>>> 854ab612
 
             Hdcu_ = csc(([1] * ndc, (list(range(ndc)), list(range(ndc)))))
             Hdcl_ = csc(([-1] * ndc, (list(range(ndc)), list(range(ndc)))))
@@ -852,14 +876,9 @@
             Gxx = sp.vstack([G1, G2, lil_matrix((2 * Ng, 2 * N + 2 * Ng))])
 
         if ndc != 0:
-<<<<<<< HEAD
-            Gxx = sp.hstack([Gxx, lil_matrix((NV - 1, 1))])
-            Gxx = sp.vstack([Gxx, lil_matrix((1, NV))])
-=======
 
             Gxx = sp.hstack([Gxx, lil_matrix((NV - ndc, ndc))])
             Gxx = sp.vstack([Gxx, lil_matrix((ndc, NV))])
->>>>>>> 854ab612
 
         Gxx = Gxx.tocsc()
 
@@ -949,14 +968,9 @@
             Hxx = sp.vstack([H1, H2, H3, H4])
 
         if ndc != 0:
-<<<<<<< HEAD
-            Hxx = sp.hstack([Hxx, lil_matrix((NV - 1, 1))])
-            Hxx = sp.vstack([Hxx, lil_matrix((1, NV))])
-=======
 
             Hxx = sp.hstack([Hxx, lil_matrix((NV - ndc, ndc))])
             Hxx = sp.vstack([Hxx, lil_matrix((ndc, NV))])
->>>>>>> 854ab612
 
         Hxx = Hxx.tocsc()
 
