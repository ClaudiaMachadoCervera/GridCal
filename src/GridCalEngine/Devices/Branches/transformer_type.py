--- conflicted
+++ resolved
@@ -39,9 +39,6 @@
                  asymmetry_angle: float = 90.0,
                  tc_type: TapChangerTypes = TapChangerTypes.NoRegulation,
                  name: str = 'TransformerType',
-                 tap_module: float = 1.0,
-                 tap_module_max: float = 0.8,
-                 tap_module_min: float = 1.2,
                  idtag: Union[None, str] = None) -> None:
         """
         Transformer template from the short circuit study
@@ -86,18 +83,12 @@
 
         self.GX_hv1 = gx_hv1
 
-<<<<<<< HEAD
-        self.tap_mod = tap_module
-        self.tap_mod_max = tap_module_max
-        self.tap_mod_min = tap_module_min
-=======
         # The tap changer parameters are stored and used with the help of the TapChanger object
         self._tap_changer = TapChanger(total_positions=total_positions,
                                        neutral_position=neutral_position,
                                        dV=dV,
                                        asymmetry_angle=asymmetry_angle,
                                        tc_type=tc_type)
->>>>>>> 554a5aef
 
         self.register(key='HV', units='kV', tpe=float, definition='Nominal voltage al the high voltage side')
         self.register(key='LV', units='kV', tpe=float, definition='Nominal voltage al the low voltage side')
@@ -106,9 +97,6 @@
         self.register(key='Pfe', units='kW', tpe=float, definition='Iron losses')
         self.register(key='I0', units='%', tpe=float, definition='No-load current')
         self.register(key='Vsc', units='%', tpe=float, definition='Short-circuit voltage')
-        self.register(key='tap_mod', units='pu', tpe=float, definition='Tap module')
-        self.register(key='tap_mod_max', units='pu', tpe=float, definition='Maximum tap module value')
-        self.register(key='tap_mod_min', units='pu', tpe=float, definition='Minimum tap module value')
 
         self.register(key='tc_type', units='', tpe=TapChangerTypes, definition='Regulation type')
         self.register(key='total_positions', units='', tpe=int, definition='Number of tap positions')
