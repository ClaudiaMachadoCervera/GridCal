# GridCal
# Copyright (C) 2022 Santiago Peñate Vera
# 
# This program is free software; you can redistribute it and/or
# modify it under the terms of the GNU Lesser General Public
# License as published by the Free Software Foundation; either
# version 3 of the License, or (at your option) any later version.
# 
# This program is distributed in the hope that it will be useful,
# but WITHOUT ANY WARRANTY; without even the implied warranty of
# MERCHANTABILITY or FITNESS FOR A PARTICULAR PURPOSE.  See the GNU
# Lesser General Public License for more details.
# 
# You should have received a copy of the GNU Lesser General Public License
# along with this program; if not, write to the Free Software Foundation,
# Inc., 51 Franklin Street, Fifth Floor, Boston, MA  02110-1301, USA.

import numpy as np
from typing import List, Dict, Union
from GridCal.Engine.Simulations.driver_types import SimulationTypes
from GridCal.Engine.basic_structures import Logger
from GridCal.Engine.Core.multi_circuit import MultiCircuit
import GridCal.Engine.basic_structures as bs
import GridCal.Engine.Core.topology as tp

class DummySignal:

    def __init__(self, tpe=str):
        self.tpe = tpe

    def emit(self, val=''):
        pass

    def connect(self, val):
        pass


class DriverTemplate:

    tpe = SimulationTypes.TemplateDriver
    name = 'Template'

    def __init__(
            self,
            grid: MultiCircuit,
            engine: bs.EngineType = bs.EngineType.GridCal
    ):
        """

        :param grid: Multicircuit instance
        :param engine: EngineType
        """
        self.progress_signal = DummySignal()
        self.progress_text = DummySignal(str)
        self.done_signal = DummySignal()

        self.grid = grid

        self.results = None

        self.engine = engine

        self.elapsed = 0

        self.logger = Logger()

        self.__cancel__ = False

    def get_steps(self):
        return list()

    def run(self):
        pass

    def cancel(self):
        """
        Cancel the simulation
        """
        self.__cancel__ = True
        self.progress_signal.emit(0)
        self.progress_text.emit('Cancelled!')
        self.done_signal.emit()


class TimeSeriesDriverTemplate(DriverTemplate):

    def __init__(
            self,
            grid: MultiCircuit,
            time_indices: np.ndarray,
            clustering_results: Union["ClusteringResults", None] = None,
            engine: bs.EngineType = bs.EngineType.GridCal):
        """
        Time Series driver constructor
        :param grid: MultiCircuit instance
        :param time_indices: array of time indices to simulate
        :param clustering_results: ClusteringResults object (optional)
        """

        DriverTemplate.__init__(self, grid=grid, engine=engine)

        if clustering_results:
            self.time_indices = clustering_results.time_indices
            self.sampled_probabilities = clustering_results.sampled_probabilities

        else:
            self.time_indices = time_indices
            self.sampled_probabilities = np.ones(shape=len(self.time_indices)) / len(self.time_indices)

<<<<<<< HEAD
        self.topologic_groups: Dict[int, List[int]] = self.get_topologic_groups()

    def get_steps(self):
        """
        Get time steps list of strings
        """

        return [self.grid.time_profile[i].strftime('%d-%m-%Y %H:%M') for i in self.time_indices]

=======
>>>>>>> 0780b6c2
    def get_topologic_groups(self) -> Dict[int, List[int]]:
        """
        Get numerical circuit time groups
        :return: Dictionary with the time: [array of times] represented by the index, for instance
                 {0: [0, 1, 2, 3, 4], 5: [5, 6, 7, 8]}
                 This means that [0, 1, 2, 3, 4] are represented by the topology of 0
                 and that [5, 6, 7, 8] are represented by the topology of 5
        """

        return tp.find_different_states(
            states_array=self.grid.get_branch_active_time_array()[self.time_indices]
        )<|MERGE_RESOLUTION|>--- conflicted
+++ resolved
@@ -107,7 +107,6 @@
             self.time_indices = time_indices
             self.sampled_probabilities = np.ones(shape=len(self.time_indices)) / len(self.time_indices)
 
-<<<<<<< HEAD
         self.topologic_groups: Dict[int, List[int]] = self.get_topologic_groups()
 
     def get_steps(self):
@@ -117,8 +116,6 @@
 
         return [self.grid.time_profile[i].strftime('%d-%m-%Y %H:%M') for i in self.time_indices]
 
-=======
->>>>>>> 0780b6c2
     def get_topologic_groups(self) -> Dict[int, List[int]]:
         """
         Get numerical circuit time groups
