# This file is part of GridCal.
#
# GridCal is free software: you can redistribute it and/or modify
# it under the terms of the GNU General Public License as published by
# the Free Software Foundation, either version 3 of the License, or
# (at your option) any later version.
#
# GridCal is distributed in the hope that it will be useful,
# but WITHOUT ANY WARRANTY; without even the implied warranty of
# MERCHANTABILITY or FITNESS FOR A PARTICULAR PURPOSE.  See the
# GNU General Public License for more details.
#
# You should have received a copy of the GNU General Public License
# along with GridCal.  If not, see <http://www.gnu.org/licenses/>.

import pandas as pd
import numpy as np
import GridCal.Engine.basic_structures as bs

import GridCal.Engine.Simulations.PowerFlow.linearized_power_flow as aclin
import GridCal.Engine.Simulations.PowerFlow.jacobian_based_power_flow as acjb
import GridCal.Engine.Simulations.PowerFlow.jacobian_based_acdc_power_flow as acdcjb
import GridCal.Engine.Simulations.PowerFlow.fast_decoupled_power_flow as acfd
import GridCal.Engine.Simulations.PowerFlow.helm_power_flow as hl
import GridCal.Engine.Simulations.PowerFlow.gausspf as gs

from GridCal.Engine.Simulations.PowerFlow.power_flow_results import PowerFlowResults
from GridCal.Engine.Simulations.PowerFlow.power_flow_options import PowerFlowOptions
from GridCal.Engine.Simulations.PowerFlow.power_flow_results import NumericPowerFlowResults
from GridCal.Engine.Core.snapshot_pf_data import SnapshotData
from GridCal.Engine.Core.multi_circuit import MultiCircuit
from GridCal.Engine.Core.snapshot_pf_data import compile_snapshot_circuit
from GridCal.Engine.Devices.enumerations import HvdcControlType


def solve(circuit: SnapshotData, options: PowerFlowOptions, report: bs.ConvergenceReport, V0, Sbus, Ibus,
          ma, theta, Beq,
          pq, pv, ref, pqpv, logger=bs.Logger()) -> NumericPowerFlowResults:
    """
    Run a power flow simulation using the selected method (no outer loop controls).
    :param circuit: SnapshotData circuit, this ensures on-demand admittances computation
    :param options: PowerFlow options
    :param report: Convergence report to fill in
    :param V0: Array of initial voltages
    :param Sbus: Array of power injections
    :param Ibus: Array of current injections
    :param pq: Array of pq nodes
    :param pv: Array of pv nodes
    :param ref: Array of slack nodes
    :param pqpv: Array of (sorted) pq and pv nodes
    :param logger: Logger
    :return: NumericPowerFlowResults 
    """

    if options.retry_with_other_methods:
        if circuit.any_control:
            solver_list = [bs.SolverType.NR,
                           bs.SolverType.LM,
                           bs.SolverType.HELM,
                           bs.SolverType.IWAMOTO,
                           bs.SolverType.LACPF]
        else:
            solver_list = [bs.SolverType.NR,
                           bs.SolverType.HELM,
                           bs.SolverType.IWAMOTO,
                           bs.SolverType.LM,
                           bs.SolverType.LACPF]

        if options.solver_type in solver_list:
            solver_list.remove(options.solver_type)

        solvers = [options.solver_type] + solver_list
    else:
        # No retry selected
        solvers = [options.solver_type]

    # set worked to false to enter in the loop
    solver_idx = 0

    # set the initial value

    final_solution = NumericPowerFlowResults(V=V0,
                                             converged=False,
                                             norm_f=1e200,
                                             Scalc=Sbus,
                                             ma=circuit.branch_data.m[:, 0],
                                             theta=circuit.branch_data.theta[:, 0],
                                             Beq=circuit.branch_data.Beq[:, 0],
                                             Ybus=circuit.Ybus,
                                             Yf=circuit.Yf,
                                             Yt=circuit.Yt,
                                             iterations=0,
                                             elapsed=0)

    while solver_idx < len(solvers) and not final_solution.converged:
        # get the solver
        solver_type = solvers[solver_idx]

        # type HELM
        if solver_type == bs.SolverType.HELM:
            solution = hl.helm_josep(Ybus=circuit.Ybus,
                                     Yseries=circuit.Yseries,
                                     V0=V0,  # take V0 instead of V
                                     S0=Sbus,
                                     Ysh0=circuit.Yshunt,
                                     pq=pq,
                                     pv=pv,
                                     sl=ref,
                                     pqpv=pqpv,
                                     tolerance=options.tolerance,
                                     max_coeff=options.max_iter,
                                     use_pade=True,
                                     verbose=False)

        # type DC
        elif solver_type == bs.SolverType.DC:
            solution = aclin.dcpf(Ybus=circuit.Ybus,
                                  Bpqpv=circuit.Bpqpv,
                                  Bref=circuit.Bref,
                                  Btheta=circuit.Btheta,
                                  Sbus=Sbus,
                                  Ibus=Ibus,
                                  V0=V0,
                                  theta=theta,
                                  ref=ref,
                                  pvpq=pqpv,
                                  pq=pq,
                                  pv=pv)

        # LAC PF
        elif solver_type == bs.SolverType.LACPF:
            solution = aclin.lacpf(Y=circuit.Ybus,
                                   Ys=circuit.Yseries,
                                   S=Sbus,
                                   I=Ibus,
                                   Vset=V0,
                                   pq=pq,
                                   pv=pv)

        elif solver_type == bs.SolverType.GAUSS:
            solution = gs.gausspf(Ybus=circuit.Ybus,
                                  Sbus=Sbus,
                                  V0=V0,
                                  pv=pv,
                                  pq=pq,
                                  tol=options.tolerance,
                                  max_it=options.max_iter,
                                  verbose=False)

        # Levenberg-Marquardt
        elif solver_type == bs.SolverType.LM:
            if circuit.any_control:
                solution = acdcjb.LM_ACDC(nc=circuit,
                                          Vbus=V0,
                                          Sbus=Sbus,
                                          tolerance=options.tolerance,
                                          max_iter=options.max_iter)
            else:
                solution = acjb.levenberg_marquardt_pf(Ybus=circuit.Ybus,
                                                       Sbus_=Sbus,
                                                       V0=final_solution.V,
                                                       Ibus=Ibus,
                                                       pv_=pv,
                                                       pq_=pq,
                                                       Qmin=circuit.Qmin_bus[0, :],
                                                       Qmax=circuit.Qmax_bus[0, :],
                                                       tol=options.tolerance,
                                                       max_it=options.max_iter,
                                                       control_q=options.control_Q)

        # Fast decoupled
        elif solver_type == bs.SolverType.FASTDECOUPLED:
            solution = acfd.FDPF(Vbus=V0,
                                 Sbus=Sbus,
                                 Ibus=Ibus,
                                 Ybus=circuit.Ybus,
                                 B1=circuit.B1,
                                 B2=circuit.B2,
                                 pq=pq,
                                 pv=pv,
                                 pqpv=pqpv,
                                 tol=options.tolerance,
                                 max_it=options.max_iter)

        # Newton-Raphson (full)
        elif solver_type == bs.SolverType.NR:

            if circuit.any_control:
                # Solve NR with the AC/DC algorithm
                solution = acdcjb.NR_LS_ACDC(nc=circuit,
                                             Vbus=V0,
                                             Sbus=Sbus,
                                             tolerance=options.tolerance,
                                             max_iter=options.max_iter,
                                             acceleration_parameter=options.backtracking_parameter,
                                             mu_0=options.mu,
                                             control_q=options.control_Q)
            else:
                # Solve NR with the AC algorithm
                solution = acjb.NR_LS(Ybus=circuit.Ybus,
                                      Sbus_=Sbus,
                                      V0=final_solution.V,
                                      Ibus=Ibus,
                                      pv_=pv,
                                      pq_=pq,
                                      Qmin=circuit.Qmin_bus[0, :],
                                      Qmax=circuit.Qmax_bus[0, :],
                                      tol=options.tolerance,
                                      max_it=options.max_iter,
                                      mu_0=options.mu,
                                      acceleration_parameter=options.backtracking_parameter,
                                      control_q=options.control_Q)

        # Newton-Raphson-Decpupled
        elif solver_type == bs.SolverType.NRD:
            # Solve NR with the linear AC solution
            solution = acjb.NRD_LS(Ybus=circuit.Ybus,
                                   Sbus=Sbus,
                                   V0=final_solution.V,
                                   Ibus=Ibus,
                                   pv=pv,
                                   pq=pq,
                                   tol=options.tolerance,
                                   max_it=options.max_iter,
                                   acceleration_parameter=options.backtracking_parameter)

        # Newton-Raphson-Iwamoto
        elif solver_type == bs.SolverType.IWAMOTO:
            solution = acjb.IwamotoNR(Ybus=circuit.Ybus,
                                      Sbus_=Sbus,
                                      V0=final_solution.V,
                                      Ibus=Ibus,
                                      pv_=pv,
                                      pq_=pq,
                                      Qmin=circuit.Qmin_bus[0, :],
                                      Qmax=circuit.Qmax_bus[0, :],
                                      tol=options.tolerance,
                                      max_it=options.max_iter,
                                      control_q=options.control_Q,
                                      robust=True)

        # Newton-Raphson in current equations
        elif solver_type == bs.SolverType.NRI:
            solution = acjb.NR_I_LS(Ybus=circuit.Ybus,
                                    Sbus_sp=Sbus,
                                    V0=final_solution.V,
                                    Ibus_sp=Ibus,
                                    pv=pv,
                                    pq=pq,
                                    tol=options.tolerance,
                                    max_it=options.max_iter)

        else:
            # for any other method, raise exception
            raise Exception(solver_type.value + ' Not supported in power flow mode')

        # record the solution type
        solution.method = solver_type

        # record the method used, if it improved the solution
        if solution.norm_f < final_solution.norm_f:
            report.add(method=solver_type,
                       converged=solution.converged,
                       error=solution.norm_f,
                       elapsed=solution.elapsed,
                       iterations=solution.iterations)
            final_solution = solution

        # record the solver steps
        solver_idx += 1

    if not final_solution.converged:
        logger.add_error('Did not converge, even after retry!', 'Error', str(final_solution.norm_f), options.tolerance)

    if final_solution.ma is None:
        final_solution.ma = circuit.branch_data.m[:, 0]

    if final_solution.theta is None:
        final_solution.theta = circuit.branch_data.theta[:, 0]

    if final_solution.Beq is None:
        final_solution.Beq = circuit.branch_data.Beq[:, 0]

    return final_solution


def outer_loop_power_flow(circuit: SnapshotData, options: PowerFlowOptions,
                          voltage_solution, Sbus, Ibus, ma, theta, Beq, branch_rates,
                          pq, pv, vd, pqpv, logger=bs.Logger()) -> "PowerFlowResults":
    """
    Run a power flow simulation for a single circuit using the selected outer loop
    controls. This method shouldn't be called directly.
    :param circuit: CalculationInputs instance
    :param options:
    :param voltage_solution: vector of initial voltages
    :param Sbus: vector of power injections
    :param Ibus: vector of current injections
    :param branch_rates:
    :param pq: Array of pq nodes
    :param pv: Array of pv nodes
    :param vd: Array of slack nodes
    :param pqpv: Array of (sorted) pq and pv nodes
    :param logger:
    :return: PowerFlowResults instance
    """

    # get the original types and compile this class' own lists of node types for thread independence
    bus_types = circuit.bus_types.copy()

    report = bs.ConvergenceReport()
    solution = NumericPowerFlowResults(V=voltage_solution,
                                       converged=False,
                                       norm_f=1e200,
                                       Scalc=Sbus,
                                       ma=ma,
                                       theta=theta,
                                       Beq=Beq,
                                       Ybus=circuit.Ybus,
                                       Yf=circuit.Yf,
                                       Yt=circuit.Yt,
                                       iterations=0,
                                       elapsed=0)

    # this the "outer-loop"
    if len(circuit.vd) == 0:
        voltage_solution = np.zeros(len(Sbus), dtype=complex)
        normF = 0
        Scalc = Sbus.copy()
        any_q_control_issue = False
        converged = True
        logger.add_error('Not solving power flow because there is no slack bus')
    else:

        # run the power flow method that shall be run
        solution = solve(circuit=circuit,
                         options=options,
                         report=report,  # is modified here
                         V0=voltage_solution,
                         Sbus=Sbus,
                         Ibus=Ibus,
                         ma=ma,
                         theta=theta,
                         Beq=Beq,
                         pq=pq,
                         pv=pv,
                         ref=vd,
                         pqpv=pqpv,
                         logger=logger)

        if options.distributed_slack:
            # Distribute the slack power
            slack_power = Sbus[circuit.vd].real.sum()
            total_installed_power = circuit.bus_installed_power.sum()

            if total_installed_power > 0.0:
                delta = slack_power * circuit.bus_installed_power / total_installed_power

                # repeat power flow with the redistributed power
                solution = solve(circuit=circuit,
                                 options=options,
                                 report=report,  # is modified here
                                 V0=solution.V,
                                 Sbus=Sbus + delta,
                                 Ibus=Ibus,
                                 ma=ma,
                                 theta=theta,
                                 Beq=Beq,
                                 pq=pq,
                                 pv=pv,
                                 ref=vd,
                                 pqpv=pqpv,
                                 logger=logger)

    # Compute the branches power and the slack buses power
    Sfb, Stb, If, It, Vbranch, loading, losses, Sbus = power_flow_post_process(calculation_inputs=circuit,
                                                                               Sbus=solution.Scalc,
                                                                               V=solution.V,
                                                                               branch_rates=branch_rates,
                                                                               Yf=solution.Yf,
                                                                               Yt=solution.Yt,
                                                                               method=solution.method)

    # voltage, Sf, loading, losses, error, converged, Qpv
    results = PowerFlowResults(n=circuit.nbus,
                               m=circuit.nbr,
                               n_tr=circuit.ntr,
                               n_hvdc=circuit.nhvdc,
                               bus_names=circuit.bus_names,
                               branch_names=circuit.branch_names,
                               transformer_names=circuit.tr_names,
                               hvdc_names=circuit.hvdc_names,
                               bus_types=bus_types)

    results.Sbus = solution.Scalc * circuit.Sbase  # MVA
    results.voltage = solution.V
    results.Sf = Sfb  # in MVA already
    results.St = Stb  # in MVA already
    results.If = If  # in p.u.
    results.It = It  # in p.u.
    results.ma = solution.ma
    results.theta = solution.theta
    results.Beq = solution.Beq
    results.Vbranch = Vbranch
    results.loading = loading
    results.losses = losses
    results.transformer_tap_module = solution.ma[circuit.transformer_idx]
    results.convergence_reports.append(report)
    results.Qpv = Sbus.imag[circuit.pv]

    # HVDC results are gathered in the multi island power flow function due to their nature

    return results


def power_flow_post_process(calculation_inputs: SnapshotData, Sbus, V, branch_rates, Yf=None, Yt=None,
                            method: bs.SolverType = None):
    """
    Compute the power Sf trough the branches.

    Arguments:

        **calculation_inputs**: instance of Circuit

        **V**: Voltage solution array for the circuit buses

        **only_power**: compute only the power injection

    Returns:

        Sf (MVA), If (p.u.), loading (p.u.), losses (MVA), Sbus(MVA)
    """
    # Compute the slack and pv buses power
    vd = calculation_inputs.vd
    pv = calculation_inputs.pv

    Vf = calculation_inputs.Cf * V
    Vt = calculation_inputs.Ct * V

    if method not in [bs.SolverType.DC]:
        # power at the slack nodes
        Sbus[vd] = V[vd] * np.conj(calculation_inputs.Ybus[vd, :].dot(V))

        # Reactive power at the pv nodes
        P = Sbus[pv].real
        Q = (V[pv] * np.conj(calculation_inputs.Ybus[pv, :].dot(V))).imag
        Sbus[pv] = P + 1j * Q  # keep the original P injection and set the calculated reactive power

        if Yf is None:
            Yf = calculation_inputs.Yf
        if Yt is None:
            Yt = calculation_inputs.Yt

        # Branches current, loading, etc
        If = Yf * V
        It = Yt * V
        Sf = Vf * np.conj(If)
        St = Vt * np.conj(It)

        # Branch losses in MVA
        losses = (Sf + St) * calculation_inputs.Sbase

        # branch voltage increment
        Vbranch = Vf - Vt

        # Branch power in MVA
        Sfb = Sf * calculation_inputs.Sbase
        Stb = St * calculation_inputs.Sbase
    else:
        # DC power flow
        theta_f = np.angle(Vf, deg=False)
        theta_t = np.angle(Vt, deg=False)
        Vbranch = theta_f - theta_t
        Sf = (1.0 / calculation_inputs.branch_data.X) * Vbranch
        Sfb = Sf * calculation_inputs.Sbase
        Stb = Sf * calculation_inputs.Sbase
        If = Sfb
        It = Stb
        losses = np.zeros(calculation_inputs.nbr)

    # Branch loading in p.u.
    loading = Sfb / (branch_rates + 1e-9)

    return Sfb, Stb, If, It, Vbranch, loading, losses, Sbus


def single_island_pf(circuit: SnapshotData, Vbus, Sbus, Ibus, ma, theta, Beq, branch_rates,
                     pq, pv, vd, pqpv,
                     options: PowerFlowOptions, logger: bs.Logger) -> "PowerFlowResults":
    """
    Run a power flow for a circuit. In most cases, the **run** method should be used instead.
    :param circuit: SnapshotData instance
    :param Vbus: Initial voltage at each bus in complex per unit
    :param Sbus: Power injection at each bus in complex MVA
    :param Ibus: Current injection at each bus in complex MVA
    :param branch_rates: array of branch rates
    :param pq: Array of pq nodes
    :param pv: Array of pv nodes
    :param vd: Array of slack nodes
    :param pqpv: Array of (sorted) pq and pv nodes
    :param options: PowerFlowOptions instance
    :param logger: Logger instance
    :return: PowerFlowResults instance
    """

    # solve the power flow
    results = outer_loop_power_flow(circuit=circuit,
                                    options=options,
                                    voltage_solution=Vbus,
                                    Sbus=Sbus,
                                    Ibus=Ibus,
                                    ma=ma, theta=theta, Beq=Beq,
                                    branch_rates=branch_rates,
                                    pq=pq,
                                    pv=pv,
                                    vd=vd,
                                    pqpv=pqpv,
                                    logger=logger)

    # did it worked?
    worked = np.all(results.converged)

    # if not worked:
    #     logger.add_error('Did not converge, even after retry!', 'Error', str(results.error), options.tolerance)

    return results


def get_hvdc_power(multi_circuit: MultiCircuit, bus_dict, theta, t=None):

    Shvdc = np.zeros(len(multi_circuit.buses))
    Losses_hvdc = np.zeros(len(multi_circuit.hvdc_lines))
    Pf_hvdc = np.zeros(len(multi_circuit.hvdc_lines))
    Pt_hvdc = np.zeros(len(multi_circuit.hvdc_lines))
    loading_hvdc = np.zeros(len(multi_circuit.hvdc_lines))
    n_free = 0  # number of free hvdc lines that nee PF recalculation

    for k, elm in enumerate(multi_circuit.hvdc_lines):

        _from = bus_dict[elm.bus_from]
        _to = bus_dict[elm.bus_to]
        if elm.control_mode == HvdcControlType.type_0_free:
            n_free += 1

        if t is None:
            Pf, Pt, losses = elm.get_from_and_to_power(theta[_from ], theta[_to], multi_circuit.Sbase, in_pu=True)
            loading_hvdc[k] = Pf / elm.rate
        else:
            Pf, Pt, losses = elm.get_from_and_to_power_at(t, theta[_from ], theta[_to], multi_circuit.Sbase, in_pu=True)
            loading_hvdc[k] = Pf / elm.rate_prof[t]

        Shvdc[_from] += Pf
        Shvdc[_to] += Pt
        Losses_hvdc[k] = losses
        Pf_hvdc[k] = Pf
        Pt_hvdc[k] = Pt

    return Shvdc, Losses_hvdc, Pf_hvdc, Pt_hvdc, loading_hvdc, n_free


def multi_island_pf(multi_circuit: MultiCircuit, options: PowerFlowOptions, opf_results=None,
                    logger=bs.Logger()) -> "PowerFlowResults":
    """
    Multiple islands power flow (this is the most generic power flow function)
    :param multi_circuit: MultiCircuit instance
    :param options: PowerFlowOptions instance
    :param opf_results: OPF results, to be used if not None
    :param logger: list of events to add to
    :return: PowerFlowResults instance
    """

    nc = compile_snapshot_circuit(circuit=multi_circuit,
                                  apply_temperature=options.apply_temperature_correction,
                                  branch_tolerance_mode=options.branch_impedance_tolerance_mode,
                                  opf_results=opf_results)

    # compose the HVDC power injections
    bus_dict = multi_circuit.get_bus_index_dict()
    Shvdc, Losses_hvdc, Pf_hvdc, Pt_hvdc, loading_hvdc, n_free = get_hvdc_power(multi_circuit,
                                                                                bus_dict,
                                                                                theta=np.zeros(nc.nbus))

    calculation_inputs = nc.split_into_islands(ignore_single_node_islands=options.ignore_single_node_islands)

    results = PowerFlowResults(n=nc.nbus,
                               m=nc.nbr,
                               n_tr=nc.ntr,
                               n_hvdc=nc.nhvdc,
                               bus_names=nc.bus_data.bus_names,
                               branch_names=nc.branch_data.branch_names,
                               transformer_names=nc.transformer_data.tr_names,
                               hvdc_names=nc.hvdc_data.names,
                               bus_types=nc.bus_data.bus_types)

<<<<<<< HEAD
    # simulate each island and merge the results
    for i, calculation_input in enumerate(calculation_inputs):

        if len(calculation_input.vd) > 0:

            # run circuit power flow
            res = single_island_pf(circuit=calculation_input,
                                   Vbus=calculation_input.Vbus,
                                   Sbus=calculation_input.Sbus + Shvdc[calculation_input.original_bus_idx],
                                   Ibus=calculation_input.Ibus,
                                   ma=calculation_input.branch_data.m[:, 0],
                                   theta=calculation_input.branch_data.theta[:, 0],
                                   Beq=calculation_input.branch_data.Beq[:, 0],
                                   branch_rates=calculation_input.Rates,
                                   pq=calculation_input.pq,
                                   pv=calculation_input.pv,
                                   vd=calculation_input.vd,
                                   pqpv=calculation_input.pqpv,
                                   options=options,
                                   logger=logger)

            # merge the results from this island
            results.apply_from_island(res,
                                      calculation_input.original_bus_idx,
                                      calculation_input.original_branch_idx,
                                      calculation_input.original_tr_idx)

        else:
            logger.add_info('No slack nodes in the island', str(i))



    
    # # initialize the all controls var
    # if nc.nhvdc > 0:
    #     all_controls_ok = n_free == 0
    # else:
    #     all_controls_ok = False  # to run the first time
    #
    # iter = 0
    #
    # while not all_controls_ok:
    #
    #     if n_free and iter == 0:
    #         Shvdc, Losses_hvdc, Pf_hvdc, Pt_hvdc, loading_hvdc, n_free = get_hvdc_power(multi_circuit,
    #                                                                                     bus_dict,
    #                                                                                     theta=np.angle(results.voltage))
    #     else:
    #         all_controls_ok = True
    #
    #     iter += 1
=======
    # initialize the all controls var
    if nc.nhvdc > 0:
        all_controls_ok = n_free == 0
    else:
        all_controls_ok = False  # to run the first time
    _iter = 0
    while not all_controls_ok:

        # simulate each island and merge the results (doesn't matter if there is only a single island) -----------------
        for i, calculation_input in enumerate(calculation_inputs):

            if len(calculation_input.vd) > 0:

                # run circuit power flow
                res = single_island_pf(circuit=calculation_input,
                                       Vbus=calculation_input.Vbus,
                                       Sbus=calculation_input.Sbus + Shvdc[calculation_input.original_bus_idx],
                                       Ibus=calculation_input.Ibus,
                                       ma=calculation_input.branch_data.m[:, 0],
                                       theta=calculation_input.branch_data.theta[:, 0],
                                       Beq=calculation_input.branch_data.Beq[:, 0],
                                       branch_rates=calculation_input.Rates,
                                       pq=calculation_input.pq,
                                       pv=calculation_input.pv,
                                       vd=calculation_input.vd,
                                       pqpv=calculation_input.pqpv,
                                       options=options,
                                       logger=logger)

                # merge the results from this island
                results.apply_from_island(res,
                                          calculation_input.original_bus_idx,
                                          calculation_input.original_branch_idx,
                                          calculation_input.original_tr_idx)

            else:
                logger.add_info('No slack nodes in the island', str(i))
        # --------------------------------------------------------------------------------------------------------------

        if n_free and _iter == 0:
            Shvdc, Losses_hvdc, Pf_hvdc, Pt_hvdc, loading_hvdc, n_free = get_hvdc_power(multi_circuit,
                                                                                        bus_dict,
                                                                                        theta=np.angle(results.voltage))
        else:
            all_controls_ok = True

        _iter += 1
>>>>>>> 61b56715

    # compile HVDC results (available for the complete grid since HVDC line as formulated are split objects
    # Pt is the "generation" at the sending point
    # Shvdc, Losses_hvdc, Pf_hvdc, Pt_hvdc
    results.hvdc_Pf = Pf_hvdc * nc.Sbase
    results.hvdc_Pt = Pt_hvdc * nc.Sbase
    results.hvdc_loading = loading_hvdc * 100.0
    results.hvdc_losses = Losses_hvdc * nc.Sbase

    # set the inter-area variables
    results.F = nc.F
    results.T = nc.T
    results.hvdc_F = nc.hvdc_data.get_bus_indices_f()
    results.hvdc_T = nc.hvdc_data.get_bus_indices_t()
    results.bus_area_indices = nc.bus_data.areas
    results.area_names = [a.name for a in multi_circuit.areas]

    return results<|MERGE_RESOLUTION|>--- conflicted
+++ resolved
@@ -591,59 +591,6 @@
                                hvdc_names=nc.hvdc_data.names,
                                bus_types=nc.bus_data.bus_types)
 
-<<<<<<< HEAD
-    # simulate each island and merge the results
-    for i, calculation_input in enumerate(calculation_inputs):
-
-        if len(calculation_input.vd) > 0:
-
-            # run circuit power flow
-            res = single_island_pf(circuit=calculation_input,
-                                   Vbus=calculation_input.Vbus,
-                                   Sbus=calculation_input.Sbus + Shvdc[calculation_input.original_bus_idx],
-                                   Ibus=calculation_input.Ibus,
-                                   ma=calculation_input.branch_data.m[:, 0],
-                                   theta=calculation_input.branch_data.theta[:, 0],
-                                   Beq=calculation_input.branch_data.Beq[:, 0],
-                                   branch_rates=calculation_input.Rates,
-                                   pq=calculation_input.pq,
-                                   pv=calculation_input.pv,
-                                   vd=calculation_input.vd,
-                                   pqpv=calculation_input.pqpv,
-                                   options=options,
-                                   logger=logger)
-
-            # merge the results from this island
-            results.apply_from_island(res,
-                                      calculation_input.original_bus_idx,
-                                      calculation_input.original_branch_idx,
-                                      calculation_input.original_tr_idx)
-
-        else:
-            logger.add_info('No slack nodes in the island', str(i))
-
-
-
-    
-    # # initialize the all controls var
-    # if nc.nhvdc > 0:
-    #     all_controls_ok = n_free == 0
-    # else:
-    #     all_controls_ok = False  # to run the first time
-    #
-    # iter = 0
-    #
-    # while not all_controls_ok:
-    #
-    #     if n_free and iter == 0:
-    #         Shvdc, Losses_hvdc, Pf_hvdc, Pt_hvdc, loading_hvdc, n_free = get_hvdc_power(multi_circuit,
-    #                                                                                     bus_dict,
-    #                                                                                     theta=np.angle(results.voltage))
-    #     else:
-    #         all_controls_ok = True
-    #
-    #     iter += 1
-=======
     # initialize the all controls var
     if nc.nhvdc > 0:
         all_controls_ok = n_free == 0
@@ -691,7 +638,6 @@
             all_controls_ok = True
 
         _iter += 1
->>>>>>> 61b56715
 
     # compile HVDC results (available for the complete grid since HVDC line as formulated are split objects
     # Pt is the "generation" at the sending point
