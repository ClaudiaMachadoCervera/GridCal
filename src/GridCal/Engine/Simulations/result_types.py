# GridCal
# Copyright (C) 2022 Santiago Peñate Vera
#
# This program is free software; you can redistribute it and/or
# modify it under the terms of the GNU Lesser General Public
# License as published by the Free Software Foundation; either
# version 3 of the License, or (at your option) any later version.
#
# This program is distributed in the hope that it will be useful,
# but WITHOUT ANY WARRANTY; without even the implied warranty of
# MERCHANTABILITY or FITNESS FOR A PARTICULAR PURPOSE.  See the GNU
# Lesser General Public License for more details.
#
# You should have received a copy of the GNU Lesser General Public License
# along with this program; if not, write to the Free Software Foundation,
# Inc., 51 Franklin Street, Fifth Floor, Boston, MA  02110-1301, USA.

from enum import Enum
from GridCal.Engine.Devices import DeviceType


class ResultTypes(Enum):
    # Power flow
<<<<<<< HEAD
    BusVoltage = 'Voltage', DeviceType.BusDevice
    BusVoltagePolar = 'Voltage (polar)', DeviceType.BusDevice
    BusActivePower = 'P: Active power', DeviceType.BusDevice
    BusReactivePower = 'Q: Reactive power', DeviceType.BusDevice
    BranchPower = 'Sf: Power', DeviceType.BranchDevice
    BranchActivePowerFrom = 'Pf: Active power "from"', DeviceType.BranchDevice
    BranchReactivePowerFrom = 'Qf: Reactive power "from"', DeviceType.BranchDevice
    BranchActivePowerTo = 'Pt: Active power "to"', DeviceType.BranchDevice
    BranchReactivePowerTo = 'Qt: Reactive power "to"', DeviceType.BranchDevice

    BranchCurrent = 'I: Current', DeviceType.BranchDevice
    BranchActiveCurrentFrom = 'Irf: Active current "from"', DeviceType.BranchDevice
    BranchReactiveCurrentFrom = 'Iif: Reactive current "from"', DeviceType.BranchDevice
    BranchActiveCurrentTo = 'Irt: Active current "to"', DeviceType.BranchDevice
    BranchReactiveCurrentTo = 'Iit: Reactive current "to"', DeviceType.BranchDevice

    BranchTapModule = 'm: Tap module', DeviceType.BranchDevice
    BranchTapAngle = '𝜏: Tap angle', DeviceType.BranchDevice
    BranchBeq = 'Beq: Equivalent susceptance', DeviceType.BranchDevice

    BranchLoading = 'Loading', DeviceType.BranchDevice
    Transformer2WTapModule = 'Transformer tap module', DeviceType.Transformer2WDevice
    BranchVoltage = 'ΔV: Voltage modules drop', DeviceType.BranchDevice
    BranchAngles = 'Δθ: Voltage angles drop', DeviceType.BranchDevice
=======
    BusVoltage = 'Bus voltage', DeviceType.BusDevice
    BusVoltagePolar = 'Bus voltage (polar)', DeviceType.BusDevice
    BusActivePower = 'Bus active power', DeviceType.BusDevice
    BusReactivePower = 'Bus reactive power', DeviceType.BusDevice
    BranchPower = 'Branch power', DeviceType.BranchDevice
    BranchActivePowerFrom = 'Branch active power "from"', DeviceType.BranchDevice
    BranchReactivePowerFrom = 'Branch reactive power "from"', DeviceType.BranchDevice
    BranchActivePowerTo = 'Branch active power "to"', DeviceType.BranchDevice
    BranchReactivePowerTo = 'Branch reactive power "to"', DeviceType.BranchDevice

    BranchCurrent = 'Branch current', DeviceType.BranchDevice
    BranchActiveCurrentFrom = 'Branch active current "from"', DeviceType.BranchDevice
    BranchReactiveCurrentFrom = 'Branch reactive current "from"', DeviceType.BranchDevice
    BranchActiveCurrentTo = 'Branch active current "to"', DeviceType.BranchDevice
    BranchReactiveCurrentTo = 'Branch reactive current "to"', DeviceType.BranchDevice

    BranchTapModule = 'Branch tap module', DeviceType.BranchDevice
    BranchTapAngle = 'Branch tap angle (deg)', DeviceType.BranchDevice
    BranchTapAngleRad = 'Branch tap angle (rad)', DeviceType.BranchDevice

    BranchBeq = 'Branch Beq', DeviceType.BranchDevice

    BranchLoading = 'Branch loading', DeviceType.BranchDevice
    Transformer2WTapModule = 'Transformer tap module', DeviceType.Transformer2WDevice
    BranchVoltage = 'Branch voltage drop', DeviceType.BranchDevice
    BranchAngles = 'Branch voltage angles (deg)', DeviceType.BranchDevice
    BranchRadAngles = 'Branch voltage angles (rad)', DeviceType.BranchDevice
>>>>>>> 3713909f
    BranchLosses = 'Branch losses', DeviceType.BranchDevice
    BranchActiveLosses = 'Pl: Active losses', DeviceType.BranchDevice
    BranchReactiveLosses = 'Ql: Reactive losses', DeviceType.BranchDevice
    BatteryPower = 'Battery power', DeviceType.BatteryDevice
    BatteryEnergy = 'Battery energy', DeviceType.BatteryDevice

    HvdcLosses = 'HVDC losses', DeviceType.HVDCLineDevice
    HvdcPowerFrom = 'HVDC power "from"', DeviceType.HVDCLineDevice
    HvdcLoading = 'HVDC loading', DeviceType.HVDCLineDevice
    HvdcPowerTo = 'HVDC power "to"', DeviceType.HVDCLineDevice

    # StochasticPowerFlowDriver
    BusVoltageAverage = 'Bus voltage avg', DeviceType.BusDevice
    BusVoltageStd = 'Bus voltage std', DeviceType.BusDevice
    BusVoltageCDF = 'Bus voltage CDF', DeviceType.BusDevice
    BusPowerCDF = 'Bus power CDF', DeviceType.BusDevice
    BranchPowerAverage = 'Branch power avg', DeviceType.BranchDevice
    BranchPowerStd = 'Branch power std', DeviceType.BranchDevice
    BranchPowerCDF = 'Branch power CDF', DeviceType.BranchDevice
    BranchLoadingAverage = 'loading avg', DeviceType.BranchDevice
    BranchLoadingStd = 'Loading std', DeviceType.BranchDevice
    BranchLoadingCDF = 'Loading CDF', DeviceType.BranchDevice
    BranchLossesAverage = 'Losses avg', DeviceType.BranchDevice
    BranchLossesStd = 'Losses std', DeviceType.BranchDevice
    BranchLossesCDF = 'Losses CDF', DeviceType.BranchDevice

    # OPF
    BusVoltageModule = 'V: Voltage module', DeviceType.BusDevice
    BusVoltageAngle = 'θ: Voltage angle', DeviceType.BusDevice
    BusPower = 'Bus power', DeviceType.BusDevice
    BusShadowPrices = 'Nodal shadow prices', DeviceType.BusDevice
    BranchOverloads = 'Overloads', DeviceType.BranchDevice
    LoadShedding = 'Load shedding', DeviceType.LoadDevice
    GeneratorShedding = 'Generator shedding', DeviceType.GeneratorDevice
    GeneratorPower = 'Generator power', DeviceType.GeneratorDevice

    # OPF-NTC
    HvdcOverloads = 'HVDC overloads', DeviceType.HVDCLineDevice
    NodeSlacks = 'Nodal slacks', DeviceType.BusDevice
    GenerationDelta = 'Generation deltas', DeviceType.GeneratorDevice
    GenerationDeltaSlacks = 'Generation delta slacks', DeviceType.GeneratorDevice
    InterAreaExchange = 'Inter-Area exchange', DeviceType.NoDevice
<<<<<<< HEAD
    LossesPercentPerArea = 'Losses % per area', DeviceType.NoDevice
    LossesPerArea = 'Losses per area', DeviceType.NoDevice
    ActivePowerFlowPerArea = 'Active power flow per area', DeviceType.NoDevice
=======
    HvdcPmode3Slack = 'HVDC pmode3 slack angle', DeviceType.HVDCLineDevice
>>>>>>> 3713909f

    OpfNtcTsContingencyReport = 'Contingency flow report', DeviceType.NoDevice
    OpfNtcTsBaseReport = 'Base flow report', DeviceType.NoDevice

    # Short-circuit
    BusShortCircuitPower = 'Bus short circuit power', DeviceType.BusDevice

    # PTDF
    PTDFBranchesSensitivity = 'Branch Flow sensitivity', DeviceType.BranchDevice
    PTDFBusVoltageSensitivity = 'Bus voltage sensitivity', DeviceType.BusDevice

    OTDF = 'Outage transfer distribution factors', DeviceType.BranchDevice

    MaxOverloads = 'Maximum contingency flow', DeviceType.BranchDevice
    ContingencyFlows = 'Contingency flow', DeviceType.BranchDevice
    ContingencyLoading = 'Contingency loading', DeviceType.BranchDevice
    WorstContingencyFlows = 'Worst contingency Sf', DeviceType.BranchDevice
    WorstContingencyLoading = 'Worst contingency loading', DeviceType.BranchDevice
    ContingencyFrequency = 'Contingency frequency', DeviceType.BranchDevice
    ContingencyRelativeFrequency = 'Contingency relative frequency', DeviceType.BranchDevice

    SimulationError = 'Error', DeviceType.BusDevice

    OTDFSimulationError = 'Error', DeviceType.BranchDevice

    # sigma
    SigmaReal = 'Sigma real', DeviceType.BusDevice
    SigmaImag = 'Sigma imaginary', DeviceType.BusDevice
    SigmaDistances = 'Sigma distances', DeviceType.BusDevice
    SigmaPlusDistances = 'Sigma + distances', DeviceType.BusDevice

    # ATC
    AvailableTransferCapacityMatrix = 'Available transfer capacity', DeviceType.BranchDevice
    AvailableTransferCapacity = 'Available transfer capacity (final)', DeviceType.BranchDevice
    AvailableTransferCapacityN = 'Available transfer capacity (N)', DeviceType.BranchDevice
    AvailableTransferCapacityAlpha = 'Sensitivity to the exchange', DeviceType.BranchDevice
    AvailableTransferCapacityAlphaN1 = 'Sensitivity to the exchange (N-1)', DeviceType.BranchDevice
    NetTransferCapacity = 'Net transfer capacity', DeviceType.BranchDevice
    AvailableTransferCapacityReport = 'ATC Report', DeviceType.NoDevice

    ContingencyFlowsReport = 'Contingency Report', DeviceType.NoDevice
    ContingencyFlowsBranchReport = 'Contingency Branch Report', DeviceType.NoDevice
    ContingencyFlowsGenerationReport = 'Contingency Generation Report', DeviceType.NoDevice
    ContingencyFlowsHvdcReport = 'Contingency Hvdc Report', DeviceType.NoDevice

    # inputs analysis
    ZoneAnalysis = 'Zone analysis', DeviceType.NoDevice
    CountryAnalysis = 'Country analysis', DeviceType.NoDevice
    AreaAnalysis = 'Area analysis', DeviceType.NoDevice

    AreaGenerationAnalysis = 'Area generation analysis', DeviceType.NoDevice
    ZoneGenerationAnalysis = 'Zone generation analysis', DeviceType.NoDevice
    CountryGenerationAnalysis = 'Country generation analysis', DeviceType.NoDevice

    AreaLoadAnalysis = 'Area load analysis', DeviceType.NoDevice
    ZoneLoadAnalysis = 'Zone load analysis', DeviceType.NoDevice
    CountryLoadAnalysis = 'Country load analysis', DeviceType.NoDevice

    AreaBalanceAnalysis = 'Area balance analysis', DeviceType.NoDevice
    ZoneBalanceAnalysis = 'Zone balance analysis', DeviceType.NoDevice
    CountryBalanceAnalysis = 'Country balance analysis', DeviceType.NoDevice

    # Short circuit
    BusVoltageModule0 = 'Voltage module (0)', DeviceType.BusDevice
    BusVoltageAngle0 = 'Voltage angle (0)', DeviceType.BusDevice
    BranchActivePowerFrom0 = 'Branch active power "from" (0)', DeviceType.BranchDevice
    BranchReactivePowerFrom0 = 'Branch reactive power "from" (0)', DeviceType.BranchDevice
    BranchActiveCurrentFrom0 = 'Branch active current "from" (0)', DeviceType.BranchDevice
    BranchReactiveCurrentFrom0 = 'Branch reactive current "from" (0)', DeviceType.BranchDevice
    BranchLoading0 = 'Branch loading (0)', DeviceType.BranchDevice
    BranchActiveLosses0 = 'Branch active losses (0)', DeviceType.BranchDevice
    BranchReactiveLosses0 = 'Branch reactive losses (0)', DeviceType.BranchDevice

    BusVoltageModule1 = 'Voltage module (1)', DeviceType.BusDevice
    BusVoltageAngle1 = 'Voltage angle (1)', DeviceType.BusDevice
    BranchActivePowerFrom1 = 'Branch active power "from" (1)', DeviceType.BranchDevice
    BranchReactivePowerFrom1 = 'Branch reactive power "from" (1)', DeviceType.BranchDevice
    BranchActiveCurrentFrom1 = 'Branch active current "from" (1)', DeviceType.BranchDevice
    BranchReactiveCurrentFrom1 = 'Branch reactive current "from" (1)', DeviceType.BranchDevice
    BranchLoading1 = 'Branch loading (1)', DeviceType.BranchDevice
    BranchActiveLosses1 = 'Branch active losses (1)', DeviceType.BranchDevice
    BranchReactiveLosses1 = 'Branch reactive losses (1)', DeviceType.BranchDevice

    BusVoltageModule2 = 'Voltage module (2)', DeviceType.BusDevice
    BusVoltageAngle2 = 'Voltage angle (2)', DeviceType.BusDevice
    BranchActivePowerFrom2 = 'Branch active power "from" (2)', DeviceType.BranchDevice
    BranchReactivePowerFrom2 = 'Branch reactive power "from" (2)', DeviceType.BranchDevice
    BranchActiveCurrentFrom2 = 'Branch active current "from" (2)', DeviceType.BranchDevice
    BranchReactiveCurrentFrom2 = 'Branch reactive current "from" (2)', DeviceType.BranchDevice
    BranchLoading2 = 'Branch loading (2)', DeviceType.BranchDevice
    BranchActiveLosses2 = 'Branch active losses (2)', DeviceType.BranchDevice
    BranchReactiveLosses2 = 'Branch reactive losses (2)', DeviceType.BranchDevice

    ShortCircuitInfo = 'Short-circuit information', DeviceType.NoDevice

    # classifiers
    BusResults = 'Bus', DeviceType.NoDevice
    BranchResults = 'Branch', DeviceType.NoDevice
    HvdcResults = 'Hvdc', DeviceType.NoDevice
    AreaResults = 'Area', DeviceType.NoDevice
    InfoResults = 'Information', DeviceType.NoDevice
    ReportsResults = 'Reports', DeviceType.NoDevice
    SlacksResults = 'Slacks', DeviceType.NoDevice
    DispatchResults = 'Dispatch', DeviceType.NoDevice
    SeriesResults = 'Series', DeviceType.NoDevice
    SnapshotResults = 'Snapshot', DeviceType.NoDevice

    def __str__(self):
        return self.value[0]

    def __repr__(self):
        return str(self.value[0])

    @staticmethod
    def argparse(s):
        try:
            return ResultTypes[s]
        except KeyError:
            return s
<|MERGE_RESOLUTION|>--- conflicted
+++ resolved
@@ -21,7 +21,6 @@
 
 class ResultTypes(Enum):
     # Power flow
-<<<<<<< HEAD
     BusVoltage = 'Voltage', DeviceType.BusDevice
     BusVoltagePolar = 'Voltage (polar)', DeviceType.BusDevice
     BusActivePower = 'P: Active power', DeviceType.BusDevice
@@ -46,35 +45,6 @@
     Transformer2WTapModule = 'Transformer tap module', DeviceType.Transformer2WDevice
     BranchVoltage = 'ΔV: Voltage modules drop', DeviceType.BranchDevice
     BranchAngles = 'Δθ: Voltage angles drop', DeviceType.BranchDevice
-=======
-    BusVoltage = 'Bus voltage', DeviceType.BusDevice
-    BusVoltagePolar = 'Bus voltage (polar)', DeviceType.BusDevice
-    BusActivePower = 'Bus active power', DeviceType.BusDevice
-    BusReactivePower = 'Bus reactive power', DeviceType.BusDevice
-    BranchPower = 'Branch power', DeviceType.BranchDevice
-    BranchActivePowerFrom = 'Branch active power "from"', DeviceType.BranchDevice
-    BranchReactivePowerFrom = 'Branch reactive power "from"', DeviceType.BranchDevice
-    BranchActivePowerTo = 'Branch active power "to"', DeviceType.BranchDevice
-    BranchReactivePowerTo = 'Branch reactive power "to"', DeviceType.BranchDevice
-
-    BranchCurrent = 'Branch current', DeviceType.BranchDevice
-    BranchActiveCurrentFrom = 'Branch active current "from"', DeviceType.BranchDevice
-    BranchReactiveCurrentFrom = 'Branch reactive current "from"', DeviceType.BranchDevice
-    BranchActiveCurrentTo = 'Branch active current "to"', DeviceType.BranchDevice
-    BranchReactiveCurrentTo = 'Branch reactive current "to"', DeviceType.BranchDevice
-
-    BranchTapModule = 'Branch tap module', DeviceType.BranchDevice
-    BranchTapAngle = 'Branch tap angle (deg)', DeviceType.BranchDevice
-    BranchTapAngleRad = 'Branch tap angle (rad)', DeviceType.BranchDevice
-
-    BranchBeq = 'Branch Beq', DeviceType.BranchDevice
-
-    BranchLoading = 'Branch loading', DeviceType.BranchDevice
-    Transformer2WTapModule = 'Transformer tap module', DeviceType.Transformer2WDevice
-    BranchVoltage = 'Branch voltage drop', DeviceType.BranchDevice
-    BranchAngles = 'Branch voltage angles (deg)', DeviceType.BranchDevice
-    BranchRadAngles = 'Branch voltage angles (rad)', DeviceType.BranchDevice
->>>>>>> 3713909f
     BranchLosses = 'Branch losses', DeviceType.BranchDevice
     BranchActiveLosses = 'Pl: Active losses', DeviceType.BranchDevice
     BranchReactiveLosses = 'Ql: Reactive losses', DeviceType.BranchDevice
@@ -117,13 +87,9 @@
     GenerationDelta = 'Generation deltas', DeviceType.GeneratorDevice
     GenerationDeltaSlacks = 'Generation delta slacks', DeviceType.GeneratorDevice
     InterAreaExchange = 'Inter-Area exchange', DeviceType.NoDevice
-<<<<<<< HEAD
     LossesPercentPerArea = 'Losses % per area', DeviceType.NoDevice
     LossesPerArea = 'Losses per area', DeviceType.NoDevice
     ActivePowerFlowPerArea = 'Active power flow per area', DeviceType.NoDevice
-=======
-    HvdcPmode3Slack = 'HVDC pmode3 slack angle', DeviceType.HVDCLineDevice
->>>>>>> 3713909f
 
     OpfNtcTsContingencyReport = 'Contingency flow report', DeviceType.NoDevice
     OpfNtcTsBaseReport = 'Base flow report', DeviceType.NoDevice
