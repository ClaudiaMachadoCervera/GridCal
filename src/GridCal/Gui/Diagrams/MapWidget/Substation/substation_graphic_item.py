# GridCal
# Copyright (C) 2015 - 2024 Santiago Peñate Vera
#
# This program is free software; you can redistribute it and/or
# modify it under the terms of the GNU Lesser General Public
# License as published by the Free Software Foundation; either
# version 3 of the License, or (at your option) any later version.
#
# This program is distributed in the hope that it will be useful,
# but WITHOUT ANY WARRANTY; without even the implied warranty of
# MERCHANTABILITY or FITNESS FOR A PARTICULAR PURPOSE.  See the GNU
# Lesser General Public License for more details.
#
# You should have received a copy of the GNU Lesser General Public License
# along with this program; if not, write to the Free Software Foundation,
# Inc., 51 Franklin Street, Fifth Floor, Boston, MA  02110-1301, USA.
from __future__ import annotations
from typing import List, TYPE_CHECKING, Tuple
from PySide6 import QtWidgets
from PySide6.QtWidgets import (QApplication, QMenu, QGraphicsSceneContextMenuEvent, QGraphicsSceneMouseEvent,
                               QGraphicsRectItem, QGraphicsEllipseItem)
from PySide6.QtCore import Qt, QPointF, QPoint
from PySide6.QtGui import QBrush, QColor, QCursor
from GridCal.Gui.Diagrams.MapWidget.Substation.node_template import NodeTemplate
from GridCal.Gui.GuiFunctions import add_menu_entry
from GridCal.Gui.messages import yes_no_question
from GridCal.Gui.GeneralDialogues import InputNumberDialogue
from GridCalEngine.Devices import VoltageLevel
from GridCalEngine.Devices.Substation.substation import Substation
from GridCalEngine.enumerations import DeviceType

if TYPE_CHECKING:  # Only imports the below statements during type checking
    from GridCal.Gui.Diagrams.MapWidget.grid_map_widget import GridMapWidget
    from GridCal.Gui.Diagrams.MapWidget.Substation.voltage_level_graphic_item import VoltageLevelGraphicItem


class SubstationGraphicItem(QGraphicsRectItem, NodeTemplate):
    """
      Represents a block in the diagram
      Has an x and y and width and height
      width and height can only be adjusted with a tip in the lower right corner.

      - in and output ports
      - parameters
      - description
    """

    def __init__(self,
                 editor: GridMapWidget,
                 api_object: Substation,
                 lat: float,
                 lon: float,
                 r: float = 0.4,
                 draw_labels: bool = True):
        """

        :param editor:
        :param api_object:
        :param lat:
        :param lon:
        :param r:
        """
        QGraphicsRectItem.__init__(self)
        NodeTemplate.__init__(self,
                              api_object=api_object,
                              editor=editor,
                              draw_labels=draw_labels,
                              lat=lat,
                              lon=lon)

        self.editor: GridMapWidget = editor  # re assign for the types to be clear
        self.api_object: Substation = api_object

        self.lat = lat
        self.lon = lon
        self.radius = r
        x, y = self.editor.to_x_y(lat=lat, lon=lon)
        self.setRect(x, y, r, r)

        # ellipse_item = QGraphicsEllipseItem(0, 0, r, r)
        # ellipse_item.setBrush(QBrush(QColor(0, 0, 255, 127)))
        # ellipse_item.setParentItem(self)
        # ellipse_item.setPos(QPointF(-84.287109, -1007.726563))

        # self.resize(r)
        self.setAcceptHoverEvents(True)  # Enable hover events for the item
        # self.setFlag(QtWidgets.QGraphicsItem.GraphicsItemFlag.ItemIsMovable)  # Allow moving the node
        self.setFlag(self.GraphicsItemFlag.ItemIsSelectable)  # Allow selecting the node
        self.setCursor(QCursor(Qt.PointingHandCursor))

        # Create a pen with reduced line width
        self.change_pen_width(0.5)
        self.colorInner = QColor(255, 100, 100, 100)
        self.colorBorder = QColor(255, 100, 100, 100)

        # Assign color to the node
        self.setDefaultColor()
        self.hovered = False
        self.needsUpdate = False
        # self.setZValue(1)
        self.voltage_level_graphics: List[VoltageLevelGraphicItem] = list()

    def move_to(self, lat: float, lon: float):
        """

        :param lat:
        :param lon:
        :return:
        """
        x, y = self.editor.to_x_y(lat=lat, lon=lon)
        self.setRect(x, y, self.rect().width(), self.rect().height())

    def register_voltage_level(self, vl: VoltageLevelGraphicItem):
        """

        :param vl:
        :return:
        """
        self.voltage_level_graphics.append(vl)
        vl.center_on_substation()

    def sort_voltage_levels(self) -> None:
        """
        Set the Zorder based on the voltage level voltage
        """
        # TODO: Check this
        sorted_objects = sorted(self.voltage_level_graphics, key=lambda x: x.api_object.Vnom)
        for i, vl_graphics in enumerate(sorted_objects):
            vl_graphics.setZValue(i)

    def updatePosition(self) -> None:
        """

        :return: 
        """
        real_position = self.pos()
        center_point = self.getPos()
        # self.x = center_point.x() + real_position.x()
        # self.y = center_point.y() + real_position.y()
        self.needsUpdate = True

    def updateDiagram(self):
        """
        
        :return: 
        """
        lat, long = self.editor.to_lat_lon(self.x, self.y)

        print(f'Updating SE position id:{self.api_object.idtag}, lat:{lat}, lon:{long}')

        self.editor.update_diagram_element(device=self.api_object,
                                           latitude=lat,
                                           longitude=long,
                                           graphic_object=self)

    def mouseMoveEvent(self, event: QtWidgets.QGraphicsSceneMouseEvent) -> None:
        """
        Event handler for mouse move events.
        """

        if self.hovered:
<<<<<<< HEAD
            self.updatePosition()
=======
            # super().mouseMoveEvent(event)
>>>>>>> 39ba98d9
            pos = self.mapToParent(event.pos())
            x = pos.x() - self.rect().width() / 2
            y = pos.y() - self.rect().height() / 2
            self.setRect(x, y, self.rect().width(), self.rect().height())
<<<<<<< HEAD
=======

            for vl_graphics in self.voltage_level_graphics:
                vl_graphics.center_on_substation()

>>>>>>> 39ba98d9
            self.editor.update_connectors()

    def get_center_pos(self) -> QPointF:
        """

        :return:
        """
        x = self.rect().x() + self.rect().width() / 2
        y = self.rect().y() + self.rect().height() / 2
        return QPointF(x, y)

    def mousePressEvent(self, event: QGraphicsSceneMouseEvent):
        """
        Event handler for mouse press events.
        """
        self.editor.map.view.disableMove = True

        if self.api_object is not None:
            self.editor.set_editor_model(api_object=self.api_object,
                                         dictionary_of_lists={
                                             DeviceType.CountryDevice: self.editor.circuit.get_countries(),
                                             DeviceType.CommunityDevice: self.editor.circuit.get_communities(),
                                             DeviceType.RegionDevice: self.editor.circuit.get_regions(),
                                             DeviceType.MunicipalityDevice: self.editor.circuit.get_municipalities(),
                                             DeviceType.AreaDevice: self.editor.circuit.get_areas(),
                                             DeviceType.ZoneDevice: self.editor.circuit.get_zones(),
                                         })

    def mouseReleaseEvent(self, event: QGraphicsSceneMouseEvent):
        """
        Event handler for mouse release events.
        """
        self.editor.disableMove = True
        self.updateDiagram()  # always update

    def hoverEnterEvent(self, event: QtWidgets.QGraphicsSceneHoverEvent) -> None:
        """
        Event handler for when the mouse enters the item.
        """
        self.setNodeColor(QColor(Qt.red), QColor(Qt.red))
        self.hovered = True
        QApplication.instance().setOverrideCursor(Qt.PointingHandCursor)

    def hoverLeaveEvent(self, event: QtWidgets.QGraphicsSceneHoverEvent) -> None:
        """
        Event handler for when the mouse leaves the item.
        """
        self.hovered = False
        self.setDefaultColor()
        QApplication.instance().restoreOverrideCursor()

    def contextMenuEvent(self, event: QGraphicsSceneContextMenuEvent):
        """

        :param event:
        """
        menu = QMenu()

        add_menu_entry(menu=menu,
                       text="Add voltage level",
                       icon_path="",
                       function_ptr=self.add_voltage_level)

        add_menu_entry(menu=menu,
                       text="Move to API coordinates",
                       icon_path="",
                       function_ptr=self.move_to_api_coordinates)

        add_menu_entry(menu=menu,
                       text="Remove",
                       icon_path="",
                       function_ptr=self.remove_function)

        menu.exec_(event.screenPos())

    def remove_function(self):
        """
        Function to be called when Action 1 is selected.
        """
        ok = yes_no_question(f"Remove substation {self.api_object.name}?",
                             "Remove substation graphics")

        if ok:
            self.editor.removeSubstation(self)

    def move_to_api_coordinates(self):
        """
        Function to move the graphics to the Database location
        :return:
        """
        ok = yes_no_question(f"Move substation {self.api_object.name} graphics to it's database coordinates?",
                             "Move substation graphics")

        if ok:
            self.move_to(lat=self.api_object.latitude, lon=self.api_object.longitude)
            self.editor.update_connectors()

    def add_voltage_level(self) -> None:
        """
        Add Voltage Level
        """

        inpt = InputNumberDialogue(
            min_value=1.0,
            max_value=100000.0,
            default_value=1.0,
            title="Add voltage level",
            text="Voltage (kV)",
        )

        inpt.exec()

        if inpt.is_accepted:
            kv = inpt.value
            vl = VoltageLevel(name=f'{kv}kV @ {self.api_object.name}',
                              Vnom=kv,
                              substation=self.api_object)

            self.editor.circuit.add_voltage_level(vl)
            self.editor.add_api_voltage_level(substation_graphics=self,
                                              api_object=vl)

    def setNodeColor(self, inner_color: QColor = None, border_color: QColor = None) -> None:
        """

        :param inner_color:
        :param border_color:
        :return:
        """
        # Example: color assignment
        brush = QBrush(inner_color)
        self.setBrush(brush)

        if border_color is not None:
            pen = self.pen()
            pen.setColor(border_color)
            self.setPen(pen)

    def setDefaultColor(self) -> None:
        """

        :return:
        """
        # Example: color assignment
        self.setNodeColor(self.colorInner, self.colorBorder)

    def getPos(self) -> QPointF:
        """

        :return:
        """
        # Get the bounding rectangle of the ellipse item
        bounding_rect = self.boundingRect()

        # Calculate the center point of the bounding rectangle
        center_point = bounding_rect.center()

        return center_point

    # def resize(self, new_radius: float) -> None:
    #     """
    #     Resize the node.
    #     :param new_radius: New radius for the node.
    #     """
    #     self.radius = new_radius
    #     self.setRect(self.x - new_radius, self.y - new_radius, new_radius * 2, new_radius * 2)

    def change_pen_width(self, width: float) -> None:
        """
        Change the pen width for the node.
        :param width: New pen width.
        """
        pen = self.pen()
        pen.setWidth(width)
        self.setPen(pen)<|MERGE_RESOLUTION|>--- conflicted
+++ resolved
@@ -144,7 +144,7 @@
         
         :return: 
         """
-        lat, long = self.editor.to_lat_lon(self.x, self.y)
+        lat, long = self.editor.to_lat_lon(self.rect().x(), self.rect().y())
 
         print(f'Updating SE position id:{self.api_object.idtag}, lat:{lat}, lon:{long}')
 
@@ -159,22 +159,15 @@
         """
 
         if self.hovered:
-<<<<<<< HEAD
-            self.updatePosition()
-=======
             # super().mouseMoveEvent(event)
->>>>>>> 39ba98d9
             pos = self.mapToParent(event.pos())
             x = pos.x() - self.rect().width() / 2
             y = pos.y() - self.rect().height() / 2
             self.setRect(x, y, self.rect().width(), self.rect().height())
-<<<<<<< HEAD
-=======
 
             for vl_graphics in self.voltage_level_graphics:
                 vl_graphics.center_on_substation()
 
->>>>>>> 39ba98d9
             self.editor.update_connectors()
 
     def get_center_pos(self) -> QPointF:
