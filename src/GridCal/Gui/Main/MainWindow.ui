--- conflicted
+++ resolved
@@ -2973,193 +2973,15 @@
            <attribute name="toolTip">
             <string>Continuation power flow related settings</string>
            </attribute>
-<<<<<<< HEAD
-           <layout class="QGridLayout" name="gridLayout_10">
-            <item row="4" column="3">
-             <widget class="QGroupBox" name="groupBox">
-              <property name="font">
-               <font>
-                <pointsize>12</pointsize>
-                <bold>false</bold>
-               </font>
-              </property>
-              <property name="title">
-               <string>Linear settings</string>
-              </property>
-              <layout class="QGridLayout" name="gridLayout_18">
-               <item row="2" column="0">
-                <widget class="QLabel" name="label_103">
-                 <property name="text">
-                  <string>Zone grouping</string>
-                 </property>
-                </widget>
-               </item>
-               <item row="3" column="0">
-                <widget class="QLabel" name="label_104">
-                 <property name="text">
-                  <string>Contingency tolerance</string>
-                 </property>
-                </widget>
-               </item>
-               <item row="3" column="1">
-                <widget class="QDoubleSpinBox" name="opfContingencyToleranceSpinBox">
-                 <property name="toolTip">
-                  <string>LODF matrix tolerance choosing contingencies</string>
-                 </property>
-                 <property name="decimals">
-                  <number>4</number>
-                 </property>
-                 <property name="value">
-                  <double>0.050000000000000</double>
-                 </property>
-                </widget>
-               </item>
-               <item row="0" column="0">
-                <widget class="QLabel" name="label_10">
-                 <property name="text">
-                  <string>MIP solver</string>
-                 </property>
-                </widget>
-               </item>
-               <item row="1" column="0">
-                <widget class="QLabel" name="label_4">
-                 <property name="text">
-                  <string>Time grouping</string>
-                 </property>
-                </widget>
-               </item>
-               <item row="2" column="1">
-                <widget class="QComboBox" name="opfZonalGroupByComboBox"/>
-               </item>
-               <item row="1" column="1">
-                <widget class="QComboBox" name="opf_time_grouping_comboBox">
-                 <property name="toolTip">
-                  <string>&lt;html&gt;&lt;head/&gt;&lt;body&gt;&lt;p&gt;Choose the time grouping to possibly shorten the solution time.&lt;/p&gt;&lt;p&gt;This splits the time series by week, month, etc. and the subproblems are solved sequentially.&lt;/p&gt;&lt;/body&gt;&lt;/html&gt;</string>
-                 </property>
-                </widget>
-               </item>
-               <item row="0" column="1">
-                <widget class="QComboBox" name="mip_solver_comboBox">
-                 <property name="toolTip">
-                  <string>Choose the external mixed integer programming solver</string>
-                 </property>
-                </widget>
-               </item>
-               <item row="10" column="0">
-                <spacer name="verticalSpacer_18">
-                 <property name="orientation">
-                  <enum>Qt::Vertical</enum>
-                 </property>
-                 <property name="sizeHint" stdset="0">
-                  <size>
-                   <width>20</width>
-                   <height>40</height>
-                  </size>
-                 </property>
-                </spacer>
-               </item>
-               <item row="4" column="0" colspan="2">
-                <widget class="QLabel" name="label_132">
-                 <property name="text">
-                  <string/>
-                 </property>
-                </widget>
-               </item>
-               <item row="5" column="0" colspan="2">
-                <widget class="QCheckBox" name="considerContingenciesOpfCheckBox">
-                 <property name="text">
-                  <string>Consider contingencies</string>
-                 </property>
-                </widget>
-               </item>
-               <item row="9" column="0" colspan="2">
-                <widget class="QCheckBox" name="save_mip_checkBox">
-                 <property name="toolTip">
-                  <string>&lt;html&gt;&lt;head/&gt;&lt;body&gt;&lt;p&gt;The program will save the MIP file in .lp format in the user GridCal folder before running a linear optimization study.&lt;/p&gt;&lt;/body&gt;&lt;/html&gt;</string>
-                 </property>
-                 <property name="text">
-                  <string>Save MIP file</string>
-                 </property>
-                </widget>
-               </item>
-              </layout>
-             </widget>
-            </item>
-            <item row="4" column="5">
-             <spacer name="horizontalSpacer_10">
-              <property name="orientation">
-               <enum>Qt::Horizontal</enum>
-              </property>
-              <property name="sizeHint" stdset="0">
-               <size>
-                <width>40</width>
-                <height>20</height>
-               </size>
-              </property>
-             </spacer>
-            </item>
-            <item row="4" column="4">
-             <widget class="QGroupBox" name="groupBox_3">
-              <property name="font">
-               <font>
-                <pointsize>12</pointsize>
-                <bold>false</bold>
-               </font>
-=======
            <layout class="QHBoxLayout" name="horizontalLayout_10">
             <item>
              <widget class="QFrame" name="frame_21">
               <property name="frameShape">
                <enum>QFrame::NoFrame</enum>
->>>>>>> 323aa2a2
-              </property>
-              <property name="title">
-               <string>Nonlinear settings</string>
-              </property>
-<<<<<<< HEAD
-              <layout class="QGridLayout" name="gridLayout_27">
-               <item row="3" column="0">
-                <widget class="QLabel" name="label_127">
-                 <property name="toolTip">
-                  <string>Interior point trust radius</string>
-                 </property>
-                 <property name="text">
-                  <string>Trust radius</string>
-                 </property>
-                </widget>
-               </item>
-               <item row="0" column="1">
-                <widget class="QComboBox" name="ips_method_comboBox"/>
-               </item>
-               <item row="0" column="0">
-                <widget class="QLabel" name="label_125">
-                 <property name="toolTip">
-                  <string>Interior point solver method</string>
-                 </property>
-                 <property name="text">
-                  <string>IPS method</string>
-                 </property>
-                </widget>
-               </item>
-               <item row="7" column="0">
-                <spacer name="verticalSpacer_21">
-                 <property name="orientation">
-                  <enum>Qt::Vertical</enum>
-                 </property>
-                 <property name="sizeHint" stdset="0">
-                  <size>
-                   <width>20</width>
-                   <height>40</height>
-                  </size>
-                 </property>
-                </spacer>
-               </item>
-               <item row="1" column="0">
-                <widget class="QLabel" name="label_126">
-                 <property name="toolTip">
-                  <string>Interior point solver tolerance</string>
-                 </property>
-=======
+              </property>
+              <property name="frameShadow">
+               <enum>QFrame::Raised</enum>
+              </property>
               <layout class="QGridLayout" name="gridLayout_2">
                <property name="topMargin">
                 <number>0</number>
@@ -3318,71 +3140,19 @@
                </item>
                <item row="13" column="0">
                 <widget class="QLabel" name="label_108">
->>>>>>> 323aa2a2
-                 <property name="text">
-                  <string>Tolerance</string>
-                 </property>
-                </widget>
-               </item>
-<<<<<<< HEAD
-               <item row="1" column="1">
-                <widget class="QSpinBox" name="ips_tolerance_spinBox">
-                 <property name="toolTip">
-                  <string>&lt;html&gt;&lt;head/&gt;&lt;body&gt;&lt;p&gt;Error tolerance of the method&lt;/p&gt;&lt;/body&gt;&lt;/html&gt;</string>
-=======
+                 <property name="text">
+                  <string/>
+                 </property>
+                </widget>
+               </item>
                <item row="0" column="0" colspan="3">
                 <widget class="QFrame" name="frame_44">
                  <property name="frameShape">
                   <enum>QFrame::NoFrame</enum>
->>>>>>> 323aa2a2
-                 </property>
-                 <property name="prefix">
-                  <string>1e-</string>
-                 </property>
-<<<<<<< HEAD
-                 <property name="minimum">
-                  <number>1</number>
-                 </property>
-                 <property name="maximum">
-                  <number>15</number>
-                 </property>
-                 <property name="value">
-                  <number>4</number>
-                 </property>
-                </widget>
-               </item>
-               <item row="6" column="0" colspan="2">
-                <widget class="QCheckBox" name="ips_initialize_with_pf_checkBox">
-                 <property name="toolTip">
-                  <string>Initialize the interior point OPF with the power flow solution</string>
-                 </property>
-                 <property name="text">
-                  <string>Initialize with power flow</string>
-                 </property>
-                </widget>
-               </item>
-               <item row="3" column="1">
-                <widget class="QDoubleSpinBox" name="ips_trust_radius_doubleSpinBox">
-                 <property name="toolTip">
-                  <string>&lt;html&gt;&lt;head/&gt;&lt;body&gt;&lt;p&gt;Factor that multiplies each increment solution. &lt;/p&gt;&lt;p&gt;In practice this is used to slow down troublesome solutions.&lt;/p&gt;&lt;/body&gt;&lt;/html&gt;</string>
-                 </property>
-                 <property name="decimals">
-                  <number>4</number>
-                 </property>
-                 <property name="value">
-                  <double>1.000000000000000</double>
-                 </property>
-                </widget>
-               </item>
-               <item row="2" column="1">
-                <widget class="QSpinBox" name="ips_iterations_spinBox">
-                 <property name="toolTip">
-                  <string>Number of iterations of the method</string>
-                 </property>
-                 <property name="minimum">
-                  <number>1</number>
-                 </property>
-=======
+                 </property>
+                 <property name="frameShadow">
+                  <enum>QFrame::Raised</enum>
+                 </property>
                  <layout class="QHBoxLayout" name="horizontalLayout_16">
                   <property name="leftMargin">
                    <number>0</number>
@@ -3775,7 +3545,6 @@
                  <property name="minimum">
                   <number>1</number>
                  </property>
->>>>>>> 323aa2a2
                  <property name="maximum">
                   <number>9999999</number>
                  </property>
@@ -4029,22 +3798,6 @@
              <widget class="QLabel" name="label_131">
               <property name="text">
                <string/>
-<<<<<<< HEAD
-              </property>
-             </widget>
-            </item>
-           </layout>
-          </widget>
-          <widget class="QWidget" name="tab_12">
-           <attribute name="icon">
-            <iconset resource="icons.qrc">
-             <normaloff>:/Icons/icons/ntc_opf.svg</normaloff>:/Icons/icons/ntc_opf.svg</iconset>
-           </attribute>
-           <attribute name="title">
-            <string>NTC</string>
-           </attribute>
-           <layout class="QGridLayout" name="gridLayout_13">
-=======
               </property>
              </widget>
             </item>
@@ -4128,7 +3881,6 @@
               </property>
              </widget>
             </item>
->>>>>>> 323aa2a2
             <item row="3" column="3" rowspan="2">
              <widget class="QGroupBox" name="groupBox_6">
               <property name="title">
@@ -4190,38 +3942,14 @@
               </layout>
              </widget>
             </item>
-<<<<<<< HEAD
-            <item row="3" column="4" rowspan="2">
-             <spacer name="horizontalSpacer_6">
-              <property name="orientation">
-               <enum>Qt::Horizontal</enum>
-              </property>
-              <property name="sizeHint" stdset="0">
-=======
             <item row="0" column="0">
              <widget class="QLabel" name="label_97">
               <property name="minimumSize">
->>>>>>> 323aa2a2
                <size>
                 <width>24</width>
                 <height>24</height>
                </size>
               </property>
-<<<<<<< HEAD
-             </spacer>
-            </item>
-            <item row="0" column="0">
-             <widget class="QLabel" name="label_97">
-              <property name="minimumSize">
-=======
-              <property name="maximumSize">
->>>>>>> 323aa2a2
-               <size>
-                <width>24</width>
-                <height>24</height>
-               </size>
-              </property>
-<<<<<<< HEAD
               <property name="maximumSize">
                <size>
                 <width>24</width>
@@ -4237,6 +3965,227 @@
               <property name="scaledContents">
                <bool>true</bool>
               </property>
+             </widget>
+            </item>
+            <item row="3" column="2" rowspan="2">
+             <widget class="QGroupBox" name="groupBox_5">
+              <property name="title">
+               <string>Optimization</string>
+              </property>
+              <layout class="QGridLayout" name="gridLayout_15">
+               <item row="9" column="0">
+                <widget class="QLabel" name="label_26">
+                 <property name="text">
+                  <string/>
+                 </property>
+                </widget>
+               </item>
+               <item row="11" column="0" colspan="2">
+                <widget class="QCheckBox" name="consider_ntc_contingencies_checkBox">
+                 <property name="toolTip">
+                  <string>If checked, the NTC optimization will use the system declared contingencies</string>
+                 </property>
+                 <property name="text">
+                  <string>Consider constingencies</string>
+                 </property>
+                </widget>
+               </item>
+               <item row="7" column="0">
+                <widget class="QCheckBox" name="ntcSelectBasedOnAcerCriteriaCheckBox">
+                 <property name="toolTip">
+                  <string>&lt;html&gt;&lt;head/&gt;&lt;body&gt;&lt;p&gt;This criteria springs from the ACER (Agency for the Cooperation for Energy Regulators).&lt;/p&gt;&lt;p&gt;It determines that a branch is only relevant to be considered in a NTC calculation if the flow due to the exchange is over a percentage (70%) &lt;/p&gt;&lt;p&gt;&lt;br/&gt;&lt;/p&gt;&lt;p&gt;A branch is monitored only if:&lt;/p&gt;&lt;p&gt;(branch_rate * 70%) / branch_alpha &amp;lt;= total exchange rating&lt;/p&gt;&lt;/body&gt;&lt;/html&gt;</string>
+                 </property>
+                 <property name="text">
+                  <string>Branch rating contribution (ACER)</string>
+                 </property>
+                </widget>
+               </item>
+               <item row="10" column="0" colspan="2">
+                <widget class="QLabel" name="label_105">
+                 <property name="font">
+                  <font>
+                   <pointsize>12</pointsize>
+                   <bold>true</bold>
+                  </font>
+                 </property>
+                 <property name="text">
+                  <string>Contingencies</string>
+                 </property>
+                </widget>
+               </item>
+               <item row="3" column="0">
+                <widget class="QLabel" name="label_36">
+                 <property name="text">
+                  <string/>
+                 </property>
+                </widget>
+               </item>
+               <item row="0" column="0" colspan="2">
+                <widget class="QCheckBox" name="skipNtcGenerationLimitsCheckBox">
+                 <property name="toolTip">
+                  <string>If activated, the generation limits are not considered</string>
+                 </property>
+                 <property name="text">
+                  <string>Skip generation limits</string>
+                 </property>
+                 <property name="checked">
+                  <bool>true</bool>
+                 </property>
+                </widget>
+               </item>
+               <item row="12" column="1">
+                <spacer name="verticalSpacer_23">
+                 <property name="orientation">
+                  <enum>Qt::Vertical</enum>
+                 </property>
+                 <property name="sizeHint" stdset="0">
+                  <size>
+                   <width>20</width>
+                   <height>168</height>
+                  </size>
+                 </property>
+                </spacer>
+               </item>
+               <item row="6" column="0">
+                <widget class="QSpinBox" name="ntcAlphaSpinBox">
+                 <property name="toolTip">
+                  <string>Minimum exchange contribution (Alpha)</string>
+                 </property>
+                 <property name="suffix">
+                  <string>%</string>
+                 </property>
+                 <property name="maximum">
+                  <number>100</number>
+                 </property>
+                 <property name="value">
+                  <number>5</number>
+                 </property>
+                </widget>
+               </item>
+               <item row="5" column="0">
+                <widget class="QCheckBox" name="ntcSelectBasedOnExchangeSensitivityCheckBox">
+                 <property name="toolTip">
+                  <string>&lt;html&gt;&lt;head/&gt;&lt;body&gt;&lt;p&gt;A branch is monitored solely based on its contribution to the inter-area excahge sensitivity. Therefore a branch is selected if it's alpha value is greater than the set alpha %&lt;/p&gt;&lt;/body&gt;&lt;/html&gt;</string>
+                 </property>
+                 <property name="text">
+                  <string>Branch exchange sensitivity (α)</string>
+                 </property>
+                 <property name="checked">
+                  <bool>true</bool>
+                 </property>
+                </widget>
+               </item>
+               <item row="4" column="0" colspan="2">
+                <widget class="QLabel" name="label_64">
+                 <property name="font">
+                  <font>
+                   <pointsize>12</pointsize>
+                   <bold>true</bold>
+                  </font>
+                 </property>
+                 <property name="toolTip">
+                  <string>Determine the branches that enter the optimization</string>
+                 </property>
+                 <property name="text">
+                  <string>Branch monitoring selection criteria</string>
+                 </property>
+                </widget>
+               </item>
+               <item row="2" column="0">
+                <widget class="QSpinBox" name="trmSpinBox">
+                 <property name="suffix">
+                  <string> MW</string>
+                 </property>
+                 <property name="maximum">
+                  <number>1500</number>
+                 </property>
+                 <property name="singleStep">
+                  <number>10</number>
+                 </property>
+                 <property name="value">
+                  <number>400</number>
+                 </property>
+                 <property name="displayIntegerBase">
+                  <number>10</number>
+                 </property>
+                </widget>
+               </item>
+               <item row="1" column="0">
+                <widget class="QLabel" name="label_231">
+                 <property name="toolTip">
+                  <string>Transmission reliability margin (TRM)</string>
+                 </property>
+                 <property name="text">
+                  <string>Transmission reliability margin (TRM)</string>
+                 </property>
+                </widget>
+               </item>
+               <item row="8" column="0">
+                <widget class="QSpinBox" name="ntcLoadRuleSpinBox">
+                 <property name="suffix">
+                  <string>%</string>
+                 </property>
+                 <property name="maximum">
+                  <number>100</number>
+                 </property>
+                 <property name="value">
+                  <number>70</number>
+                 </property>
+                </widget>
+               </item>
+              </layout>
+             </widget>
+            </item>
+            <item row="3" column="0" rowspan="2" colspan="2">
+             <widget class="QGroupBox" name="groupBox_4">
+              <property name="title">
+               <string>General</string>
+              </property>
+              <layout class="QGridLayout" name="gridLayout_20">
+               <item row="5" column="0">
+                <spacer name="verticalSpacer_22">
+                 <property name="orientation">
+                  <enum>Qt::Vertical</enum>
+                 </property>
+                 <property name="sizeHint" stdset="0">
+                  <size>
+                   <width>20</width>
+                   <height>325</height>
+                  </size>
+                 </property>
+                </spacer>
+               </item>
+               <item row="3" column="0">
+                <widget class="QLabel" name="label_30">
+                 <property name="text">
+                  <string>Loading threshold to report</string>
+                 </property>
+                </widget>
+               </item>
+               <item row="1" column="0">
+                <widget class="QLabel" name="label_77">
+                 <property name="text">
+                  <string>Transfer method</string>
+                 </property>
+                </widget>
+               </item>
+               <item row="4" column="0">
+                <widget class="QSpinBox" name="ntcReportLoadingThresholdSpinBox">
+                 <property name="suffix">
+                  <string>%</string>
+                 </property>
+                 <property name="maximum">
+                  <number>9999</number>
+                 </property>
+                 <property name="value">
+                  <number>98</number>
+                 </property>
+                </widget>
+               </item>
+               <item row="2" column="0">
+                <widget class="QComboBox" name="transferMethodComboBox"/>
+               </item>
+              </layout>
              </widget>
             </item>
             <item row="0" column="1">
@@ -4291,559 +4240,6 @@
               </property>
              </widget>
             </item>
-            <item row="1" column="0" colspan="4">
-             <widget class="Line" name="line_27">
-              <property name="palette">
-               <palette>
-                <active>
-                 <colorrole role="WindowText">
-                  <brush brushstyle="SolidPattern">
-                   <color alpha="255">
-                    <red>186</red>
-                    <green>189</green>
-                    <blue>182</blue>
-                   </color>
-                  </brush>
-                 </colorrole>
-                </active>
-                <inactive>
-                 <colorrole role="WindowText">
-                  <brush brushstyle="SolidPattern">
-                   <color alpha="255">
-                    <red>186</red>
-                    <green>189</green>
-                    <blue>182</blue>
-                   </color>
-                  </brush>
-                 </colorrole>
-                </inactive>
-                <disabled>
-                 <colorrole role="WindowText">
-                  <brush brushstyle="SolidPattern">
-                   <color alpha="255">
-                    <red>190</red>
-                    <green>190</green>
-                    <blue>190</blue>
-                   </color>
-                  </brush>
-                 </colorrole>
-                </disabled>
-               </palette>
-              </property>
-              <property name="frameShadow">
-               <enum>QFrame::Plain</enum>
-              </property>
-              <property name="lineWidth">
-               <number>4</number>
-              </property>
-              <property name="orientation">
-               <enum>Qt::Horizontal</enum>
-              </property>
-             </widget>
-            </item>
-            <item row="3" column="0" rowspan="2" colspan="2">
-             <widget class="QGroupBox" name="groupBox_4">
-              <property name="title">
-               <string>General</string>
-              </property>
-              <layout class="QGridLayout" name="gridLayout_20">
-               <item row="5" column="0">
-                <spacer name="verticalSpacer_22">
-=======
-              <property name="text">
-               <string/>
-              </property>
-              <property name="pixmap">
-               <pixmap resource="icons.qrc">:/Icons/icons/ntc_opf.svg</pixmap>
-              </property>
-              <property name="scaledContents">
-               <bool>true</bool>
-              </property>
-             </widget>
-            </item>
-            <item row="3" column="2" rowspan="2">
-             <widget class="QGroupBox" name="groupBox_5">
-              <property name="title">
-               <string>Optimization</string>
-              </property>
-              <layout class="QGridLayout" name="gridLayout_15">
-               <item row="9" column="0">
-                <widget class="QLabel" name="label_26">
-                 <property name="text">
-                  <string/>
-                 </property>
-                </widget>
-               </item>
-               <item row="11" column="0" colspan="2">
-                <widget class="QCheckBox" name="consider_ntc_contingencies_checkBox">
-                 <property name="toolTip">
-                  <string>If checked, the NTC optimization will use the system declared contingencies</string>
-                 </property>
-                 <property name="text">
-                  <string>Consider constingencies</string>
-                 </property>
-                </widget>
-               </item>
-               <item row="7" column="0">
-                <widget class="QCheckBox" name="ntcSelectBasedOnAcerCriteriaCheckBox">
-                 <property name="toolTip">
-                  <string>&lt;html&gt;&lt;head/&gt;&lt;body&gt;&lt;p&gt;This criteria springs from the ACER (Agency for the Cooperation for Energy Regulators).&lt;/p&gt;&lt;p&gt;It determines that a branch is only relevant to be considered in a NTC calculation if the flow due to the exchange is over a percentage (70%) &lt;/p&gt;&lt;p&gt;&lt;br/&gt;&lt;/p&gt;&lt;p&gt;A branch is monitored only if:&lt;/p&gt;&lt;p&gt;(branch_rate * 70%) / branch_alpha &amp;lt;= total exchange rating&lt;/p&gt;&lt;/body&gt;&lt;/html&gt;</string>
-                 </property>
-                 <property name="text">
-                  <string>Branch rating contribution (ACER)</string>
-                 </property>
-                </widget>
-               </item>
-               <item row="10" column="0" colspan="2">
-                <widget class="QLabel" name="label_105">
-                 <property name="font">
-                  <font>
-                   <pointsize>12</pointsize>
-                   <bold>true</bold>
-                  </font>
-                 </property>
-                 <property name="text">
-                  <string>Contingencies</string>
-                 </property>
-                </widget>
-               </item>
-               <item row="3" column="0">
-                <widget class="QLabel" name="label_36">
-                 <property name="text">
-                  <string/>
-                 </property>
-                </widget>
-               </item>
-               <item row="0" column="0" colspan="2">
-                <widget class="QCheckBox" name="skipNtcGenerationLimitsCheckBox">
-                 <property name="toolTip">
-                  <string>If activated, the generation limits are not considered</string>
-                 </property>
-                 <property name="text">
-                  <string>Skip generation limits</string>
-                 </property>
-                 <property name="checked">
-                  <bool>true</bool>
-                 </property>
-                </widget>
-               </item>
-               <item row="12" column="1">
-                <spacer name="verticalSpacer_23">
->>>>>>> 323aa2a2
-                 <property name="orientation">
-                  <enum>Qt::Vertical</enum>
-                 </property>
-                 <property name="sizeHint" stdset="0">
-                  <size>
-                   <width>20</width>
-<<<<<<< HEAD
-                   <height>325</height>
-=======
-                   <height>168</height>
->>>>>>> 323aa2a2
-                  </size>
-                 </property>
-                </spacer>
-               </item>
-<<<<<<< HEAD
-               <item row="3" column="0">
-                <widget class="QLabel" name="label_30">
-                 <property name="text">
-                  <string>Loading threshold to report</string>
-                 </property>
-                </widget>
-               </item>
-               <item row="1" column="0">
-                <widget class="QLabel" name="label_77">
-                 <property name="text">
-                  <string>Transfer method</string>
-                 </property>
-                </widget>
-               </item>
-               <item row="4" column="0">
-                <widget class="QSpinBox" name="ntcReportLoadingThresholdSpinBox">
-                 <property name="suffix">
-                  <string>%</string>
-                 </property>
-                 <property name="maximum">
-                  <number>9999</number>
-                 </property>
-                 <property name="value">
-                  <number>98</number>
-                 </property>
-                </widget>
-               </item>
-               <item row="2" column="0">
-                <widget class="QComboBox" name="transferMethodComboBox"/>
-               </item>
-              </layout>
-             </widget>
-            </item>
-            <item row="3" column="2" rowspan="2">
-             <widget class="QGroupBox" name="groupBox_5">
-              <property name="title">
-               <string>Optimization</string>
-              </property>
-              <layout class="QGridLayout" name="gridLayout_15">
-               <item row="9" column="0">
-                <widget class="QLabel" name="label_26">
-                 <property name="text">
-                  <string/>
-                 </property>
-                </widget>
-               </item>
-               <item row="11" column="0" colspan="2">
-                <widget class="QCheckBox" name="consider_ntc_contingencies_checkBox">
-                 <property name="toolTip">
-                  <string>If checked, the NTC optimization will use the system declared contingencies</string>
-                 </property>
-                 <property name="text">
-                  <string>Consider constingencies</string>
-                 </property>
-                </widget>
-               </item>
-               <item row="7" column="0">
-                <widget class="QCheckBox" name="ntcSelectBasedOnAcerCriteriaCheckBox">
-                 <property name="toolTip">
-                  <string>&lt;html&gt;&lt;head/&gt;&lt;body&gt;&lt;p&gt;This criteria springs from the ACER (Agency for the Cooperation for Energy Regulators).&lt;/p&gt;&lt;p&gt;It determines that a branch is only relevant to be considered in a NTC calculation if the flow due to the exchange is over a percentage (70%) &lt;/p&gt;&lt;p&gt;&lt;br/&gt;&lt;/p&gt;&lt;p&gt;A branch is monitored only if:&lt;/p&gt;&lt;p&gt;(branch_rate * 70%) / branch_alpha &amp;lt;= total exchange rating&lt;/p&gt;&lt;/body&gt;&lt;/html&gt;</string>
-                 </property>
-                 <property name="text">
-                  <string>Branch rating contribution (ACER)</string>
-=======
-               <item row="6" column="0">
-                <widget class="QSpinBox" name="ntcAlphaSpinBox">
-                 <property name="toolTip">
-                  <string>Minimum exchange contribution (Alpha)</string>
-                 </property>
-                 <property name="suffix">
-                  <string>%</string>
-                 </property>
-                 <property name="maximum">
-                  <number>100</number>
-                 </property>
-                 <property name="value">
-                  <number>5</number>
-                 </property>
-                </widget>
-               </item>
-               <item row="5" column="0">
-                <widget class="QCheckBox" name="ntcSelectBasedOnExchangeSensitivityCheckBox">
-                 <property name="toolTip">
-                  <string>&lt;html&gt;&lt;head/&gt;&lt;body&gt;&lt;p&gt;A branch is monitored solely based on its contribution to the inter-area excahge sensitivity. Therefore a branch is selected if it's alpha value is greater than the set alpha %&lt;/p&gt;&lt;/body&gt;&lt;/html&gt;</string>
-                 </property>
-                 <property name="text">
-                  <string>Branch exchange sensitivity (α)</string>
-                 </property>
-                 <property name="checked">
-                  <bool>true</bool>
-                 </property>
-                </widget>
-               </item>
-               <item row="4" column="0" colspan="2">
-                <widget class="QLabel" name="label_64">
-                 <property name="font">
-                  <font>
-                   <pointsize>12</pointsize>
-                   <bold>true</bold>
-                  </font>
-                 </property>
-                 <property name="toolTip">
-                  <string>Determine the branches that enter the optimization</string>
-                 </property>
-                 <property name="text">
-                  <string>Branch monitoring selection criteria</string>
-                 </property>
-                </widget>
-               </item>
-               <item row="2" column="0">
-                <widget class="QSpinBox" name="trmSpinBox">
-                 <property name="suffix">
-                  <string> MW</string>
-                 </property>
-                 <property name="maximum">
-                  <number>1500</number>
-                 </property>
-                 <property name="singleStep">
-                  <number>10</number>
-                 </property>
-                 <property name="value">
-                  <number>400</number>
-                 </property>
-                 <property name="displayIntegerBase">
-                  <number>10</number>
-                 </property>
-                </widget>
-               </item>
-               <item row="1" column="0">
-                <widget class="QLabel" name="label_231">
-                 <property name="toolTip">
-                  <string>Transmission reliability margin (TRM)</string>
-                 </property>
-                 <property name="text">
-                  <string>Transmission reliability margin (TRM)</string>
-                 </property>
-                </widget>
-               </item>
-               <item row="8" column="0">
-                <widget class="QSpinBox" name="ntcLoadRuleSpinBox">
-                 <property name="suffix">
-                  <string>%</string>
-                 </property>
-                 <property name="maximum">
-                  <number>100</number>
-                 </property>
-                 <property name="value">
-                  <number>70</number>
-                 </property>
-                </widget>
-               </item>
-              </layout>
-             </widget>
-            </item>
-            <item row="3" column="0" rowspan="2" colspan="2">
-             <widget class="QGroupBox" name="groupBox_4">
-              <property name="title">
-               <string>General</string>
-              </property>
-              <layout class="QGridLayout" name="gridLayout_20">
-               <item row="5" column="0">
-                <spacer name="verticalSpacer_22">
-                 <property name="orientation">
-                  <enum>Qt::Vertical</enum>
->>>>>>> 323aa2a2
-                 </property>
-                 <property name="sizeHint" stdset="0">
-                  <size>
-                   <width>20</width>
-                   <height>325</height>
-                  </size>
-                 </property>
-                </spacer>
-               </item>
-<<<<<<< HEAD
-               <item row="10" column="0" colspan="2">
-                <widget class="QLabel" name="label_105">
-                 <property name="font">
-                  <font>
-                   <pointsize>12</pointsize>
-                   <bold>true</bold>
-                  </font>
-                 </property>
-                 <property name="text">
-                  <string>Contingencies</string>
-                 </property>
-                </widget>
-               </item>
-               <item row="3" column="0">
-                <widget class="QLabel" name="label_36">
-                 <property name="text">
-                  <string/>
-                 </property>
-                </widget>
-               </item>
-               <item row="0" column="0" colspan="2">
-                <widget class="QCheckBox" name="skipNtcGenerationLimitsCheckBox">
-                 <property name="toolTip">
-                  <string>If activated, the generation limits are not considered</string>
-                 </property>
-                 <property name="text">
-                  <string>Skip generation limits</string>
-                 </property>
-                 <property name="checked">
-                  <bool>true</bool>
-                 </property>
-                </widget>
-               </item>
-               <item row="12" column="1">
-                <spacer name="verticalSpacer_23">
-                 <property name="orientation">
-                  <enum>Qt::Vertical</enum>
-                 </property>
-                 <property name="sizeHint" stdset="0">
-                  <size>
-                   <width>20</width>
-                   <height>168</height>
-                  </size>
-                 </property>
-                </spacer>
-               </item>
-               <item row="6" column="0">
-                <widget class="QSpinBox" name="ntcAlphaSpinBox">
-                 <property name="toolTip">
-                  <string>Minimum exchange contribution (Alpha)</string>
-                 </property>
-                 <property name="suffix">
-                  <string>%</string>
-                 </property>
-                 <property name="maximum">
-                  <number>100</number>
-                 </property>
-                 <property name="value">
-                  <number>5</number>
-                 </property>
-                </widget>
-               </item>
-               <item row="5" column="0">
-                <widget class="QCheckBox" name="ntcSelectBasedOnExchangeSensitivityCheckBox">
-                 <property name="toolTip">
-                  <string>&lt;html&gt;&lt;head/&gt;&lt;body&gt;&lt;p&gt;A branch is monitored solely based on its contribution to the inter-area excahge sensitivity. Therefore a branch is selected if it's alpha value is greater than the set alpha %&lt;/p&gt;&lt;/body&gt;&lt;/html&gt;</string>
-                 </property>
-                 <property name="text">
-                  <string>Branch exchange sensitivity (α)</string>
-                 </property>
-                 <property name="checked">
-                  <bool>true</bool>
-                 </property>
-                </widget>
-               </item>
-               <item row="4" column="0" colspan="2">
-                <widget class="QLabel" name="label_64">
-                 <property name="font">
-                  <font>
-                   <pointsize>12</pointsize>
-                   <bold>true</bold>
-                  </font>
-                 </property>
-                 <property name="toolTip">
-                  <string>Determine the branches that enter the optimization</string>
-                 </property>
-                 <property name="text">
-                  <string>Branch monitoring selection criteria</string>
-                 </property>
-                </widget>
-               </item>
-               <item row="2" column="0">
-                <widget class="QSpinBox" name="trmSpinBox">
-                 <property name="suffix">
-                  <string> MW</string>
-                 </property>
-                 <property name="maximum">
-                  <number>1500</number>
-                 </property>
-                 <property name="singleStep">
-                  <number>10</number>
-                 </property>
-                 <property name="value">
-                  <number>400</number>
-                 </property>
-                 <property name="displayIntegerBase">
-                  <number>10</number>
-                 </property>
-                </widget>
-               </item>
-               <item row="1" column="0">
-                <widget class="QLabel" name="label_231">
-                 <property name="toolTip">
-                  <string>Transmission reliability margin (TRM)</string>
-                 </property>
-                 <property name="text">
-                  <string>Transmission reliability margin (TRM)</string>
-                 </property>
-                </widget>
-               </item>
-               <item row="8" column="0">
-                <widget class="QSpinBox" name="ntcLoadRuleSpinBox">
-                 <property name="suffix">
-                  <string>%</string>
-                 </property>
-                 <property name="maximum">
-                  <number>100</number>
-                 </property>
-                 <property name="value">
-                  <number>70</number>
-                 </property>
-                </widget>
-=======
-               <item row="3" column="0">
-                <widget class="QLabel" name="label_30">
-                 <property name="text">
-                  <string>Loading threshold to report</string>
-                 </property>
-                </widget>
-               </item>
-               <item row="1" column="0">
-                <widget class="QLabel" name="label_77">
-                 <property name="text">
-                  <string>Transfer method</string>
-                 </property>
-                </widget>
-               </item>
-               <item row="4" column="0">
-                <widget class="QSpinBox" name="ntcReportLoadingThresholdSpinBox">
-                 <property name="suffix">
-                  <string>%</string>
-                 </property>
-                 <property name="maximum">
-                  <number>9999</number>
-                 </property>
-                 <property name="value">
-                  <number>98</number>
-                 </property>
-                </widget>
-               </item>
-               <item row="2" column="0">
-                <widget class="QComboBox" name="transferMethodComboBox"/>
->>>>>>> 323aa2a2
-               </item>
-              </layout>
-             </widget>
-            </item>
-<<<<<<< HEAD
-            <item row="2" column="0" colspan="2">
-             <widget class="QLabel" name="label_61">
-=======
-            <item row="0" column="1">
-             <widget class="QLabel" name="label_96">
-              <property name="palette">
-               <palette>
-                <active>
-                 <colorrole role="WindowText">
-                  <brush brushstyle="SolidPattern">
-                   <color alpha="255">
-                    <red>85</red>
-                    <green>87</green>
-                    <blue>83</blue>
-                   </color>
-                  </brush>
-                 </colorrole>
-                </active>
-                <inactive>
-                 <colorrole role="WindowText">
-                  <brush brushstyle="SolidPattern">
-                   <color alpha="255">
-                    <red>85</red>
-                    <green>87</green>
-                    <blue>83</blue>
-                   </color>
-                  </brush>
-                 </colorrole>
-                </inactive>
-                <disabled>
-                 <colorrole role="WindowText">
-                  <brush brushstyle="SolidPattern">
-                   <color alpha="255">
-                    <red>190</red>
-                    <green>190</green>
-                    <blue>190</blue>
-                   </color>
-                  </brush>
-                 </colorrole>
-                </disabled>
-               </palette>
-              </property>
-              <property name="font">
-               <font>
-                <pointsize>16</pointsize>
-               </font>
-              </property>
-              <property name="toolTip">
-               <string>Select the solver in the OPF tab and the areas in the areas tab</string>
-              </property>
-              <property name="text">
-               <string>Net transfer capacity</string>
-              </property>
-             </widget>
-            </item>
             <item row="2" column="0" colspan="2">
              <widget class="QLabel" name="label_61">
               <property name="minimumSize">
@@ -4858,7 +4254,6 @@
                 <height>16</height>
                </size>
               </property>
->>>>>>> 323aa2a2
               <property name="text">
                <string/>
               </property>
@@ -4866,24 +4261,6 @@
             </item>
            </layout>
           </widget>
-<<<<<<< HEAD
-          <widget class="QWidget" name="tab">
-           <attribute name="icon">
-            <iconset resource="icons.qrc">
-             <normaloff>:/Icons/icons/area_transfer.svg</normaloff>:/Icons/icons/area_transfer.svg</iconset>
-           </attribute>
-           <attribute name="title">
-            <string>Transfer</string>
-           </attribute>
-           <attribute name="toolTip">
-            <string>Area, Zone, etc related settings</string>
-           </attribute>
-           <layout class="QHBoxLayout" name="horizontalLayout_12">
-            <item>
-             <widget class="QFrame" name="frame_40">
-              <property name="frameShape">
-               <enum>QFrame::NoFrame</enum>
-=======
           <widget class="QWidget" name="nodal_capacity_tab">
            <property name="toolTip">
             <string>Nodal capacity hosting options</string>
@@ -5014,52 +4391,10 @@
                  </colorrole>
                 </disabled>
                </palette>
->>>>>>> 323aa2a2
               </property>
               <property name="frameShadow">
                <enum>QFrame::Plain</enum>
               </property>
-<<<<<<< HEAD
-              <layout class="QGridLayout" name="gridLayout_4">
-               <item row="1" column="0" colspan="2">
-                <widget class="Line" name="line_26">
-                 <property name="palette">
-                  <palette>
-                   <active>
-                    <colorrole role="WindowText">
-                     <brush brushstyle="SolidPattern">
-                      <color alpha="255">
-                       <red>186</red>
-                       <green>189</green>
-                       <blue>182</blue>
-                      </color>
-                     </brush>
-                    </colorrole>
-                   </active>
-                   <inactive>
-                    <colorrole role="WindowText">
-                     <brush brushstyle="SolidPattern">
-                      <color alpha="255">
-                       <red>186</red>
-                       <green>189</green>
-                       <blue>182</blue>
-                      </color>
-                     </brush>
-                    </colorrole>
-                   </inactive>
-                   <disabled>
-                    <colorrole role="WindowText">
-                     <brush brushstyle="SolidPattern">
-                      <color alpha="255">
-                       <red>190</red>
-                       <green>190</green>
-                       <blue>190</blue>
-                      </color>
-                     </brush>
-                    </colorrole>
-                   </disabled>
-                  </palette>
-=======
               <property name="lineWidth">
                <number>4</number>
               </property>
@@ -5091,7 +4426,6 @@
                 <widget class="QDoubleSpinBox" name="nodal_capacity_sense_SpinBox">
                  <property name="toolTip">
                   <string>If the sense is positive, the algorithm will asses the maximum generation capacity in the selected nodes. If it is negative it will asses the maximum loading capacity in the selected nodes.</string>
->>>>>>> 323aa2a2
                  </property>
                  <property name="minimum">
                   <double>-1.000000000000000</double>
@@ -5104,46 +4438,6 @@
                  </property>
                 </widget>
                </item>
-<<<<<<< HEAD
-               <item row="0" column="1">
-                <widget class="QLabel" name="label_95">
-                 <property name="palette">
-                  <palette>
-                   <active>
-                    <colorrole role="WindowText">
-                     <brush brushstyle="SolidPattern">
-                      <color alpha="255">
-                       <red>85</red>
-                       <green>87</green>
-                       <blue>83</blue>
-                      </color>
-                     </brush>
-                    </colorrole>
-                   </active>
-                   <inactive>
-                    <colorrole role="WindowText">
-                     <brush brushstyle="SolidPattern">
-                      <color alpha="255">
-                       <red>85</red>
-                       <green>87</green>
-                       <blue>83</blue>
-                      </color>
-                     </brush>
-                    </colorrole>
-                   </inactive>
-                   <disabled>
-                    <colorrole role="WindowText">
-                     <brush brushstyle="SolidPattern">
-                      <color alpha="255">
-                       <red>190</red>
-                       <green>190</green>
-                       <blue>190</blue>
-                      </color>
-                     </brush>
-                    </colorrole>
-                   </disabled>
-                  </palette>
-=======
                <item row="0" column="0">
                 <widget class="QLabel" name="label_142">
                  <property name="text">
@@ -5171,89 +4465,8 @@
                    <width>20</width>
                    <height>40</height>
                   </size>
->>>>>>> 323aa2a2
-                 </property>
-                 <property name="font">
-                  <font>
-                   <pointsize>16</pointsize>
-                  </font>
-                 </property>
-                 <property name="text">
-                  <string>Transfer configuration</string>
-                 </property>
-                </widget>
-               </item>
-               <item row="0" column="0">
-                <widget class="QLabel" name="label_92">
-                 <property name="minimumSize">
-                  <size>
-                   <width>24</width>
-                   <height>24</height>
-                  </size>
-                 </property>
-                 <property name="maximumSize">
-                  <size>
-                   <width>24</width>
-                   <height>24</height>
-                  </size>
-                 </property>
-                 <property name="text">
-                  <string/>
-                 </property>
-                 <property name="pixmap">
-                  <pixmap resource="icons.qrc">:/Icons/icons/area_transfer.svg</pixmap>
-                 </property>
-                 <property name="scaledContents">
-                  <bool>true</bool>
-                 </property>
-                </widget>
-               </item>
-               <item row="2" column="0" colspan="2">
-                <widget class="QSplitter" name="splitter_2">
-                 <property name="orientation">
-                  <enum>Qt::Horizontal</enum>
-                 </property>
-                 <widget class="QFrame" name="frame_34">
-                  <property name="frameShape">
-                   <enum>QFrame::NoFrame</enum>
-                  </property>
-                  <property name="frameShadow">
-                   <enum>QFrame::Raised</enum>
-                  </property>
-                  <layout class="QVBoxLayout" name="verticalLayout_29">
-                   <item>
-                    <widget class="QLabel" name="label_41">
-                     <property name="text">
-                      <string>From</string>
-                     </property>
-                    </widget>
-                   </item>
-                   <item>
-                    <widget class="QListView" name="areaFromListView"/>
-                   </item>
-                  </layout>
-                 </widget>
-                 <widget class="QFrame" name="frame_35">
-                  <property name="frameShape">
-                   <enum>QFrame::NoFrame</enum>
-                  </property>
-                  <property name="frameShadow">
-                   <enum>QFrame::Raised</enum>
-                  </property>
-                  <layout class="QVBoxLayout" name="verticalLayout_19">
-                   <item>
-                    <widget class="QLabel" name="label_21">
-                     <property name="text">
-                      <string>To</string>
-                     </property>
-                    </widget>
-                   </item>
-                   <item>
-                    <widget class="QListView" name="areaToListView"/>
-                   </item>
-                  </layout>
-                 </widget>
-                </widget>
+                 </property>
+                </spacer>
                </item>
                <item row="2" column="0">
                 <widget class="QLabel" name="label_144">
@@ -6123,51 +5336,6 @@
                  </property>
                 </widget>
                </item>
-<<<<<<< HEAD
-              </layout>
-             </widget>
-            </item>
-            <item>
-             <spacer name="horizontalSpacer_28">
-              <property name="orientation">
-               <enum>Qt::Horizontal</enum>
-              </property>
-              <property name="sizeHint" stdset="0">
-               <size>
-                <width>828</width>
-                <height>20</height>
-               </size>
-              </property>
-             </spacer>
-            </item>
-           </layout>
-          </widget>
-          <widget class="QWidget" name="tab_2">
-           <attribute name="icon">
-            <iconset resource="icons.qrc">
-             <normaloff>:/Icons/icons/clustering.svg</normaloff>:/Icons/icons/clustering.svg</iconset>
-           </attribute>
-           <attribute name="title">
-            <string>ML</string>
-           </attribute>
-           <attribute name="toolTip">
-            <string>Machine learning related settings</string>
-           </attribute>
-           <layout class="QHBoxLayout" name="horizontalLayout_6">
-            <item>
-             <widget class="QFrame" name="frame_18">
-              <property name="frameShape">
-               <enum>QFrame::NoFrame</enum>
-              </property>
-              <property name="frameShadow">
-               <enum>QFrame::Raised</enum>
-              </property>
-              <layout class="QGridLayout" name="gridLayout_21">
-               <property name="topMargin">
-                <number>0</number>
-               </property>
-=======
->>>>>>> 323aa2a2
                <item row="14" column="0" colspan="2">
                 <widget class="Line" name="line_24">
                  <property name="palette">
@@ -6218,74 +5386,8 @@
                  </property>
                 </widget>
                </item>
-<<<<<<< HEAD
-               <item row="17" column="0" colspan="2">
-                <widget class="QLabel" name="label_44">
-                 <property name="text">
-                  <string/>
-                 </property>
-                </widget>
-               </item>
-               <item row="13" column="0">
-                <widget class="QLabel" name="label_88">
-                 <property name="minimumSize">
-                  <size>
-                   <width>24</width>
-                   <height>24</height>
-                  </size>
-                 </property>
-                 <property name="maximumSize">
-                  <size>
-                   <width>24</width>
-                   <height>24</height>
-                  </size>
-                 </property>
-                 <property name="text">
-                  <string/>
-                 </property>
-                 <property name="pixmap">
-                  <pixmap resource="icons.qrc">:/Icons/icons/color_grid.svg</pixmap>
-                 </property>
-                 <property name="scaledContents">
-                  <bool>true</bool>
-                 </property>
-                </widget>
-               </item>
-               <item row="10" column="0" colspan="2">
-                <widget class="QLabel" name="label_33">
-                 <property name="text">
-                  <string>Number of clusters</string>
-                 </property>
-                </widget>
-               </item>
-               <item row="16" column="0" colspan="2">
-                <widget class="QSpinBox" name="node_distances_elements_spinBox">
-                 <property name="toolTip">
-                  <string>Minimum size of the group</string>
-                 </property>
-                 <property name="statusTip">
-                  <string/>
-                 </property>
-                 <property name="suffix">
-                  <string> elements</string>
-                 </property>
-                 <property name="minimum">
-                  <number>1</number>
-                 </property>
-                 <property name="maximum">
-                  <number>99999</number>
-                 </property>
-                 <property name="value">
-                  <number>2</number>
-                 </property>
-                </widget>
-               </item>
-               <item row="18" column="1">
-                <widget class="QLabel" name="label_121">
-=======
                <item row="19" column="0" colspan="2">
                 <widget class="Line" name="line_30">
->>>>>>> 323aa2a2
                  <property name="palette">
                   <palette>
                    <active>
@@ -6326,18 +5428,6 @@
                  <property name="frameShadow">
                   <enum>QFrame::Plain</enum>
                  </property>
-<<<<<<< HEAD
-                 <property name="text">
-                  <string>Investment evaluation</string>
-                 </property>
-                 <property name="alignment">
-                  <set>Qt::AlignBottom|Qt::AlignLeading|Qt::AlignLeft</set>
-                 </property>
-                </widget>
-               </item>
-               <item row="19" column="0" colspan="2">
-                <widget class="Line" name="line_30">
-=======
                  <property name="lineWidth">
                   <number>4</number>
                  </property>
@@ -6367,22 +5457,15 @@
                </item>
                <item row="13" column="1">
                 <widget class="QLabel" name="label_89">
->>>>>>> 323aa2a2
                  <property name="palette">
                   <palette>
                    <active>
                     <colorrole role="WindowText">
                      <brush brushstyle="SolidPattern">
                       <color alpha="255">
-<<<<<<< HEAD
-                       <red>186</red>
-                       <green>189</green>
-                       <blue>182</blue>
-=======
                        <red>85</red>
                        <green>87</green>
                        <blue>83</blue>
->>>>>>> 323aa2a2
                       </color>
                      </brush>
                     </colorrole>
@@ -6391,15 +5474,9 @@
                     <colorrole role="WindowText">
                      <brush brushstyle="SolidPattern">
                       <color alpha="255">
-<<<<<<< HEAD
-                       <red>186</red>
-                       <green>189</green>
-                       <blue>182</blue>
-=======
                        <red>85</red>
                        <green>87</green>
                        <blue>83</blue>
->>>>>>> 323aa2a2
                       </color>
                      </brush>
                     </colorrole>
@@ -6417,33 +5494,6 @@
                    </disabled>
                   </palette>
                  </property>
-<<<<<<< HEAD
-                 <property name="frameShadow">
-                  <enum>QFrame::Plain</enum>
-                 </property>
-                 <property name="lineWidth">
-                  <number>4</number>
-                 </property>
-                 <property name="orientation">
-                  <enum>Qt::Horizontal</enum>
-                 </property>
-                </widget>
-               </item>
-               <item row="21" column="0" colspan="2">
-                <widget class="QComboBox" name="investment_evaluation_method_ComboBox">
-                 <property name="toolTip">
-                  <string>Select the investment evaluation method</string>
-                 </property>
-                </widget>
-               </item>
-               <item row="11" column="0" colspan="3">
-                <widget class="QSpinBox" name="cluster_number_spinBox">
-                 <property name="toolTip">
-                  <string>&lt;html&gt;&lt;head/&gt;&lt;body&gt;&lt;p&gt;Number of clusters, this affects all the simulations that deal with clustering&lt;/p&gt;&lt;/body&gt;&lt;/html&gt;</string>
-                 </property>
-                 <property name="suffix">
-                  <string> Clusters</string>
-=======
                  <property name="font">
                   <font>
                    <pointsize>16</pointsize>
@@ -6540,23 +5590,11 @@
                  </property>
                  <property name="suffix">
                   <string> x number of investments</string>
->>>>>>> 323aa2a2
                  </property>
                  <property name="minimum">
                   <number>1</number>
                  </property>
                  <property name="maximum">
-<<<<<<< HEAD
-                  <number>999999</number>
-                 </property>
-                 <property name="value">
-                  <number>200</number>
-                 </property>
-                </widget>
-               </item>
-               <item row="18" column="0">
-                <widget class="QLabel" name="label_120">
-=======
                   <number>999999999</number>
                  </property>
                  <property name="value">
@@ -6626,7 +5664,6 @@
                </item>
                <item row="8" column="0">
                 <widget class="QLabel" name="label_94">
->>>>>>> 323aa2a2
                  <property name="minimumSize">
                   <size>
                    <width>24</width>
@@ -6643,23 +5680,13 @@
                   <string/>
                  </property>
                  <property name="pixmap">
-<<<<<<< HEAD
-                  <pixmap resource="icons.qrc">:/Icons/icons/expansion_planning.svg</pixmap>
-=======
                   <pixmap resource="icons.qrc">:/Icons/icons/clustering.svg</pixmap>
->>>>>>> 323aa2a2
                  </property>
                  <property name="scaledContents">
                   <bool>true</bool>
                  </property>
                 </widget>
                </item>
-<<<<<<< HEAD
-               <item row="24" column="1">
-                <spacer name="verticalSpacer_16">
-                 <property name="orientation">
-                  <enum>Qt::Vertical</enum>
-=======
                <item row="23" column="0" colspan="2">
                 <widget class="QComboBox" name="investment_evaluation_objfunc_ComboBox"/>
                </item>
@@ -6757,7 +5784,6 @@
                     </colorrole>
                    </disabled>
                   </palette>
->>>>>>> 323aa2a2
                  </property>
                  <property name="font">
                   <font>
@@ -7036,15 +6062,16 @@
              </widget>
             </item>
             <item>
-             <widget class="QFrame" name="frame_15">
-              <property name="minimumSize">
+             <spacer name="horizontalSpacer_3">
+              <property name="orientation">
+               <enum>Qt::Horizontal</enum>
+              </property>
+              <property name="sizeHint" stdset="0">
                <size>
-                <width>300</width>
-                <height>0</height>
+                <width>935</width>
+                <height>20</height>
                </size>
               </property>
-<<<<<<< HEAD
-=======
              </spacer>
             </item>
            </layout>
@@ -7053,396 +6080,6 @@
            <property name="toolTip">
             <string>Topology settings</string>
            </property>
-           <attribute name="icon">
-            <iconset resource="icons.qrc">
-             <normaloff>:/Icons/icons/automatic_layout.svg</normaloff>:/Icons/icons/automatic_layout.svg</iconset>
-           </attribute>
-           <attribute name="title">
-            <string>Tplgy</string>
-           </attribute>
-           <attribute name="toolTip">
-            <string>Topology related settings</string>
-           </attribute>
-           <layout class="QGridLayout" name="gridLayout_17">
-            <item row="0" column="1">
-             <widget class="QFrame" name="frame_39">
->>>>>>> 323aa2a2
-              <property name="frameShape">
-               <enum>QFrame::NoFrame</enum>
-              </property>
-              <property name="frameShadow">
-               <enum>QFrame::Raised</enum>
-              </property>
-              <layout class="QGridLayout" name="gridLayout_6">
-               <property name="topMargin">
-                <number>0</number>
-               </property>
-               <item row="3" column="2">
-                <widget class="QComboBox" name="stochastic_pf_method_comboBox"/>
-               </item>
-               <item row="3" column="0" colspan="2">
-                <widget class="QLabel" name="label_55">
-                 <property name="text">
-                  <string>Method</string>
-                 </property>
-                </widget>
-               </item>
-               <item row="8" column="0">
-                <widget class="QLabel" name="label_78">
-                 <property name="minimumSize">
-                  <size>
-                   <width>24</width>
-                   <height>24</height>
-                  </size>
-                 </property>
-                 <property name="maximumSize">
-                  <size>
-                   <width>24</width>
-                   <height>24</height>
-                  </size>
-                 </property>
-                 <property name="text">
-                  <string/>
-                 </property>
-                 <property name="pixmap">
-                  <pixmap resource="icons.qrc">:/Icons/icons/blackout.svg</pixmap>
-                 </property>
-                 <property name="scaledContents">
-                  <bool>true</bool>
-                 </property>
-                </widget>
-               </item>
-               <item row="8" column="1" colspan="2">
-                <widget class="QLabel" name="label_79">
-                 <property name="palette">
-                  <palette>
-                   <active>
-                    <colorrole role="WindowText">
-                     <brush brushstyle="SolidPattern">
-                      <color alpha="255">
-                       <red>85</red>
-                       <green>87</green>
-                       <blue>83</blue>
-                      </color>
-                     </brush>
-                    </colorrole>
-                   </active>
-                   <inactive>
-                    <colorrole role="WindowText">
-                     <brush brushstyle="SolidPattern">
-                      <color alpha="255">
-                       <red>85</red>
-                       <green>87</green>
-                       <blue>83</blue>
-                      </color>
-                     </brush>
-                    </colorrole>
-                   </inactive>
-                   <disabled>
-                    <colorrole role="WindowText">
-                     <brush brushstyle="SolidPattern">
-                      <color alpha="255">
-                       <red>190</red>
-                       <green>190</green>
-                       <blue>190</blue>
-                      </color>
-                     </brush>
-                    </colorrole>
-                   </disabled>
-                  </palette>
-                 </property>
-                 <property name="font">
-                  <font>
-                   <pointsize>16</pointsize>
-                  </font>
-                 </property>
-                 <property name="text">
-                  <string>Cascading</string>
-                 </property>
-                 <property name="alignment">
-                  <set>Qt::AlignBottom|Qt::AlignLeading|Qt::AlignLeft</set>
-                 </property>
-                </widget>
-               </item>
-               <item row="5" column="0" colspan="2">
-                <widget class="QLabel" name="label_12">
-                 <property name="text">
-                  <string>Voltage variance</string>
-                 </property>
-                </widget>
-               </item>
-               <item row="6" column="0" colspan="2">
-                <widget class="QLabel" name="label_13">
-                 <property name="text">
-                  <string>Samples</string>
-                 </property>
-                </widget>
-               </item>
-               <item row="0" column="1" colspan="2">
-                <widget class="QLabel" name="label_47">
-                 <property name="palette">
-                  <palette>
-                   <active>
-                    <colorrole role="WindowText">
-                     <brush brushstyle="SolidPattern">
-                      <color alpha="255">
-                       <red>85</red>
-                       <green>87</green>
-                       <blue>83</blue>
-                      </color>
-                     </brush>
-                    </colorrole>
-                   </active>
-                   <inactive>
-                    <colorrole role="WindowText">
-                     <brush brushstyle="SolidPattern">
-                      <color alpha="255">
-                       <red>85</red>
-                       <green>87</green>
-                       <blue>83</blue>
-                      </color>
-                     </brush>
-                    </colorrole>
-                   </inactive>
-                   <disabled>
-                    <colorrole role="WindowText">
-                     <brush brushstyle="SolidPattern">
-                      <color alpha="255">
-                       <red>190</red>
-                       <green>190</green>
-                       <blue>190</blue>
-                      </color>
-                     </brush>
-                    </colorrole>
-                   </disabled>
-                  </palette>
-                 </property>
-                 <property name="font">
-                  <font>
-                   <pointsize>16</pointsize>
-                  </font>
-                 </property>
-                 <property name="text">
-                  <string>Stochastic power flow</string>
-                 </property>
-                 <property name="alignment">
-                  <set>Qt::AlignBottom|Qt::AlignLeading|Qt::AlignLeft</set>
-                 </property>
-                </widget>
-               </item>
-               <item row="1" column="0" colspan="3">
-                <widget class="Line" name="line_4">
-                 <property name="palette">
-                  <palette>
-                   <active>
-                    <colorrole role="WindowText">
-                     <brush brushstyle="SolidPattern">
-                      <color alpha="255">
-                       <red>186</red>
-                       <green>189</green>
-                       <blue>182</blue>
-                      </color>
-                     </brush>
-                    </colorrole>
-                   </active>
-                   <inactive>
-                    <colorrole role="WindowText">
-                     <brush brushstyle="SolidPattern">
-                      <color alpha="255">
-                       <red>186</red>
-                       <green>189</green>
-                       <blue>182</blue>
-                      </color>
-                     </brush>
-                    </colorrole>
-                   </inactive>
-                   <disabled>
-                    <colorrole role="WindowText">
-                     <brush brushstyle="SolidPattern">
-                      <color alpha="255">
-                       <red>190</red>
-                       <green>190</green>
-                       <blue>190</blue>
-                      </color>
-                     </brush>
-                    </colorrole>
-                   </disabled>
-                  </palette>
-                 </property>
-                 <property name="frameShadow">
-                  <enum>QFrame::Plain</enum>
-                 </property>
-                 <property name="lineWidth">
-                  <number>4</number>
-                 </property>
-                 <property name="orientation">
-                  <enum>Qt::Horizontal</enum>
-                 </property>
-                </widget>
-               </item>
-               <item row="7" column="0" colspan="3">
-                <widget class="QLabel" name="label_138">
-                 <property name="text">
-                  <string/>
-                 </property>
-                </widget>
-               </item>
-               <item row="9" column="0" colspan="3">
-                <widget class="Line" name="line_10">
-                 <property name="palette">
-                  <palette>
-                   <active>
-                    <colorrole role="WindowText">
-                     <brush brushstyle="SolidPattern">
-                      <color alpha="255">
-                       <red>186</red>
-                       <green>189</green>
-                       <blue>182</blue>
-                      </color>
-                     </brush>
-                    </colorrole>
-                   </active>
-                   <inactive>
-                    <colorrole role="WindowText">
-                     <brush brushstyle="SolidPattern">
-                      <color alpha="255">
-                       <red>186</red>
-                       <green>189</green>
-                       <blue>182</blue>
-                      </color>
-                     </brush>
-                    </colorrole>
-                   </inactive>
-                   <disabled>
-                    <colorrole role="WindowText">
-                     <brush brushstyle="SolidPattern">
-                      <color alpha="255">
-                       <red>190</red>
-                       <green>190</green>
-                       <blue>190</blue>
-                      </color>
-                     </brush>
-                    </colorrole>
-                   </disabled>
-                  </palette>
-                 </property>
-                 <property name="frameShadow">
-                  <enum>QFrame::Plain</enum>
-                 </property>
-                 <property name="lineWidth">
-                  <number>4</number>
-                 </property>
-                 <property name="orientation">
-                  <enum>Qt::Horizontal</enum>
-                 </property>
-                </widget>
-               </item>
-               <item row="6" column="2">
-                <widget class="QSpinBox" name="max_iterations_stochastic_spinBox">
-                 <property name="minimum">
-                  <number>10</number>
-                 </property>
-                 <property name="maximum">
-                  <number>99999999</number>
-                 </property>
-                 <property name="value">
-                  <number>1000</number>
-                 </property>
-                </widget>
-               </item>
-               <item row="12" column="1">
-                <spacer name="verticalSpacer_8">
-                 <property name="orientation">
-                  <enum>Qt::Vertical</enum>
-                 </property>
-                 <property name="sizeHint" stdset="0">
-                  <size>
-                   <width>20</width>
-                   <height>40</height>
-                  </size>
-                 </property>
-                </spacer>
-               </item>
-               <item row="5" column="2">
-                <widget class="QSpinBox" name="tolerance_stochastic_spinBox">
-                 <property name="prefix">
-                  <string>1e-</string>
-                 </property>
-                 <property name="minimum">
-                  <number>1</number>
-                 </property>
-                 <property name="maximum">
-                  <number>20</number>
-                 </property>
-                 <property name="value">
-                  <number>4</number>
-                 </property>
-                </widget>
-               </item>
-               <item row="0" column="0">
-                <widget class="QLabel" name="label_75">
-                 <property name="minimumSize">
-                  <size>
-                   <width>24</width>
-                   <height>24</height>
-                  </size>
-                 </property>
-                 <property name="maximumSize">
-                  <size>
-                   <width>24</width>
-                   <height>24</height>
-                  </size>
-                 </property>
-                 <property name="text">
-                  <string/>
-                 </property>
-                 <property name="pixmap">
-                  <pixmap resource="icons.qrc">:/Icons/icons/stochastic_power_flow.svg</pixmap>
-                 </property>
-                 <property name="scaledContents">
-                  <bool>true</bool>
-                 </property>
-                </widget>
-               </item>
-               <item row="10" column="0" colspan="3">
-                <widget class="QLabel" name="label_28">
-                 <property name="text">
-                  <string>Aditional islands until stop</string>
-                 </property>
-                </widget>
-               </item>
-               <item row="11" column="0" colspan="3">
-                <widget class="QSpinBox" name="cascading_islands_spinBox">
-                 <property name="minimum">
-                  <number>1</number>
-                 </property>
-                 <property name="maximum">
-                  <number>999999</number>
-                 </property>
-                 <property name="value">
-                  <number>2</number>
-                 </property>
-                </widget>
-               </item>
-              </layout>
-             </widget>
-            </item>
-            <item>
-             <spacer name="horizontalSpacer_3">
-              <property name="orientation">
-               <enum>Qt::Horizontal</enum>
-              </property>
-              <property name="sizeHint" stdset="0">
-               <size>
-                <width>935</width>
-                <height>20</height>
-               </size>
-              </property>
-             </spacer>
-            </item>
-           </layout>
-          </widget>
-          <widget class="QWidget" name="tab_13">
            <attribute name="icon">
             <iconset resource="icons.qrc">
              <normaloff>:/Icons/icons/automatic_layout.svg</normaloff>:/Icons/icons/automatic_layout.svg</iconset>
@@ -7731,16 +6368,8 @@
                  <property name="frameShape">
                   <enum>QFrame::NoFrame</enum>
                  </property>
-<<<<<<< HEAD
                  <property name="frameShadow">
                   <enum>QFrame::Raised</enum>
-=======
-                 <property name="prefix">
-                  <string>1e-</string>
-                 </property>
-                 <property name="value">
-                  <number>5</number>
->>>>>>> 323aa2a2
                  </property>
                  <layout class="QHBoxLayout" name="horizontalLayout_24">
                   <property name="leftMargin">
@@ -7774,48 +6403,8 @@
               </layout>
              </widget>
             </item>
-<<<<<<< HEAD
             <item row="0" column="2">
              <widget class="QFrame" name="frame_31">
-=======
-           </layout>
-          </widget>
-          <widget class="QWidget" name="viz_tab">
-           <property name="toolTip">
-            <string>Visualization settings</string>
-           </property>
-           <attribute name="icon">
-            <iconset resource="icons.qrc">
-             <normaloff>:/Icons/icons/color_grid.svg</normaloff>:/Icons/icons/color_grid.svg</iconset>
-           </attribute>
-           <attribute name="title">
-            <string>Viz</string>
-           </attribute>
-           <attribute name="toolTip">
-            <string>Visualization related settings</string>
-           </attribute>
-           <layout class="QHBoxLayout" name="horizontalLayout_18">
-            <property name="leftMargin">
-             <number>0</number>
-            </property>
-            <property name="topMargin">
-             <number>0</number>
-            </property>
-            <property name="rightMargin">
-             <number>0</number>
-            </property>
-            <property name="bottomMargin">
-             <number>0</number>
-            </property>
-            <item>
-             <widget class="QFrame" name="frame_46">
-              <property name="minimumSize">
-               <size>
-                <width>250</width>
-                <height>0</height>
-               </size>
-              </property>
->>>>>>> 323aa2a2
               <property name="frameShape">
                <enum>QFrame::NoFrame</enum>
               </property>
@@ -8262,7 +6851,10 @@
             </item>
            </layout>
           </widget>
-          <widget class="QWidget" name="tab_10">
+          <widget class="QWidget" name="viz_tab">
+           <property name="toolTip">
+            <string>Visualization settings</string>
+           </property>
            <attribute name="icon">
             <iconset resource="icons.qrc">
              <normaloff>:/Icons/icons/color_grid.svg</normaloff>:/Icons/icons/color_grid.svg</iconset>
@@ -9041,7 +7633,7 @@
                      <string/>
                     </property>
                     <property name="pixmap">
-                     <pixmap resource="icons.qrc">:/Icons/icons/resize.svg</pixmap>
+                     <pixmap resource="icons.qrc">:/Icons/icons/picture.svg</pixmap>
                     </property>
                     <property name="scaledContents">
                      <bool>true</bool>
@@ -9202,6 +7794,36 @@
                     </property>
                    </widget>
                   </item>
+                  <item>
+                   <widget class="QLabel" name="label_149">
+                    <property name="text">
+                     <string/>
+                    </property>
+                   </widget>
+                  </item>
+                  <item>
+                   <widget class="QLabel" name="label_150">
+                    <property name="text">
+                     <string>Video FPS</string>
+                    </property>
+                   </widget>
+                  </item>
+                  <item>
+                   <widget class="QSpinBox" name="fps_spinBox">
+                    <property name="suffix">
+                     <string> FPS</string>
+                    </property>
+                    <property name="minimum">
+                     <number>1</number>
+                    </property>
+                    <property name="maximum">
+                     <number>9999</number>
+                    </property>
+                    <property name="value">
+                     <number>30</number>
+                    </property>
+                   </widget>
+                  </item>
                  </layout>
                 </widget>
                </item>
@@ -9236,13 +7858,19 @@
             </item>
            </layout>
           </widget>
-          <widget class="QWidget" name="tab_8">
+          <widget class="QWidget" name="file_tab">
+           <property name="toolTip">
+            <string>File settings</string>
+           </property>
            <attribute name="icon">
             <iconset resource="icons.qrc">
              <normaloff>:/Icons/icons/new2c.svg</normaloff>:/Icons/icons/new2c.svg</iconset>
            </attribute>
            <attribute name="title">
             <string>File</string>
+           </attribute>
+           <attribute name="toolTip">
+            <string>File related settings</string>
            </attribute>
            <layout class="QHBoxLayout" name="horizontalLayout_40">
             <item>
@@ -9458,543 +8086,6 @@
               <property name="frameShadow">
                <enum>QFrame::Raised</enum>
               </property>
-<<<<<<< HEAD
-              <layout class="QGridLayout" name="gridLayout_5">
-               <item row="6" column="0" colspan="2">
-                <widget class="QLabel" name="cgmes_boundary_set_label">
-                 <property name="toolTip">
-                  <string>Path of the CGMES default boundary set (single zip file)</string>
-                 </property>
-                 <property name="text">
-                  <string>...</string>
-                 </property>
-=======
-              <layout class="QVBoxLayout" name="verticalLayout_7">
-               <property name="topMargin">
-                <number>9</number>
-               </property>
-               <item>
-                <widget class="QFrame" name="frame_37">
-                 <property name="frameShape">
-                  <enum>QFrame::NoFrame</enum>
-                 </property>
-                 <property name="frameShadow">
-                  <enum>QFrame::Raised</enum>
-                 </property>
-                 <layout class="QHBoxLayout" name="horizontalLayout_11">
-                  <property name="leftMargin">
-                   <number>0</number>
-                  </property>
-                  <property name="topMargin">
-                   <number>0</number>
-                  </property>
-                  <property name="rightMargin">
-                   <number>0</number>
-                  </property>
-                  <property name="bottomMargin">
-                   <number>0</number>
-                  </property>
-                  <item>
-                   <widget class="QLabel" name="label_66">
-                    <property name="minimumSize">
-                     <size>
-                      <width>24</width>
-                      <height>24</height>
-                     </size>
-                    </property>
-                    <property name="maximumSize">
-                     <size>
-                      <width>24</width>
-                      <height>24</height>
-                     </size>
-                    </property>
-                    <property name="text">
-                     <string/>
-                    </property>
-                    <property name="pixmap">
-                     <pixmap resource="icons.qrc">:/Icons/icons/picture.svg</pixmap>
-                    </property>
-                    <property name="scaledContents">
-                     <bool>true</bool>
-                    </property>
-                   </widget>
-                  </item>
-                  <item>
-                   <widget class="QLabel" name="label_45">
-                    <property name="palette">
-                     <palette>
-                      <active>
-                       <colorrole role="WindowText">
-                        <brush brushstyle="SolidPattern">
-                         <color alpha="255">
-                          <red>85</red>
-                          <green>87</green>
-                          <blue>83</blue>
-                         </color>
-                        </brush>
-                       </colorrole>
-                      </active>
-                      <inactive>
-                       <colorrole role="WindowText">
-                        <brush brushstyle="SolidPattern">
-                         <color alpha="255">
-                          <red>85</red>
-                          <green>87</green>
-                          <blue>83</blue>
-                         </color>
-                        </brush>
-                       </colorrole>
-                      </inactive>
-                      <disabled>
-                       <colorrole role="WindowText">
-                        <brush brushstyle="SolidPattern">
-                         <color alpha="255">
-                          <red>190</red>
-                          <green>190</green>
-                          <blue>190</blue>
-                         </color>
-                        </brush>
-                       </colorrole>
-                      </disabled>
-                     </palette>
-                    </property>
-                    <property name="font">
-                     <font>
-                      <pointsize>16</pointsize>
-                     </font>
-                    </property>
-                    <property name="text">
-                     <string>Visualization</string>
-                    </property>
-                    <property name="alignment">
-                     <set>Qt::AlignBottom|Qt::AlignLeading|Qt::AlignLeft</set>
-                    </property>
-                   </widget>
-                  </item>
-                 </layout>
->>>>>>> 323aa2a2
-                </widget>
-               </item>
-               <item row="10" column="1">
-                <spacer name="verticalSpacer_25">
-                 <property name="orientation">
-                  <enum>Qt::Vertical</enum>
-                 </property>
-                 <property name="sizeHint" stdset="0">
-                  <size>
-                   <width>20</width>
-                   <height>436</height>
-                  </size>
-                 </property>
-                </spacer>
-               </item>
-               <item row="5" column="0" colspan="3">
-                <widget class="QLabel" name="label_90">
-                 <property name="text">
-                  <string>Boundary set</string>
-                 </property>
-                </widget>
-               </item>
-               <item row="0" column="1" colspan="2">
-                <widget class="QLabel" name="label_134">
-                 <property name="palette">
-                  <palette>
-                   <active>
-                    <colorrole role="WindowText">
-                     <brush brushstyle="SolidPattern">
-                      <color alpha="255">
-                       <red>85</red>
-                       <green>87</green>
-                       <blue>83</blue>
-                      </color>
-                     </brush>
-                    </colorrole>
-                   </active>
-                   <inactive>
-                    <colorrole role="WindowText">
-                     <brush brushstyle="SolidPattern">
-                      <color alpha="255">
-                       <red>0</red>
-                       <green>0</green>
-                       <blue>0</blue>
-                      </color>
-                     </brush>
-                    </colorrole>
-                   </inactive>
-                   <disabled>
-                    <colorrole role="WindowText">
-                     <brush brushstyle="SolidPattern">
-                      <color alpha="255">
-                       <red>190</red>
-                       <green>190</green>
-                       <blue>190</blue>
-                      </color>
-                     </brush>
-                    </colorrole>
-                   </disabled>
-                  </palette>
-                 </property>
-                 <property name="font">
-                  <font>
-                   <pointsize>16</pointsize>
-                  </font>
-                 </property>
-                 <property name="text">
-                  <string>CGMES</string>
-                 </property>
-<<<<<<< HEAD
-                </widget>
-               </item>
-               <item row="6" column="2">
-                <widget class="QPushButton" name="selectCGMESBoundarySetButton">
-                 <property name="maximumSize">
-                  <size>
-                   <width>80</width>
-                   <height>16777215</height>
-                  </size>
-                 </property>
-                 <property name="toolTip">
-                  <string>Select the CGMES boundary set (single zip file)</string>
-                 </property>
-                 <property name="text">
-                  <string>Select</string>
-                 </property>
-                </widget>
-               </item>
-=======
-                 <layout class="QVBoxLayout" name="verticalLayout_16">
-                  <item>
-                   <widget class="QLabel" name="label_32">
-                    <property name="text">
-                     <string>Export resolution</string>
-                    </property>
-                   </widget>
-                  </item>
-                  <item>
-                   <widget class="QSpinBox" name="resolution_factor_spinBox">
-                    <property name="toolTip">
-                     <string>&lt;html&gt;&lt;head/&gt;&lt;body&gt;&lt;p&gt;Resolution factor.&lt;/p&gt;&lt;p&gt;1K = 1920 x 1080 pixels&lt;/p&gt;&lt;/body&gt;&lt;/html&gt;</string>
-                    </property>
-                    <property name="suffix">
-                     <string> K</string>
-                    </property>
-                    <property name="minimum">
-                     <number>1</number>
-                    </property>
-                    <property name="maximum">
-                     <number>100</number>
-                    </property>
-                    <property name="value">
-                     <number>10</number>
-                    </property>
-                   </widget>
-                  </item>
-                  <item>
-                   <widget class="QLabel" name="label_38">
-                    <property name="text">
-                     <string>Plotting style</string>
-                    </property>
-                   </widget>
-                  </item>
-                  <item>
-                   <widget class="QComboBox" name="plt_style_comboBox">
-                    <property name="toolTip">
-                     <string>MatPlotlib plot styles to choose from</string>
-                    </property>
-                   </widget>
-                  </item>
-                  <item>
-                   <widget class="QLabel" name="label_149">
-                    <property name="text">
-                     <string/>
-                    </property>
-                   </widget>
-                  </item>
-                  <item>
-                   <widget class="QLabel" name="label_150">
-                    <property name="text">
-                     <string>Video FPS</string>
-                    </property>
-                   </widget>
-                  </item>
-                  <item>
-                   <widget class="QSpinBox" name="fps_spinBox">
-                    <property name="suffix">
-                     <string> FPS</string>
-                    </property>
-                    <property name="minimum">
-                     <number>1</number>
-                    </property>
-                    <property name="maximum">
-                     <number>9999</number>
-                    </property>
-                    <property name="value">
-                     <number>30</number>
-                    </property>
-                   </widget>
-                  </item>
-                 </layout>
-                </widget>
-               </item>
-               <item>
-                <spacer name="verticalSpacer">
-                 <property name="orientation">
-                  <enum>Qt::Vertical</enum>
-                 </property>
-                 <property name="sizeHint" stdset="0">
-                  <size>
-                   <width>20</width>
-                   <height>40</height>
-                  </size>
-                 </property>
-                </spacer>
-               </item>
-              </layout>
-             </widget>
-            </item>
-            <item>
-             <spacer name="horizontalSpacer_15">
-              <property name="orientation">
-               <enum>Qt::Horizontal</enum>
-              </property>
-              <property name="sizeHint" stdset="0">
-               <size>
-                <width>40</width>
-                <height>20</height>
-               </size>
-              </property>
-             </spacer>
-            </item>
-           </layout>
-          </widget>
-          <widget class="QWidget" name="file_tab">
-           <property name="toolTip">
-            <string>File settings</string>
-           </property>
-           <attribute name="icon">
-            <iconset resource="icons.qrc">
-             <normaloff>:/Icons/icons/new2c.svg</normaloff>:/Icons/icons/new2c.svg</iconset>
-           </attribute>
-           <attribute name="title">
-            <string>File</string>
-           </attribute>
-           <attribute name="toolTip">
-            <string>File related settings</string>
-           </attribute>
-           <layout class="QHBoxLayout" name="horizontalLayout_40">
-            <item>
-             <widget class="QFrame" name="frame_77">
-              <property name="minimumSize">
-               <size>
-                <width>300</width>
-                <height>0</height>
-               </size>
-              </property>
-              <property name="frameShape">
-               <enum>QFrame::NoFrame</enum>
-              </property>
-              <property name="frameShadow">
-               <enum>QFrame::Raised</enum>
-              </property>
-              <layout class="QGridLayout" name="gridLayout_11">
-               <item row="0" column="1">
-                <widget class="QLabel" name="label_115">
-                 <property name="palette">
-                  <palette>
-                   <active>
-                    <colorrole role="WindowText">
-                     <brush brushstyle="SolidPattern">
-                      <color alpha="255">
-                       <red>85</red>
-                       <green>87</green>
-                       <blue>83</blue>
-                      </color>
-                     </brush>
-                    </colorrole>
-                   </active>
-                   <inactive>
-                    <colorrole role="WindowText">
-                     <brush brushstyle="SolidPattern">
-                      <color alpha="255">
-                       <red>0</red>
-                       <green>0</green>
-                       <blue>0</blue>
-                      </color>
-                     </brush>
-                    </colorrole>
-                   </inactive>
-                   <disabled>
-                    <colorrole role="WindowText">
-                     <brush brushstyle="SolidPattern">
-                      <color alpha="255">
-                       <red>190</red>
-                       <green>190</green>
-                       <blue>190</blue>
-                      </color>
-                     </brush>
-                    </colorrole>
-                   </disabled>
-                  </palette>
-                 </property>
-                 <property name="font">
-                  <font>
-                   <pointsize>16</pointsize>
-                  </font>
-                 </property>
-                 <property name="text">
-                  <string>File Information</string>
-                 </property>
-                </widget>
-               </item>
-               <item row="7" column="1">
-                <spacer name="verticalSpacer_20">
-                 <property name="orientation">
-                  <enum>Qt::Vertical</enum>
-                 </property>
-                 <property name="sizeHint" stdset="0">
-                  <size>
-                   <width>20</width>
-                   <height>436</height>
-                  </size>
-                 </property>
-                </spacer>
-               </item>
-               <item row="0" column="0">
-                <widget class="QLabel" name="label_136">
-                 <property name="minimumSize">
-                  <size>
-                   <width>24</width>
-                   <height>24</height>
-                  </size>
-                 </property>
-                 <property name="maximumSize">
-                  <size>
-                   <width>24</width>
-                   <height>24</height>
-                  </size>
-                 </property>
-                 <property name="text">
-                  <string/>
-                 </property>
-                 <property name="pixmap">
-                  <pixmap resource="icons.qrc">:/Icons/icons/new2c.svg</pixmap>
-                 </property>
-                 <property name="scaledContents">
-                  <bool>true</bool>
-                 </property>
-                </widget>
-               </item>
-               <item row="2" column="0" colspan="2">
-                <widget class="QLabel" name="label_39">
-                 <property name="text">
-                  <string>File path</string>
-                 </property>
-                </widget>
-               </item>
-               <item row="1" column="0" colspan="2">
-                <widget class="Line" name="line_28">
-                 <property name="palette">
-                  <palette>
-                   <active>
-                    <colorrole role="WindowText">
-                     <brush brushstyle="SolidPattern">
-                      <color alpha="255">
-                       <red>186</red>
-                       <green>189</green>
-                       <blue>182</blue>
-                      </color>
-                     </brush>
-                    </colorrole>
-                   </active>
-                   <inactive>
-                    <colorrole role="WindowText">
-                     <brush brushstyle="SolidPattern">
-                      <color alpha="255">
-                       <red>186</red>
-                       <green>189</green>
-                       <blue>182</blue>
-                      </color>
-                     </brush>
-                    </colorrole>
-                   </inactive>
-                   <disabled>
-                    <colorrole role="WindowText">
-                     <brush brushstyle="SolidPattern">
-                      <color alpha="255">
-                       <red>190</red>
-                       <green>190</green>
-                       <blue>190</blue>
-                      </color>
-                     </brush>
-                    </colorrole>
-                   </disabled>
-                  </palette>
-                 </property>
-                 <property name="frameShadow">
-                  <enum>QFrame::Plain</enum>
-                 </property>
-                 <property name="lineWidth">
-                  <number>4</number>
-                 </property>
-                 <property name="orientation">
-                  <enum>Qt::Horizontal</enum>
-                 </property>
-                </widget>
-               </item>
-               <item row="6" column="0" colspan="2">
-                <widget class="QCheckBox" name="saveResultsCheckBox">
-                 <property name="toolTip">
-                  <string>If checked, the results are stored inside the gridcal file in a compressed format.</string>
-                 </property>
-                 <property name="text">
-                  <string>Save results in .gridcal files</string>
-                 </property>
-                </widget>
-               </item>
-               <item row="5" column="0" colspan="2">
-                <widget class="QLabel" name="user_name_label">
-                 <property name="text">
-                  <string>...</string>
-                 </property>
-                </widget>
-               </item>
-               <item row="4" column="0" colspan="2">
-                <widget class="QLabel" name="model_version_label">
-                 <property name="text">
-                  <string>...</string>
-                 </property>
-                </widget>
-               </item>
-               <item row="3" column="0" colspan="2">
-                <widget class="QLabel" name="file_information_label">
-                 <property name="text">
-                  <string>...</string>
-                 </property>
-                 <property name="wordWrap">
-                  <bool>true</bool>
-                 </property>
-                 <property name="textInteractionFlags">
-                  <set>Qt::LinksAccessibleByMouse|Qt::TextSelectableByKeyboard|Qt::TextSelectableByMouse</set>
-                 </property>
-                </widget>
-               </item>
-              </layout>
-             </widget>
-            </item>
-            <item>
-             <widget class="QFrame" name="frame_79">
-              <property name="minimumSize">
-               <size>
-                <width>300</width>
-                <height>0</height>
-               </size>
-              </property>
-              <property name="frameShape">
-               <enum>QFrame::NoFrame</enum>
-              </property>
-              <property name="frameShadow">
-               <enum>QFrame::Raised</enum>
-              </property>
               <layout class="QGridLayout" name="gridLayout_5">
                <item row="0" column="1" colspan="2">
                 <widget class="QLabel" name="label_134">
@@ -10104,7 +8195,6 @@
                  </property>
                 </widget>
                </item>
->>>>>>> 323aa2a2
                <item row="1" column="0" colspan="3">
                 <widget class="Line" name="line_31">
                  <property name="palette">
@@ -10155,47 +8245,6 @@
                  </property>
                 </widget>
                </item>
-<<<<<<< HEAD
-               <item row="0" column="0">
-                <widget class="QLabel" name="label_137">
-                 <property name="minimumSize">
-                  <size>
-                   <width>24</width>
-                   <height>24</height>
-                  </size>
-                 </property>
-                 <property name="maximumSize">
-                  <size>
-                   <width>24</width>
-                   <height>24</height>
-                  </size>
-                 </property>
-                 <property name="text">
-                  <string/>
-                 </property>
-                 <property name="pixmap">
-                  <pixmap resource="icons.qrc">:/Icons/icons/new2.svg</pixmap>
-                 </property>
-                 <property name="scaledContents">
-                  <bool>true</bool>
-                 </property>
-                </widget>
-               </item>
-               <item row="4" column="0" colspan="2">
-                <widget class="QLabel" name="label_102">
-                 <property name="text">
-                  <string/>
-                 </property>
-                </widget>
-               </item>
-               <item row="3" column="0" colspan="3">
-                <widget class="QComboBox" name="cgmes_version_comboBox"/>
-               </item>
-               <item row="2" column="0" colspan="3">
-                <widget class="QLabel" name="label_135">
-                 <property name="text">
-                  <string>Export version</string>
-=======
                <item row="9" column="2">
                 <widget class="QPushButton" name="selectCGMESBoundarySetButton">
                  <property name="maximumSize">
@@ -10226,7 +8275,6 @@
                 <widget class="QLabel" name="label_102">
                  <property name="text">
                   <string/>
->>>>>>> 323aa2a2
                  </property>
                 </widget>
                </item>
@@ -11899,8 +9947,6 @@
     <string>Detect substations</string>
    </property>
   </action>
-<<<<<<< HEAD
-=======
   <action name="actionNodal_capacity">
    <property name="icon">
     <iconset resource="icons.qrc">
@@ -11958,7 +10004,6 @@
     <string>Circuit differential</string>
    </property>
   </action>
->>>>>>> 323aa2a2
  </widget>
  <resources>
   <include location="icons.qrc"/>
