import os
import GridCalEngine.api as gce
from GridCalEngine.Core.DataStructures.numerical_circuit import compile_numerical_circuit_at
from GridCalEngine.Simulations.OPF.NumericalMethods.ac_opf import run_nonlinear_opf, ac_optimal_power_flow
from GridCalEngine.IO.gridcal.excel_interface import save_excel

def example_3bus_acopf():
    """

    :return:
    """

    grid = gce.MultiCircuit()

    b1 = gce.Bus(is_slack=True)
    b2 = gce.Bus()
    b3 = gce.Bus()

    grid.add_bus(b1)
    grid.add_bus(b2)
    grid.add_bus(b3)

    grid.add_line(gce.Line(bus_from=b1, bus_to=b2, name='line 1-2', r=0.001, x=0.05, rate=100))
    grid.add_line(gce.Line(bus_from=b2, bus_to=b3, name='line 2-3', r=0.001, x=0.05, rate=100))
    grid.add_line(gce.Line(bus_from=b3, bus_to=b1, name='line 3-1_1', r=0.001, x=0.05, rate=100))
    # grid.add_line(Line(bus_from=b3, bus_to=b1, name='line 3-1_2', r=0.001, x=0.05, rate=100))

    grid.add_load(b3, gce.Load(name='L3', P=50, Q=20))
    grid.add_generator(b1, gce.Generator('G1', vset=1.00, Cost=1.0, Cost2=2.0))
    grid.add_generator(b2, gce.Generator('G2', P=10, vset=0.995, Cost=1.0, Cost2=3.0))

    options = gce.PowerFlowOptions(gce.SolverType.NR, verbose=False)
    power_flow = gce.PowerFlowDriver(grid, options)
    power_flow.run()

    # print('\n\n', grid.name)
    # print('\tConv:\n', power_flow.results.get_bus_df())
    # print('\tConv:\n', power_flow.results.get_branch_df())

    pf_options = gce.PowerFlowOptions(solver_type=gce.SolverType.NR, verbose=3)
    run_nonlinear_opf(grid=grid, pf_options=pf_options, plot_error=True)


def linn5bus_example():
    """
    Grid from Lynn Powel's book
    """
    # declare a circuit object
    grid = gce.MultiCircuit()

    # Add the buses and the generators and loads attached
    bus1 = gce.Bus('Bus 1', vnom=20)
    # bus1.is_slack = True  # we may mark the bus a slack
    grid.add_bus(bus1)

    # add a generator to the bus 1
    gen1 = gce.Generator('Slack Generator', vset=1.0, Pmin=0, Pmax=1000,
                         Qmin=-1000, Qmax=1000, Cost=15, Cost2=0.0)

    grid.add_generator(bus1, gen1)

    # add bus 2 with a load attached
    bus2 = gce.Bus('Bus 2', vnom=20)
    grid.add_bus(bus2)
    grid.add_load(bus2, gce.Load('load 2', P=40, Q=20))

    # add bus 3 with a load attached
    bus3 = gce.Bus('Bus 3', vnom=20)
    grid.add_bus(bus3)
    grid.add_load(bus3, gce.Load('load 3', P=25, Q=15))

    # add bus 4 with a load attached
    bus4 = gce.Bus('Bus 4', vnom=20)
    grid.add_bus(bus4)
    grid.add_load(bus4, gce.Load('load 4', P=40, Q=20))

    # add bus 5 with a load attached
    bus5 = gce.Bus('Bus 5', vnom=20)
    grid.add_bus(bus5)
    grid.add_load(bus5, gce.Load('load 5', P=50, Q=20))

    # add Lines connecting the buses
    grid.add_line(gce.Line(bus1, bus2, 'line 1-2', r=0.05, x=0.11, b=0.02, rate=1000))
    grid.add_line(gce.Line(bus1, bus3, 'line 1-3', r=0.05, x=0.11, b=0.02, rate=1000))
    grid.add_line(gce.Line(bus1, bus5, 'line 1-5', r=0.03, x=0.08, b=0.02, rate=1000))
    grid.add_line(gce.Line(bus2, bus3, 'line 2-3', r=0.04, x=0.09, b=0.02, rate=1000))
    grid.add_line(gce.Line(bus2, bus5, 'line 2-5', r=0.04, x=0.09, b=0.02, rate=1000))
    grid.add_line(gce.Line(bus3, bus4, 'line 3-4', r=0.06, x=0.13, b=0.03, rate=1000))
    grid.add_line(gce.Line(bus4, bus5, 'line 4-5', r=0.04, x=0.09, b=0.02, rate=1000))

    pf_options = gce.PowerFlowOptions(solver_type=gce.SolverType.NR, verbose=1)
    run_nonlinear_opf(grid=grid, pf_options=pf_options, plot_error=True)


def two_grids_of_3bus():
    """
    3 bus grid two times
    for solving islands at the same time
    """
    grid = gce.MultiCircuit()

    # 3 bus grid
    b1 = gce.Bus(is_slack=True)
    b2 = gce.Bus()
    b3 = gce.Bus()

    grid.add_bus(b1)
    grid.add_bus(b2)
    grid.add_bus(b3)

    grid.add_line(gce.Line(bus_from=b1, bus_to=b2, name='line 1-2', r=0.001, x=0.05, rate=100))
    grid.add_line(gce.Line(bus_from=b2, bus_to=b3, name='line 2-3', r=0.001, x=0.05, rate=100))
    grid.add_line(gce.Line(bus_from=b3, bus_to=b1, name='line 3-1_1', r=0.001, x=0.05, rate=100))
    # grid.add_line(Line(bus_from=b3, bus_to=b1, name='line 3-1_2', r=0.001, x=0.05, rate=100))

    grid.add_load(b3, gce.Load(name='L3', P=50, Q=20))
    grid.add_generator(b1, gce.Generator('G1', vset=1.00, Cost=1.0, Cost2=2.0))
    grid.add_generator(b2, gce.Generator('G2', P=10, vset=0.995, Cost=1.0, Cost2=3.0))

    # 3 bus grid
    b11 = gce.Bus(is_slack=True)
    b21 = gce.Bus()
    b31 = gce.Bus()

    grid.add_bus(b11)
    grid.add_bus(b21)
    grid.add_bus(b31)

    grid.add_line(gce.Line(bus_from=b11, bus_to=b21, name='line 1-2 (2)', r=0.001, x=0.05, rate=100))
    grid.add_line(gce.Line(bus_from=b21, bus_to=b31, name='line 2-3 (2)', r=0.001, x=0.05, rate=100))
    grid.add_line(gce.Line(bus_from=b31, bus_to=b11, name='line 3-1 (2)', r=0.001, x=0.05, rate=100))

    grid.add_load(b31, gce.Load(name='L3 (2)', P=50, Q=20))
    grid.add_generator(b11, gce.Generator('G1 (2)', vset=1.00, Cost=1.0, Cost2=2.0))
    grid.add_generator(b21, gce.Generator('G2 (2)', P=10, vset=0.995, Cost=1.0, Cost2=3.0))

    options = gce.PowerFlowOptions(gce.SolverType.NR, verbose=False)
    power_flow = gce.PowerFlowDriver(grid, options)
    power_flow.run()

    # print('\n\n', grid.name)
    # print('\tConv:\n', power_flow.results.get_bus_df())
    # print('\tConv:\n', power_flow.results.get_branch_df())

    pf_options = gce.PowerFlowOptions(solver_type=gce.SolverType.NR, verbose=1)
    # run_nonlinear_opf(grid=grid, pf_options=pf_options, plot_error=True)
    island = compile_numerical_circuit_at(circuit=grid, t_idx=None)

    island_res = ac_optimal_power_flow(nc=island,
                                       pf_options=pf_options,
                                       debug=False,
                                       use_autodiff=False,
                                       plot_error=True)


def case9():
    """
    IEEE9
    """
    cwd = os.getcwd()

    # Go back two directories
    new_directory = os.path.abspath(os.path.join(cwd, '..', '..', '..'))
    file_path = os.path.join(new_directory, 'Grids_and_profiles', 'grids', 'case9.m')

    grid = gce.FileOpen(file_path).open()
    pf_options = gce.PowerFlowOptions(solver_type=gce.SolverType.NR, verbose=1)
    run_nonlinear_opf(grid=grid, pf_options=pf_options, plot_error=True)


def case14():
    """
    IEEE14
    """
    cwd = os.getcwd()

    # Go back two directories
    new_directory = os.path.abspath(os.path.join(cwd, '..', '..', '..'))

    file_path = os.path.join(new_directory, 'Grids_and_profiles', 'grids', 'case14.m')

    grid = gce.FileOpen(file_path).open()
    pf_options = gce.PowerFlowOptions(solver_type=gce.SolverType.NR, verbose=1)
    run_nonlinear_opf(grid=grid, pf_options=pf_options, plot_error=True)


def case_gb():
    """
    GB
    """
    cwd = os.getcwd()

    # Go back two directories
    new_directory = os.path.abspath(os.path.join(cwd, '..', '..', '..'))

    file_path = os.path.join(new_directory, 'Grids_and_profiles', 'grids', 'GB Network.gridcal')

    grid = gce.FileOpen(file_path).open()
    pf_options = gce.PowerFlowOptions(solver_type=gce.SolverType.NR, verbose=1,
                                      tolerance=1e-6, max_iter=100, trust_radius=1.0)
    run_nonlinear_opf(grid=grid, pf_options=pf_options, plot_error=True)


def case_pegase89():
    """
    Pegase89
    """
    cwd = os.getcwd()

    # Go back two directories
    new_directory = os.path.abspath(os.path.join(cwd, '..', '..', '..'))

    file_path = os.path.join(new_directory, 'Grids_and_profiles', 'grids', 'case89pegase.m')

    grid = gce.FileOpen(file_path).open()
<<<<<<< HEAD
    pf_options = gce.PowerFlowOptions(solver_type=gce.SolverType.NR, verbose=1, max_iter=500, trust_radius=1.0)
=======
    pf_options = gce.PowerFlowOptions(solver_type=gce.SolverType.NR, verbose=1, max_iter=30, trust=1.0)
>>>>>>> 05f91da6
    run_nonlinear_opf(grid=grid, pf_options=pf_options, plot_error=True)


def case300():
    """
    case300.m
    """
    cwd = os.getcwd()

    # Go back two directories
    new_directory = os.path.abspath(os.path.join(cwd, '..', '..', '..'))

    file_path = os.path.join(new_directory, 'Grids_and_profiles', 'grids', 'case300.m')

    grid = gce.FileOpen(file_path).open()
    pf_options = gce.PowerFlowOptions(solver_type=gce.SolverType.NR, verbose=1, max_iter=50)
    run_nonlinear_opf(grid=grid, pf_options=pf_options, plot_error=True)


def case6ww():
    """
    IEEE14
    """
    cwd = os.getcwd()

    # Go back two directories
    new_directory = os.path.abspath(os.path.join(cwd, '..', '..', '..'))

    file_path = os.path.join(new_directory, 'Grids_and_profiles', 'grids', 'case6ww.m')

    grid = gce.FileOpen(file_path).open()
    pf_options = gce.PowerFlowOptions(solver_type=gce.SolverType.NR, verbose=3)
    run_nonlinear_opf(grid=grid, pf_options=pf_options, plot_error=True)


if __name__ == '__main__':
    # example_3bus_acopf()
    # linn5bus_example()
    # two_grids_of_3bus()
    # case9()
    # case14()
    # case_gb()
    # case6ww()
    case_pegase89()
    # case300()<|MERGE_RESOLUTION|>--- conflicted
+++ resolved
@@ -196,8 +196,7 @@
     file_path = os.path.join(new_directory, 'Grids_and_profiles', 'grids', 'GB Network.gridcal')
 
     grid = gce.FileOpen(file_path).open()
-    pf_options = gce.PowerFlowOptions(solver_type=gce.SolverType.NR, verbose=1,
-                                      tolerance=1e-6, max_iter=100, trust_radius=1.0)
+    pf_options = gce.PowerFlowOptions(solver_type=gce.SolverType.NR, verbose=1, tolerance=1e-6, max_iter=100)
     run_nonlinear_opf(grid=grid, pf_options=pf_options, plot_error=True)
 
 
@@ -213,11 +212,7 @@
     file_path = os.path.join(new_directory, 'Grids_and_profiles', 'grids', 'case89pegase.m')
 
     grid = gce.FileOpen(file_path).open()
-<<<<<<< HEAD
-    pf_options = gce.PowerFlowOptions(solver_type=gce.SolverType.NR, verbose=1, max_iter=500, trust_radius=1.0)
-=======
     pf_options = gce.PowerFlowOptions(solver_type=gce.SolverType.NR, verbose=1, max_iter=30, trust=1.0)
->>>>>>> 05f91da6
     run_nonlinear_opf(grid=grid, pf_options=pf_options, plot_error=True)
 
 
